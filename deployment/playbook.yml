- hosts: all
  sudo: yes
  vars:
    - apps: [
       {
          name: staging,
          domain: staging-new.optimamodel.com,
          port: 9000,
          repo: "github.com/optimamodel/optima.git",
<<<<<<< HEAD
          branch: develop-without-graph-fixes
=======
          branch: graph_2x_and_fit_better_css
>>>>>>> 2b51e776
        },
        {
          name: sandbox,
          domain: sandbox.optimamodel.com,
          port: 9001,
          repo: "github.com/optimamodel/optima.git",
<<<<<<< HEAD
          branch: develop
=======
          branch: stable_calc
>>>>>>> 2b51e776
        },
        {
          name: cdc,
          domain: cdc.optimamodel.com,
          port: 9002,
          repo: "github.com/optimamodel/optima.git",
<<<<<<< HEAD
          branch: develop
=======
          branch: cdc_demo
>>>>>>> 2b51e776
        }
      ]
    - user: optima
  #pre_tasks:
  #  - apt: update_cache=yes
  roles:
    - {
        role: user
      }
    - {
        role: anaconda
    }
    - {
        role: optima,
        app: "{{ apps.0 }}"
      }
    - {
        role: optima,
        app: "{{ apps.1 }}"
      }
    - {
        role: optima,
        app: "{{ apps.2 }}"
      }
    - {
        role: rproxy
      }<|MERGE_RESOLUTION|>--- conflicted
+++ resolved
@@ -7,33 +7,21 @@
           domain: staging-new.optimamodel.com,
           port: 9000,
           repo: "github.com/optimamodel/optima.git",
-<<<<<<< HEAD
-          branch: develop-without-graph-fixes
-=======
           branch: graph_2x_and_fit_better_css
->>>>>>> 2b51e776
         },
         {
           name: sandbox,
           domain: sandbox.optimamodel.com,
           port: 9001,
           repo: "github.com/optimamodel/optima.git",
-<<<<<<< HEAD
-          branch: develop
-=======
           branch: stable_calc
->>>>>>> 2b51e776
         },
         {
           name: cdc,
           domain: cdc.optimamodel.com,
           port: 9002,
           repo: "github.com/optimamodel/optima.git",
-<<<<<<< HEAD
-          branch: develop
-=======
           branch: cdc_demo
->>>>>>> 2b51e776
         }
       ]
     - user: optima
