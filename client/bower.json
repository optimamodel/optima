{
  "name": "Optima",
  "version": "1.21",
  "main": "source/index.html",
  "ignore": [
    "**/.*",
    "node_modules",
    "components"
  ],
  "dependencies": {
    "angular": "=1.3.14",
    "angular-resource": "=1.3.14",
    "angular-bootstrap": "=0.12.1",
    "angular-ui-router": "=0.2.13",
    "canvas-toBlob.js": "=0.1.3",
    "d3": "=3.4.11",
    "FileSaver": "#239f3c427f68809e17a9c747e4cb31376782efca",
    "jquery": "=2.1.1",
    "jspdf": "=1.0.272",
    "ng-file-upload": "=3.2.4",
    "normalize-css": "=3.0.1",
    "requirejs": "=2.1.13",
    "underscore": "=1.8.2",
<<<<<<< HEAD
    "font-awesome": "=4.3.0"
=======
    "font-awesome": "=4.7.0",
    "angular-toastr": "~1.7.0",
    "tooltip": "angular-tooltip#^0.1.1",
    "angularjs-slider": "^5.8.1",
    "angular-loading-bar": "^0.9.0"
>>>>>>> f06dcb96
  },
  "resolutions": {
    "angular": "1.3.14"
  }
}<|MERGE_RESOLUTION|>--- conflicted
+++ resolved
@@ -21,15 +21,11 @@
     "normalize-css": "=3.0.1",
     "requirejs": "=2.1.13",
     "underscore": "=1.8.2",
-<<<<<<< HEAD
-    "font-awesome": "=4.3.0"
-=======
     "font-awesome": "=4.7.0",
     "angular-toastr": "~1.7.0",
     "tooltip": "angular-tooltip#^0.1.1",
     "angularjs-slider": "^5.8.1",
     "angular-loading-bar": "^0.9.0"
->>>>>>> f06dcb96
   },
   "resolutions": {
     "angular": "1.3.14"
