--- conflicted
+++ resolved
@@ -1,55 +1,5 @@
 .line {
 
-<<<<<<< HEAD
-  &.__light-blue {
-    stroke: #9aceff;
-    color: #9aceff;
-  }
-
-  &.__black {
-    stroke: rgb(0, 0, 0);
-    color: rgb(0, 0, 0);
-  }
-
-  &.__orange {
-    stroke: rgb(255, 127, 14);
-    color: rgb(255, 127, 14);
-  }
-
-  &.__light-orange {
-    stroke: rgb(255, 187, 120);
-    color: rgb(255, 187, 120);
-  }
-
-  &.__violet {
-    stroke: rgb(119, 119, 255);
-    color: rgb(119, 119, 255);
-  }
-
-  &.__blue {
-    stroke: rgb(0, 36, 255);
-    color: rgb(0, 36, 255);
-  }
-
-  &.__green {
-    stroke: rgb(44, 160, 44);
-    color: rgb(44, 160, 44);
-  }
-
-  &.__light-green {
-    stroke: rgb(152, 223, 138);
-    color: rgb(152, 223, 138);
-  }
-
-  &.__red {
-    stroke: rgb(214, 39, 40);
-    color: rgb(214, 39, 40);
-  }
-
-  &.__gray {
-    stroke: rgb(154, 179, 212);
-    color: rgb(154, 179, 212);
-=======
   // even while the fill color is defined we don't want to show the fill
   // for normal lines (for the legend dots we set it to 1)
   fill-opacity:0;
@@ -63,7 +13,7 @@
           'green':rgb(44, 160, 44),
           'light-green':rgb(152, 223, 138),
           'red':rgb(214, 39, 40),
-          'gray':rgb(174, 199, 232)
+          'gray':rgb(154, 179, 212)
   );
 
   @each $name, $color in $colorMap{
@@ -72,7 +22,6 @@
       color: $color;
       fill: $color;
     }
->>>>>>> ba828c6d
   }
 
   &.__dashed {
@@ -92,7 +41,7 @@
           'green':rgb(44, 160, 44),
           'light-green':rgb(152, 223, 138),
           'red':rgb(214, 39, 40),
-          'gray':rgb(174, 199, 232)
+          'gray':rgb(154, 179, 212)
   );
 
   @each $color, $name in $colorMap{
@@ -101,52 +50,4 @@
       color: $name;
     }
   }
-
-<<<<<<< HEAD
-  &.__black {
-    fill: rgb(0, 0, 0);
-    color: rgb(0, 0, 0);
-  }
-
-  &.__orange {
-    fill: rgb(255, 127, 14);
-    color: rgb(255, 127, 14);
-  }
-
-  &.__light-orange {
-    fill: rgb(255, 187, 120);
-    color: rgb(255, 187, 120);
-  }
-
-  &.__violet {
-    fill: rgb(119, 119, 255);
-    color: rgb(119, 119, 255);
-  }
-
-  &.__blue {
-    fill: rgb(0, 36, 255);
-    color: rgb(0, 36, 255);
-  }
-
-  &.__green {
-    fill: rgb(44, 160, 44);
-    color: rgb(44, 160, 44);
-  }
-
-  &.__light-green {
-    fill: rgb(152, 223, 138);
-    color: rgb(152, 223, 138);
-  }
-
-  &.__red {
-    fill: rgb(214, 39, 40);
-    color: rgb(214, 39, 40);
-  }
-
-  &.__gray {
-    fill: rgb(154, 179, 212);
-    color: rgb(154, 179, 212);
-  }
-=======
->>>>>>> ba828c6d
 }