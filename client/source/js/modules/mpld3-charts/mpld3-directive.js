--- conflicted
+++ resolved
@@ -382,15 +382,9 @@
                 position[0] = -0.2;
               }
 
-<<<<<<< HEAD
-              // ensure x-axis label is below axis
-              if ((parseFloat(position[1]) < 0) && (parseFloat(position[0])<0.7) ) {
-                position[1] = -0.2;
-=======
               // ensure x-axis label is not too far from axis
               if ((parseFloat(position[1]) < 0) && (parseFloat(position[0]) < 0.7)) {
                 position[1] = -0.3;
->>>>>>> 127859e4
               }
             });
 
