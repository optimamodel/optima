--- conflicted
+++ resolved
@@ -382,13 +382,8 @@
                 position[0] = -0.2;
               }
 
-<<<<<<< HEAD
-              // ensure x-axis label is below axis
-              if ((parseFloat(position[1]) < 0) && (parseFloat(position[0])<0.7) ) {
-=======
               // ensure x-axis label is not too far from axis
               if ((parseFloat(position[1]) < 0) && (parseFloat(position[0]) < 0.7)) {
->>>>>>> 0c3e3bdd
                 position[1] = -0.2;
               }
             });
