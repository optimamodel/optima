<div class="page">

<div class="elastic">
    <div class="elastic_col __va-middle btn-group" ng-init="activeTab = 1">
        <button class="btn __white" ng-class="{ __active: activeTab === 1 }" ng-click="activeTab = 1">Define objectives</button>
        <button class="btn __white" ng-class="{ __active: activeTab === 2 }" ng-click="activeTab = 2">Define constraints</button>
        <button class="btn __white" ng-class="{ __active: activeTab === 3 }" ng-click="activeTab = 3">View results</button>
    </div>
</div>

<hr class="__dashed"/>


<!-- Tab 1 -->
<div ng-show="activeTab === 1">

    <div class="cf">
        <h2>Time horizons and assumptions</h2>
        <div class="float-left margin-left-s">
            Analyses will consider program optimizations over the period
            <input class="txbox __inline __l" value="2015" type="number" placeholder="e.g. 2015" ng-model="params.objectives.year.start" ng-keyup="checkStartEndYear()">
            to
            <input class="txbox __inline __l" value="2020" type="number" placeholder="e.g. 2020" ng-model="params.objectives.year.end" ng-keyup="checkStartEndYear()">
            in order to achieve the objectives by
            <input class="txbox __inline __l" value="2030" type="number" placeholder="e.g. 2030" ng-model="params.objectives.year.until">
            , with the following context between the end of the optimized program period and the end of the analysis period:</p>
            <div>
                <label>
                    <input type="checkbox"  ng-model="params.objectives.year.artcontinue">
                    ART programs will continue:
                </label>
                <div class="elastic_col __va-middle" style="padding:0px 0px 0px 20px;">
                    <label>
                        <input type="radio" name="artcontinue" ng-model="params.objectives.artcontinue" value="1">
                      During the program period, no one who initiates treatment is to stop ART, except by natural attrition
                    </label><br>
                    <label>
                        <input type="radio" name="artcontinue" ng-model="params.objectives.artcontinue" value="2">
                        Number of people on ART stays the same
                    </label><br>
                    <label>
                        <input type="radio" name="artcontinue" ng-model="params.objectives.artcontinue" value="3">
                        Percentage coverage of ART stays the same
                    </label><br>
                    <label>
                        <input type="radio" name="artcontinue" ng-model="params.objectives.artcontinue" value="4">
                        ART coverage will scale up, reaching <input class="txbox __inline __s" value="90" placeholder="e.g. 90" ng-model="params.objectives.year.universalcov">% coverage of treatment-eligible people by <input class="txbox __inline __l" value="2025" placeholder="e.g. 2025" ng-model="params.objectives.year.universal"> and then be maintained
                    </label>
                </div>
            </div>
            <br>
            <div>
                <label>
                    <input type="checkbox"  ng-model="params.objectives.year.otherprograms">
                    All other behavioral and contextual parameters:
                </label>
                <div class="elastic_col __va-middle" style="padding:0px 0px 0px 0px;">
                    <label class="checkbox-inline">
                        <input type="radio" name="otherprograms" ng-model="params.objectives.otherprograms" value="revert">
                        revert to the levels prior to the program period
                    </label><br>
                    <label class="checkbox-inline">
                        <input type="radio" name="otherprograms" ng-model="params.objectives.otherprograms" value="remain">
                        remain at levels at the end of the program period
                    </label>
                </div>
            </div>
        </div>
    </div>

    <hr/>

    <div class="section">
        <h2>Optimization type</h2>
        <div class="float-left margin-left-s">
            <label class="checkbox-inline">
                <input type="radio" name="minimizationType" ng-model="params.objectives.what" value="outcome">
                Minimize outcomes
            </label>
            <label class="checkbox-inline">
                <input type="radio" name="minimizationType" ng-model="params.objectives.what" value="money">
                Minimize money
            </label>
            <label class="checkbox-inline" style="padding:0px 0px 0px 40px;">
                <input type="checkbox"  ng-model="params.objectives.timevarying">
                Allow time-varying optimization
            </label>
        </div>
    </div>


    <hr style="clear: both; padding-top: 10px"/>

    <div class="section" ng-if="params.objectives.what == 'outcome'">

        <h2>Funding assumptions</h2>

        <div class="float-left margin-left-s">
            <label class="checkbox-inline">
                <input type="radio" name="fundingAssumptions" ng-model="params.objectives.funding" value="constant"/>
                Optimize a fixed budget of total amount <input class="txbox __inline __l" type="number" ng-model="params.objectives.outcome.fixed"/> for each year in the program period
            </label>
            <br/>
            <label style="padding:0px 0px 0px 20px;">
                <input type="radio" name="fundingAssumptions" ng-model="params.objectives.funding" value="variable" ng-change="checkStartEndYear()"/>
                Optimize a variable budget for each year in the program period:<br/>
                <span ng-show="yearError" class="error-hint">Please specify program optimizations period above</span>
                <br/>
                <div style="padding:0px 0px 0px 50px;">
                    <div ng-repeat="yCols in yearCols" style="padding:0 0 10px 0;">
                        <span ng-repeat="yloop in yearLoop.slice(yCols.start,yCols.end)">
                            {{ yloop.year }}:
                            <input class="txbox __inline __l" type="number" ng-model="params.objectives.outcome.variable[yloop.year]"/> &nbsp;
                        </span>
                    </div>
                    <div style="clear:both;"></div>
                </div>
            </label><br/>
            <div style="clear:both;"></div>
        </div>
    </div>

    <hr style="clear: both; padding-top: 10px"/>

    <div class="section" ng-if="params.objectives.what == 'outcome'">
        <h2>Objective(s) to minimize</h2>

        <div class="checkbox-block">
            <label>
                <input type="checkbox"  ng-model="params.objectives.outcome.inci">
                Cumulative new HIV infections
            </label>
        </div>

        <div class="checkbox-block">
            <label>
                <input type="checkbox" ng-model="params.objectives.outcome.daly">
                Cumulative HIV-related DALYs
            </label>
        </div>

        <div class="checkbox-block">
            <label>
                <input type="checkbox" ng-model="params.objectives.outcome.death">
                Cumulative AIDS-related deaths
            </label>
        </div>

        <div class="checkbox-block">
            <label>
                <input type="checkbox" ng-model="params.objectives.outcome.cost">
                Total HIV-related costs
            </label>
        </div>

        <br>

        <div ng-show="params.objectives.outcome.inci">
            <div style="margin-left: 24px">
                New infections weighting  =  <input class="txbox __inline __s" value="1" ng-model="params.objectives.outcome.inciweight">%
            </div>
        </div>

        <div ng-show="params.objectives.outcome.daly">
            <div style="margin-left: 50px">
                DALYs weighting  =  <input class="txbox __inline __s" value="1" ng-model="params.objectives.outcome.dalyweight">%
            </div>
        </div>

        <div ng-show="params.objectives.outcome.death">
            <div style="margin-left: 35px">
                Deaths weighting  =  <input class="txbox __inline __s" value="1" ng-model="params.objectives.outcome.deathweight">%
            </div>
        </div>

        <div ng-show="params.objectives.outcome.cost">
            <div style="margin-left: 45px">
                Costs weighting  =  <input class="txbox __inline __s" value="1" ng-model="params.objectives.outcome.costweight">%
            </div>
        </div>

    </div>


    <div class="section" ng-if="params.objectives.what == 'money'">
        What is the minimum amount of money required to achieve the following objectives:

        <!-- Reduce the incidence of HIV -->
        <div class="checkbox-block margin-top-xs">
            <label>
                <input type="checkbox" ng-model="params.objectives.money.objectives.inci.use">
                Reduce the annual incidence of HIV
            </label>
        </div>
        <label class="radio-inline margin-left-s">
            by <input class="txbox __inline __s" ng-model="params.objectives.money.objectives.inci.by">
        </label>
        <label class="radio-inline">
            to < <input class="txbox __inline __s" ng-model="params.objectives.money.objectives.inci.to">
        </label>

        <!-- Reduce the incidence of sexually transmitted HIV -->
        <div class="checkbox-block margin-top-xs">
            <label>
                <input type="checkbox" ng-model="params.objectives.money.objectives.incisex.use">
                Reduce the annual incidence of sexually transmitted HIV
            </label>
        </div>
        <label class="radio-inline margin-left-s">
            by <input class="txbox __inline __s" ng-model="params.objectives.money.objectives.incisex.by">
        </label>
        <label class="radio-inline">
            to < <input class="txbox __inline __s" ng-model="params.objectives.money.objectives.incisex.to">
        </label>

        <!-- Reduce the incidence of injecting-related HIV -->
        <div class="checkbox-block margin-top-xs">
            <label>
                <input type="checkbox" ng-model="params.objectives.money.objectives.incinj.use">
                Reduce the annual incidence of injecting-related HIV
            </label>
        </div>
        <label class="radio-inline margin-left-s">
            by <input class="txbox __inline __s" ng-model="params.objectives.money.objectives.inciinj.by">
        </label>
        <label class="radio-inline">
            to < <input class="txbox __inline __s" ng-model="params.objectives.money.objectives.inciinj.to">
        </label>

        <!-- Reduce MTCT of HIV -->
        <div class="checkbox-block margin-top-xs">
            <label>
                <input type="checkbox" ng-model="params.objectives.money.objectives.mtct.use">
                Reduce annual mother-to-child transmission of HIV
            </label>
        </div>
        <label class="radio-inline margin-left-s">
            by <input class="txbox __inline __s" ng-model="params.objectives.money.objectives.mtct.by">
        </label>
        <label class="radio-inline">
            to < <input class="txbox __inline __s" ng-model="params.objectives.money.objectives.mtct.to">
        </label>

        <!-- Reduce MTCT of HIV among breastfeeding mother -->
        <div class="checkbox-block margin-top-xs">
            <label>
                <input type="checkbox" ng-model="params.objectives.money.objectives.mtctbreast.use">
                Reduce annual mother-to-child transmission of HIV among breastfeeding mothers
            </label>
        </div>
        <label class="radio-inline margin-left-s">
            by <input class="txbox __inline __s" ng-model="params.objectives.money.objectives.mtctbreast.by">
        </label>
        <label class="radio-inline">
            to < <input class="txbox __inline __s" ng-model="params.objectives.money.objectives.mtctbreast.to">
        </label>

        <!-- Reduce MTCT of HIV among non-breastfeeding mother -->
        <div class="checkbox-block margin-top-xs">
            <label>
                <input type="checkbox" ng-model="params.objectives.money.objectives.mtctnonbreast.use">
                Reduce annual mother-to-child transmission of HIV among non-breastfeeding mothers
            </label>
        </div>
        <label class="radio-inline margin-left-s">
            by <input class="txbox __inline __s" ng-model="params.objectives.money.objectives.mtctnonbreast.by">
        </label>
        <label class="radio-inline">
            to < <input class="txbox __inline __s" ng-model="params.objectives.money.objectives.mtctnonbreast.to">
        </label>

        <!-- Reduce HIV-related deaths -->
        <div class="checkbox-block margin-top-xs">
            <label>
                <input type="checkbox" ng-model="params.objectives.money.objectives.deaths.use">
                Reduce annual AIDS-related deaths
            </label>
        </div>
        <label class="radio-inline margin-left-s">
            by <input class="txbox __inline __s" ng-model="params.objectives.money.objectives.deaths.by">
        </label>
        <label class="radio-inline">
            to < <input class="txbox __inline __s" ng-model="params.objectives.money.objectives.deaths.to">
        </label>

        <!-- Reduce DALYs -->
        <div class="checkbox-block margin-top-xs">
            <label>
                <input type="checkbox" ng-model="params.objectives.money.objectives.dalys.use">
                Reduce annual HIV-related DALYs
            </label>
        </div>
        <label class="radio-inline margin-left-s">
            by <input class="txbox __inline __s" ng-model="params.objectives.money.objectives.dalys.by">
        </label>
        <label class="radio-inline">
            to < <input class="txbox __inline __s" ng-model="params.objectives.money.objectives.dalys.to">
        </label>

        <div class="cf margin-top-s">
            <h2>Cost assumptions</h2>
            <div class="float-left margin-left-xs">
                <table class="table table-bordered table-hover table-striped" style="width: auto">
                    <thead>
                    <th>Program name</th>
                    <th>Program efficiency relative to current</th>
                    </thead>
                    <tbody>
                    <tr ng-repeat="p in programs">
                        <td>
                            {{ p }}
                        </td>
                        <td>
                            <input class="txbox __inline __s" ng-model="params.objectives.money.costs[programCodes[$index]]">
                            %
                        </td>
                    </tr>
                    </tbody>
                </table>
            </div>
        </div>
    </div>

</div>

<!-- Tab 2 -->
<div ng-show="activeTab === 2">

    <hr/>
        <div>
            <p class="warning-hint">Warning: Constraints reduce the effectiveness of the optimization analysis. Use as few constraints as possible.</p>
        </div>
    <hr/>

    <div class="elastic">

        <div><h2>Treatment eligibility</h2></div>
        <div>
            <label>
                <input type="radio" name="eligibility" ng-model="params.constraints.txelig" value="1">
                All people living with HIV
            </label><br>
            <label>
                <input type="radio" name="eligibility" ng-model="params.constraints.txelig" value="2">
                All people living with HIV with CD4 count < 500
            </label><br>
            <label>
                <input type="radio" name="eligibility" ng-model="params.constraints.txelig" value="3">
                All people living with HIV with CD4 count < 350
            </label>
        </div>
    </div>

    <hr class="__dashed" />

    <div class="checkbox-block">
        <label>
            <input type="checkbox" ng-model="params.constraints.dontstopart">
            No one who initiates treatment is to stop receiving ART
        </label>
    </div>

    <hr/>

    <h2>Maximum changes in funding per year</h2>
    <div>
        <table class="table table-bordered table-hover table-striped" style="width: auto">
            <thead>
            <th>Enable</th>
            <th>Program name</th>
            <th>Not less than</th>
            <th>Not more than</th>
            </thead>
            <tbody>
            <tr ng-repeat="p in programs">
                <td>
                    <input type="checkbox" ng-model="params.constraints.decrease[programCodes[$index]].use">
                </td>
                <td>
                    {{ p }}
                </td>
                <td>
                    <input class="txbox __inline __s" type="number" ng-change="params.constraints.decrease[programCodes[$index]].use=true" ng-model="params.constraints.decrease[programCodes[$index]].by">%
                </td>
                <td>
                    <input class="txbox __inline __s" type="number" ng-change="params.constraints.increase[programCodes[$index]].use=true" ng-model="params.constraints.increase[programCodes[$index]].by">%
                </td>
            </tr>
            </tbody>
        </table>
    </div>

    <h2>Maximum changes in funding over the program period</h2>
    <div>
        <table class="table table-bordered table-hover table-striped" style="width: auto">
            <thead>
            <th>Enable</th>
            <th>Program name</th>
            <th>Not less than</th>
            <th>Not more than</th>
            </thead>
            <tbody>
            <tr ng-repeat="p in programs">
                <td>
                    <input type="checkbox" ng-model="params.constraints.decrease[programCodes[$index]].use">
                </td>
                <td>
                    {{ p }}
                </td>
                <td>
                    <input class="txbox __inline __s" type="number" ng-change="params.constraints.decrease[programCodes[$index]].use=true" ng-model="params.constraints.decrease[programCodes[$index]].by">%
                </td>
                <td>
                    <input class="txbox __inline __s" type="number" ng-change="params.constraints.increase[programCodes[$index]].use=true" ng-model="params.constraints.increase[programCodes[$index]].by">%
                </td>
            </tr>
            </tbody>
        </table>
    </div>

    <hr/>

    <h2>Coverage levels</h2>
    <div>
        <table class="table table-bordered table-hover table-striped" style="width: auto">
            <thead>
            <th>Enable</th>
            <th>Program name</th>
            <th>By year...</th>
            <th>coverage must reach at least</th>
            </thead>
            <tbody>
            <tr ng-repeat="p in programs">
                <td>
                    <input type="checkbox" ng-model="params.constraints.coverage[programCodes[$index]].use">
                </td>
                <td>
                    {{ p }}
                </td>
                <td>
                    <input class="txbox __inline __s" type="number" ng-change="params.constraints.coverage[programCodes[$index]].use=true" ng-model="params.constraints.coverage[programCodes[$index]].year">
                </td>
                <td>
                    <input class="txbox __inline __s" type="number" ng-change="params.constraints.coverage[programCodes[$index]].use=true" ng-model="params.constraints.coverage[programCodes[$index]].level">
                </td>
            </tr>
            </tbody>
        </table>
    </div>
</div>

<!-- Tab 3 -->
<div ng-if="activeTab === 3">
    <div class="well section">
        <div class="grid">
            <h2>Optimization</h2>

            <div class="elastic_col __va-middle text-right">
                <div class="elastic __fluid float-right">

                    <div class="elastic_col __shrink">
                        <label>
                            Maximum time limit:
                            <select class="txbox __inline" style="width: 120px" ng-model="params.timelimit">
                                <option value="10">10 seconds</option>
                                <option value="30">30 seconds</option>
                                <option value="60">1 minute</option>
                                <option value="300">5 minutes</option>
                                <option value="600">10 minutes</option>
                                <option value="1800">30 minutes</option>
                                <option value="3600">1 hour</option>
                            </select>
                        </label>
                    </div>

                    <div class="elastic_col __shrink">
                        <button class="btn __green" ng-click="startOptimization()">Start optimization</button>
                    </div>

                    <div class="elastic_col __shrink">
                        <button class="btn __red" ng-click="stopOptimization()" ng-disabled="!optimizationStatus.isActive">Stop optimization</button>
                    </div>
                    <div class="elastic_col __shrink">
                        <button class="btn" ng-click="saveOptimization()" ng-disabled="optimizationStatus.isActive">Save optimization</button>
                    </div>
                    <div class="elastic_col __shrink">
                        <button class="btn" ng-click="revertOptimization()" ng-disabled="optimizationStatus.isActive">Revert</button>
                    </div>
                </div>
            </div>

            <div class="info-hint" ng-show="optimizationStatus.isActive">
                {{ optimizationStatus.text }}
            </div>

        </div>
    </div>

    <div class="well section">
        <div class="grid">
            <div class="section">
<<<<<<< HEAD
                <h1>Allocation</h1>
                <button ng-if="radarData || (optimisationGraphs && financialGraphs)" class="btn" ng-click="exportAll()" save-graph-as="export-all">Export All Data</button>
=======
                <h1>{{radarChartName}}</h1>

>>>>>>> a4798e1a
                <div class="grid">
                    <div class="7" ng-if="radarData">
                        <div class="chart-container">
                          <div radar-chart data="radarData" options="radarOptions" save-graph-as></div>
                        </div>
                    </div>
                </div>
            </div>

            <div class="well section">
                <div class="grid">
                    <type-selector types="types"></type-selector>

                    <div>
                      <div class="chart-container __small" ng-repeat="graph in optimisationGraphs">
                        <div line-scatter-chart data="graph.data" options="graph.options" save-graph-as></div>
                      </div>
                    </div>

                    <div>
                      <div class="chart-container __small" ng-repeat="graph in financialGraphs">
                        <div line-scatter-chart data="graph.data" options="graph.options" save-graph-as></div>
                      </div>
                    </div>
                </div>
            </div>

        </div>
    </div>


</div>

</div><|MERGE_RESOLUTION|>--- conflicted
+++ resolved
@@ -499,13 +499,9 @@
     <div class="well section">
         <div class="grid">
             <div class="section">
-<<<<<<< HEAD
-                <h1>Allocation</h1>
+                <h1>{{radarChartName}}</h1>
                 <button ng-if="radarData || (optimisationGraphs && financialGraphs)" class="btn" ng-click="exportAll()" save-graph-as="export-all">Export All Data</button>
-=======
-                <h1>{{radarChartName}}</h1>
-
->>>>>>> a4798e1a
+                
                 <div class="grid">
                     <div class="7" ng-if="radarData">
                         <div class="chart-container">
