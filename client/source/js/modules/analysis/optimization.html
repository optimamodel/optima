<div class="page">
  <div ng-if="missingModelData">
    <spreadsheet-upload-hint></spreadsheet-upload-hint>
  </div>

  <div ng-if="!missingModelData">

    <div class="grid" style="margin-bottom: 40px">
      <div class="12">
        <label for="optimization-selection">Select a saved optimization:</label>
      </div>
      <div class="3">
        <select name="optimization-selection" class="txbox"
                ng-model="state.activeOptimizationName"
                ng-change="applyOptimization(state.activeOptimizationName, true)">
          <option ng-repeat="org in state.optimizations"
                  ng-selected="{{ org.name == state.activeOptimizationName }}"
                  value="{{ ::org.name }}">{{ ::org.name }}</option>
        </select>
      </div>
      <div class="9">
        <button ng-click="addOptimization()" type="button" class="btn">New Optimization</button>
      </div>
    </div>

    <div class="grid">
      <div class="12 btn-group">
        <button class="btn __white" ng-class="{ __active: state.activeTab === 1 }" ng-click="setActiveTab(1)">
          Define objectives
        </button>
        <button class="btn __white" ng-class="{ __active: state.activeTab === 2 }" ng-click="setActiveTab(2)">
          Define constraints
        </button>
<<<<<<< HEAD
        <button
          class="btn __white" 
          ng-class="{ __active: activeTab === 3 }" 
          ng-click="setActiveTab(3)"
          ng-disabled="
            state.periodForm.$invalid 
            || (params.objectives.funding == 'constant' && state.fixedBudgetForm.$invalid)
            || (params.objectives.funding == 'variable' && state.variableBudgetForm.$invalid)
            || (params.objectives.funding == 'range' && state.fixedBudgetRangeForm.$invalid)
            ">View results
=======
        <button class="btn __white" ng-class="{ __active: state.activeTab === 3 }" ng-click="setActiveTab(3)">
          View results
>>>>>>> df2d9e9f
        </button>
        <button ng-click="deleteOptimization(state.activeOptimizationName)" type="button" class="btn __red" ng-disabled="state.optimizations.length <= 1" style="margin-left: 10px">Delete Optimization</button>
      </div>
    </div>

    <hr/>

    <form name="state.OptimizationForm" ng-submit="startOptimization()" novalidate="novalidate">
      <!-- Tab 1 -->
      <div ng-show="state.activeTab === 1">

        <div class="cf">
          <h2>Time horizons and assumptions</h2>
            <span ng-show="state.periodForm.$invalid" class="error-hint"> Please specify a valid period to optimize the program. </span>
            <div class="float-left margin-left-s">

              <ng-form name="state.periodForm">
                Analyses will consider program optimizations over the period
                <input type="number" class="txbox __inline __l" value="2015" placeholder="e.g. 2015"
                       ng-model="params.objectives.year.start"
                       ng-change="updateYearRange()"
                       min="1950"
                       max="2100"
                       step="1"
                       name="periodStart"
                       required>
                to
                <input type="number" class="txbox __inline __l" value="2020" placeholder="e.g. 2020"
                       ng-model="params.objectives.year.end"
                       ng-change="updateYearRange()"
                       min="1950"
                       max="2100"
                       step="1"
                       name="periodEnd"
                       required>
                in order to achieve the objectives by
                <input type="number" class="txbox __inline __l" value="2030" placeholder="e.g. 2030"
                       ng-model="params.objectives.year.until"
                       ng-change="updateYearRange()"
                       min="1950"
                       max="2100"
                       step="1"
                       name="objectivesUntil"
                       required>
                , with the following context between the end of the optimized program period and the end of the analysis
                period:
                <div ng-messages="state.OptimizationForm.periodStart.$error"
                     ng-show="state.OptimizationForm.periodStart.$touched && state.OptimizationForm.periodStart.$invalid">
                  <div class="error-hint" ng-message="required">Please provide a value</div>
                  <div class="error-hint" ng-message="min">The minimum value is 1950</div>
                  <div class="error-hint" ng-message="max">The maximum value is 2100</div>
                  <div class="error-hint" ng-message="number">The value should be a number</div>
                </div>

                <div ng-messages="state.OptimizationForm.periodEnd.$error"
                     ng-show="state.OptimizationForm.periodEnd.$touched && state.OptimizationForm.periodEnd.$invalid">
                  <div class="error-hint" ng-message="required">Please provide a value</div>
                  <div class="error-hint" ng-message="min">The minimum value is 1950</div>
                  <div class="error-hint" ng-message="max">The maximum value is 2100</div>
                  <div class="error-hint" ng-message="number">The value should be a number</div>
                </div>

                <div ng-messages="state.OptimizationForm.objectivesUntil.$error"
                     ng-show="state.OptimizationForm.objectivesUntil.$touched && state.OptimizationForm.objectivesUntil.$invalid">
                  <div class="error-hint" ng-message="min">The minimum value is 1950</div>
                  <div class="error-hint" ng-message="max">The maximum value is 2100</div>
                  <div class="error-hint" ng-message="number">The value should be a number</div>
                </div>
              </ng-form>              

            <div>
              <label>
                <input type="checkbox" ng-model="params.objectives.year.artcontinue">
                ART programs will continue:
              </label>

              <div class="elastic_col __va-middle" style="padding:0px 0px 0 20px;">
                <label>
                  <input type="radio" name="artcontinue" ng-model="params.objectives.artcontinue" value="1">
                  During the program period, no one who initiates treatment is to stop ART, except by natural attrition
                </label><br>
                <label>
                  <input type="radio" name="artcontinue" ng-model="params.objectives.artcontinue" value="2">
                  Number of people on ART stays the same
                </label><br>
                <label>
                  <input type="radio" name="artcontinue" ng-model="params.objectives.artcontinue" value="3">
                  Percentage coverage of ART stays the same
                </label><br>
                <label>
                  <input type="radio" name="artcontinue" ng-model="params.objectives.artcontinue" value="4">
                  ART coverage will scale up, reaching
                  <input type="number" class="txbox __inline __s" value="90"
                         placeholder="e.g. 90"
                         ng-model="params.objectives.year.universalcov">%
                  coverage of treatment-eligible people by
                  <input type="number" class="txbox __inline __l"
                         placeholder="e.g. 2025"
                         name="universal"
                         min="1950" max="2100"
                         step="1"
                         ng-model="params.objectives.year.universal">
                  and then be maintained

                  <div ng-messages="state.OptimizationForm.universal.$error"
                       ng-show="state.OptimizationForm.universal.$touched && state.OptimizationForm.universal.$invalid">
                    <div class="error-hint" ng-message="required">Please provide a value</div>
                    <div class="error-hint" ng-message="min">The minimum value is 1950</div>
                    <div class="error-hint" ng-message="max">The maximum value is 2100</div>
                    <div class="error-hint" ng-message="number">The value should be a number</div>
                  </div>
                </label>
              </div>
            </div>
            <br>

            <div>
              <label>
                <input type="checkbox" ng-model="params.objectives.year.otherprograms">
                All other behavioral and contextual parameters:
              </label>

              <div class="elastic_col __va-middle" style="padding:0px 0px 0px 0px;">
                <label class="checkbox-inline">
                  <input type="radio" name="otherprograms" ng-model="params.objectives.otherprograms" value="revert">
                  revert to the levels prior to the program period
                </label><br>
                <label class="checkbox-inline">
                  <input type="radio" name="otherprograms" ng-model="params.objectives.otherprograms" value="remain">
                  remain at levels at the end of the program period
                </label>
              </div>
            </div>
          </div>
        </div>

        <hr class="__dashed"/>

        <div class="section">
          <h2>Optimization type</h2>

          <div class="float-left margin-left-s">
            <label class="checkbox-inline">
              <input type="radio" name="minimizationType" ng-model="params.objectives.what" value="outcome">
              Minimize outcomes
            </label>
            <label class="checkbox-inline">
              <input type="radio" name="minimizationType" ng-model="params.objectives.what" value="money">
              Minimize money
            </label>
          </div>
        </div>

        <hr class="__dashed" style="clear: both; padding-top: 10px"/>

        <div class="section" ng-if="params.objectives.what == 'outcome'">

          <h2>Funding assumptions</h2>
          <div class="float-left margin-left-s">
            <!-- <ng-form name="fundingAssumptionsForm"> -->

              <div 
                  ng-messages="state.fixedBudgetForm.budgetValue.$error"
                  ng-show="params.objectives.funding==='constant' && state.fixedBudgetForm.$dirty && state.fixedBudgetForm.budgetValue.$invalid">
                <div class="error-hint" ng-message="required">Please provide a budget value</div>
                <div class="error-hint" ng-message="number">Please only a numeric value</div>
              </div>

              <div 
                  ng-messages="variableBudgetForm.$invalid"
                  ng-show="params.objectives.funding==='variable' && variableBudgetForm.$dirty && variableBudgetForm.$invalid">
                <div class="error-hint" ng-show="variableBudgetForm.$dirty && variableBudgetForm.$invalid">Bugdets for all years are required</div>
                <!-- <div class="error-hint" ng-message="number">Please only numeric values</div> -->
              </div>

              <div 
                  ng-messages="state.fixedBudgetRangeForm.budgetRangeMin.$error"
                  ng-show="state.fixedBudgetRangeForm.$dirty && state.fixedBudgetRangeForm.budgetRangeMin.$invalid">
                <div class="error-hint" ng-message="required">The minimum budget is required</div>
                <div class="error-hint" ng-message="number">Please only numeric values</div>
              </div>

              <div 
                  ng-messages="state.fixedBudgetRangeForm.budgetRangeMax.$error"
                  ng-show="state.fixedBudgetRangeForm.$dirty && state.fixedBudgetRangeForm.budgetRangeMax.$invalid">
                <div class="error-hint" ng-message="required">The maximum budget is required</div>
                <div class="error-hint" ng-message="moreThan">The maximum budget must be greater than {{ params.objectives.outcome.budgetrange.minval }}</div>
                <div class="error-hint" ng-message="number">Please only numeric values</div>
              </div>

              <div 
                  ng-messages="state.fixedBudgetRangeForm.budgetRangeStep.$error"
                  ng-show="params.objectives.funding==='range' && state.fixedBudgetRangeForm.$dirty && state.fixedBudgetRangeForm.budgetRangeStep.$invalid">
                <div class="error-hint" ng-message="required">The budget step is required</div>
                <div class="error-hint" ng-message="min">The minimum number of budgets is {{ (params.objectives.outcome.budgetrange.maxval-params.objectives.outcome.budgetrange.minval)/30 | number:0 }}</div>
                <div class="error-hint" ng-message="max">The maximum number of budgets is {{ params.objectives.outcome.budgetrange.maxval-params.objectives.outcome.budgetrange.minval }}</div>
                <div class="error-hint" ng-message="number">Please only numeric values</div>
              </div>

              <ng-form name="state.fixedBudgetForm">
                <label class="checkbox-inline">
                  <input type="radio" name="fundingAssumptions" ng-model="params.objectives.funding" value="constant"/>
                  Optimize a fixed budget of total amount
                  <input type="number" class="txbox __inline __l"
                         ng-required="params.objectives.funding==='constant'"
                         ng-model="params.objectives.outcome.fixed"
                         min="0"
                         name="budgetValue"
                         placeholder="Value"/> for each year
                  in the program period
                </label>
              </ng-form>
              <label class="checkbox-inline" style="padding:0 0 0 40px;">
                <input 
                  type="checkbox" 
                  ng-model="params.objectives.timevarying"
                  ng-disabled="params.objectives.funding!='constant'">
                Allow time-varying optimization
              </label>
              <br/>
              <label style="padding:0 0 0 20px;">
                <input type="radio" name="fundingAssumptions" value="variable"
                       ng-model="params.objectives.funding"
                       ng-change="updateYearRange()"/>
                Optimize a variable budget for each year in the program period:
                <br/>
                <ng-form name="state.variableBudgetForm">
                  <div ng-if="params.objectives.funding==='variable'" style="padding:0 0 0 50px;">
                    <div ng-repeat="yCols in ::yearCols" style="padding:0 0 10px 0;">
                      <span ng-repeat="yloop in ::yearLoop.slice(yCols.start,yCols.end)">
                        {{ ::yloop.year }}:
                        <input type="number" class="txbox __inline __l" required
                          ng-required="params.objectives.funding==='variable'"
                          ng-init="params.objectives.outcome.variable[yloop.year]=undefined"
                          ng-model="params.objectives.outcome.variable[yloop.year]"/> &nbsp;
                      </span>
                    </div>
                    <div style="clear:both;"></div>
                  </div>
                </ng-form>
              </label>
              <label class="checkbox-inline">
                <input type="radio" name="fundingAssumptions" ng-model="params.objectives.funding" value="range"/>
                Optimize a range of fixed budgets from amount
                <ng-form name="state.fixedBudgetRangeForm">
                  <input type="number" class="txbox __inline __l"
                         name="budgetRangeMin"
                         ng-required="params.objectives.funding==='range'"
                         ng-model="params.objectives.outcome.budgetrange.minval"/>
                  to amount
                  <input type="number" class="txbox __inline __l"
                         name="budgetRangeMax"
                         more-than="params.objectives.outcome.budgetrange.minval"
                         ng-required="params.objectives.funding==='range'"
                         ng-model="params.objectives.outcome.budgetrange.maxval"/>
                  in increments of
                  <input type="number" class="txbox __inline __l"
                         name="budgetRangeStep"
                         min="{{(params.objectives.outcome.budgetrange.maxval-params.objectives.outcome.budgetrange.minval)/30}}"
                         max="{{params.objectives.outcome.budgetrange.maxval-params.objectives.outcome.budgetrange.minval}}"
                         ng-required="params.objectives.funding==='range'"
                         ng-model="params.objectives.outcome.budgetrange.step"/>
                  <br/>
                  <div style="clear:both;"></div>
                </ng-form>
              </label>
            <!-- </ng-form> -->
          </div>
        </div>

        <hr style="clear: both; padding-top: 10px" class="__dashed"/>

        <div class="section" ng-if="params.objectives.what == 'outcome'">
          <h2>Objective(s) to minimize</h2>
          <span ng-show="validateObjectivesToMinimize().valid===false" class="error-hint"> {{ ::validations.objectivesToMinimizeCount.message }} </span>
          <div ng-repeat="objective in ::objectivesToMinimize" class="checkbox-block">
            <label>
              <input type="checkbox" ng-model="params.objectives.outcome[objective.slug]">
              {{ ::objective.name }}
            </label>
          </div>

          <br>

          <span ng-show="validateOutcomeWeights().valid===false" class="error-hint"> {{validations.objectivesOutcomeWeights.message}} </span>
          <div ng-repeat="objective in ::objectivesToMinimize" ng-if="params.objectives.outcome[objective.slug] === true">
            <div class="objective-checkbox">
              <div class="objective-checkbox__title"> {{ ::objective.title }} =</div>
              <input type="number" class="txbox __inline __s" value="1" ng-model="params.objectives.outcome[objective.slug+'weight']">%
            </div>
          </div>

        </div>


        <div class="section" ng-if="params.objectives.what == 'money'">
          What is the minimum amount of money required to achieve the following objectives:

          <div class="margin-top-xs" ng-repeat="item in ::moneyObjectives">
            <div class="checkbox-block">
              <label ng-init="iObjective = params.objectives.money.objectives[item.id]">
                <input type="checkbox" ng-model="iObjective.use">
                {{ ::item.title }}
              </label>
            </div>
            <label class="radio-inline margin-left-s">
              <input type="radio"
                     name="{{ ::item.id }}by_active"
                     ng-value="true"
                     ng-disabled="!iObjective.use"
                     ng-model="iObjective.by_active"
                     required>
              by
              <!--
                Based on use & by_active the input is rendered with different validation
                requirements to make sure the form can still be $valid without proper values here.
              -->
              <input ng-if="iObjective.use && iObjective.by_active"
                     type="number"
                     name="moneyObjective{{ ::item.id }}by"
                     class="txbox __inline __s"
                     ng-model="iObjective.by"
                     required
                     min="0"
                     max="100">
              <input ng-if="!iObjective.use || !iObjective.by_active"
                     type="number"
                     name="moneyObjective{{ ::item.id }}by"
                     class="txbox __inline __s"
                     ng-model="iObjective.by"
                     disabled>
              %
            </label>
            <label class="radio-inline">
              <input type="radio"
                     name="{{ ::item.id }}by_active"
                     ng-value="false"
                     ng-disabled="!iObjective.use"
                     ng-model="iObjective.by_active"
                     required>
              to <

              <!--
                Based on use & by_active the input is rendered with different validation
                requirements to make sure the form can still be $valid without proper values here.
              -->
              <input ng-if="iObjective.use && !iObjective.by_active"
                     type="number"
                     name="moneyObjective{{ ::item.id }}to"
                     class="txbox __inline __s"
                     ng-model="iObjective.to"
                     required
                     min="0">
              <input ng-if="!iObjective.use || iObjective.by_active"
                     type="number"
                     name="moneyObjective{{ ::item.id }}to"
                     class="txbox __inline __s"
                     ng-model="iObjective.to"
                     disabled>
            </label>

            <div ng-messages="state.OptimizationForm.moneyObjective{{ ::item.id }}by.$error"
                 ng-show="iObjective.use && iObjective.by_active && state.OptimizationForm.moneyObjective{{ ::item.id }}by.$touched && state.OptimizationForm.moneyObjective{{ ::item.id }}by.$invalid"
                 class="grid">
              <div class="error-hint 6" ng-message="required">Please provide a value</div>
              <div class="error-hint 6" ng-message="number">The value should be a number</div>
              <div class="error-hint 6" ng-message="min">The minimum value is 0</div>
              <div class="error-hint 6" ng-message="max">The maximum value is 100</div>
            </div>
            <div ng-messages="state.OptimizationForm.moneyObjective{{ ::item.id }}to.$error"
                 ng-show="iObjective.use && !iObjective.by_active && state.OptimizationForm.moneyObjective{{ ::item.id }}to.$touched && state.OptimizationForm.moneyObjective{{ ::item.id }}to.$invalid"
                 class="grid">
              <div class="error-hint 6" ng-message="required">Please provide a value</div>
              <div class="error-hint 6" ng-message="number">The value should be a number</div>
              <div class="error-hint 6" ng-message="min">The minimum value is 0</div>
            </div>
          </div>

          <div class="cf margin-top-s">
            <h2>Cost assumptions</h2>

            <div class="float-left margin-left-xs">
              <table class="table table-bordered table-hover table-striped" style="width: auto">
                <thead>
                <tr>
                  <th>Program name</th>
                  <th>Program efficiency relative to current</th>
                </tr>
                </thead>
                <tbody>
                <tr ng-repeat="p in ::programs">
                  <td>{{ ::p }}</td>
                  <td>
                    <input type="number" class="txbox __inline __s" ng-model="params.objectives.money.costs[$index]">%
                  </td>
                </tr>
                </tbody>
              </table>
            </div>
          </div>
        </div>

      </div>

      <!-- Tab 2 -->
      <div ng-show="state.activeTab === 2">

        <div>
          <p class="warning-hint">Warning: Constraints reduce the effectiveness of the optimization analysis. Use as few
            constraints as possible.</p>
        </div>

        <div class="elastic">

          <div><h2>Treatment eligibility</h2></div>
          <div>
            <label>
              <input type="radio" name="eligibility" ng-model="params.constraints.txelig" value="1">
              All people living with HIV
            </label><br>
            <label>
              <input type="radio" name="eligibility" ng-model="params.constraints.txelig" value="2">
              All people living with HIV with CD4 count < 500
            </label><br>
            <label>
              <input type="radio" name="eligibility" ng-model="params.constraints.txelig" value="3">
              All people living with HIV with CD4 count < 350
            </label>
          </div>
        </div>

        <hr class="__dashed"/>

        <div class="checkbox-block">
          <label>
            <input type="checkbox" ng-model="params.constraints.dontstopart">
            No one who initiates treatment is to stop receiving ART
          </label>
        </div>

        <hr class="__dashed"/>

        <h2>Maximum changes in funding per year</h2>

        <div>
          <table class="table table-bordered table-hover table-striped" style="width: auto">
            <thead>
            <tr>
              <th>Enable</th>
              <th>Program name</th>
              <th>Not less than</th>
              <th>Not more than</th>
            </tr>
            </thead>
            <tbody>
            <tr ng-repeat="p in ::programs">
              <td>
                <input type="checkbox" ng-model="params.constraints.yeardecrease[$index].use">
              </td>
              <td>{{ ::p }}</td>
              <td>
                <input class="txbox __inline __s" type="number"
                       ng-change="params.constraints.yeardecrease[$index].use=true"
                       ng-model="params.constraints.yeardecrease[$index].by">%
              </td>
              <td>
                <input class="txbox __inline __s" type="number"
                       ng-change="params.constraints.yearincrease[$index].use=true"
                       ng-model="params.constraints.yearincrease[$index].by">%
              </td>
            </tr>
            </tbody>
          </table>
        </div>

        <h2>Maximum changes in funding over the program period</h2>

        <div>
          <table class="table table-bordered table-hover table-striped" style="width: auto">
            <thead>
            <tr>
              <th>Enable</th>
              <th>Program name</th>
              <th>Not less than</th>
              <th>Not more than</th>
            </tr>
            </thead>
            <tbody>
            <tr ng-repeat="p in ::programs">
              <td>
                <input type="checkbox" ng-model="params.constraints.totaldecrease[$index].use">
              </td>
              <td>{{ ::p }}</td>
              <td>
                <input class="txbox __inline __s" type="number"
                       ng-change="params.constraints.totaldecrease[$index].use=true"
                       ng-model="params.constraints.totaldecrease[$index].by">%
              </td>
              <td>
                <input class="txbox __inline __s" type="number"
                       ng-change="params.constraints.totalincrease[$index].use=true"
                       ng-model="params.constraints.totalincrease[$index].by">%
              </td>
            </tr>
            </tbody>
          </table>
        </div>

        <hr class="__dashed"/>

        <h2>Coverage levels</h2>

        <div>
          <table class="table table-bordered table-hover table-striped" style="width: auto">
            <thead>
            <tr>
              <th>Enable</th>
              <th>Program name</th>
              <th>By year...</th>
              <th>coverage must reach at least</th>
            </tr>
            </thead>
            <tbody>
            <tr ng-repeat="p in ::programs">
              <td>
                <input type="checkbox" ng-model="params.constraints.coverage[$index].use">
              </td>
              <td>{{ ::p }}</td>
              <td>
                <input class="txbox __inline __m" type="number"
                       ng-change="params.constraints.coverage[$index].use=true"
                       ng-model="params.constraints.coverage[$index].year">
              </td>
              <td>
                <input class="txbox __inline __xl" type="number"
                       ng-change="params.constraints.coverage[$index].use=true"
                       ng-model="params.constraints.coverage[$index].level">
              </td>
            </tr>
            </tbody>
          </table>
        </div>
      </div>

      <!-- Tab 3 -->
      <div ng-if="state.activeTab === 3">
        <div class="section" style="margin-bottom: 45px">
          <h2>Optimization</h2>
          <span class="info-hint">
            Optimizing {{ checkedProgramsText() }} over years
            {{ params.objectives.year.start }} to {{ params.objectives.year.end }} with
            {{ budgetLevelSummary() }}.
          </span>
          <br/>

          <div class="elastic_col __va-middle text-right">
            <div class="elastic __fluid float-right">

              <div class="elastic_col __shrink">
                <button type="submit" class="btn __green"
                        ng-disabled="state.optimizationStatus.checking || state.optimizationStatus.isActive">Start optimization</button>
              </div>

              <div class="elastic_col __shrink">
                <button type="button" class="btn __red" ng-click="stopOptimization()"
                        ng-disabled="!state.optimizationStatus.isActive">Stop optimization
                </button>
              </div>
              <div class="elastic_col __shrink">
                <button type="button" class="btn" ng-click="saveOptimization()"
                  ng-disabled="state.optimizationStatus.isActive || state.optimizationStatus.checking || errorText">Save optimization
                </button>
              </div>
              <div class="elastic_col __shrink">
                <button type="button" class="btn" ng-click="revertOptimization()"
                  ng-disabled="state.optimizationStatus.isActive || state.optimizationStatus.checking">Revert
                </button>
                </div>

            </div>
          </div>

          <label style="padding-left: 35px; margin-top: 5px; display: block">
            <input type="checkbox" ng-model="state.isTestRun" ng-change="updateTimelimit()">
            Test run
          </label>

          <div class="error-hint" ng-show="state.isDirty">
            Attention: the results of previous optimization run have not been saved yet. If you start new optimization without saving, some of these results might be lost.
          </div>
          <div class="info-hint" ng-show="state.optimizationStatus.text">
            {{ state.optimizationStatus.text }}
          </div>
          <div class="error-hint" ng-show="errorText">
              <pre>{{errorText}}</pre>
          </div>
        </div>

        <div class="section" ng-show="someGraphAvailable()">
          <div class="grid">
            <div class="12">
              <export-all-charts name="Optimization analyses" ng-if="someGraphAvailable()"></export-all-charts>
              <export-all-data charts="state.chartsForDataExport" name="Optimization analyses" ng-if="someGraphAvailable()"></export-all-data>
            </div>

            <div class="grid 12">

              <div ng-if="state.radarCharts && state.types.plotUncertainties">
                <div ng-repeat="radarChart in state.radarCharts track by $index">
                  <div class="chart-container __small">
                    <div radar-chart data="radarChart.data" options="radarChart.options" save-graph-as></div>
                  </div>
                </div>
              </div>

              <div ng-if="state.pieCharts && !state.types.plotUncertainties">
                <div ng-repeat="pieChart in state.pieCharts track by $index">
                  <div class="chart-container __small">
                    <div pie-chart data="pieChart.data" options="pieChart.options" save-graph-as></div>
                  </div>
                </div>
              </div>

              <div ng-if="state.stackedBarChart">
                <div class="chart-container __large">
                  <div stacked-bar-chart data="state.stackedBarChart.data" options="state.stackedBarChart.options" save-graph-as></div>
                </div>
              </div>

              <div ng-if="state.multipleBudgetsChart">
                <div class="chart-container __large">
                  <div two-sided-horizontal-bar-chart data="state.multipleBudgetsChart.data" options="state.multipleBudgetsChart.options" save-graph-as></div>
                </div>
              </div>

              <div ng-if="state.outcomeChart" class="chart-container __small">
                <div line-area-scatter-chart data="state.outcomeChart.data" options="state.outcomeChart.options" save-graph-as></div>
              </div>
            </div>

            <div class="chart-container __small" ng-repeat="chart in state.optimisationGraphs">
              <div line-area-scatter-chart data="chart.data" options="chart.options" save-graph-as></div>
            </div>
            <div class="chart-container __small" ng-repeat="chart in state.financialGraphs">
              <div line-area-scatter-chart data="chart.data" options="chart.options" save-graph-as></div>
            </div>
          </div>
        </div>
      </div>
    </form>
  </div>
</div><|MERGE_RESOLUTION|>--- conflicted
+++ resolved
@@ -31,10 +31,10 @@
         <button class="btn __white" ng-class="{ __active: state.activeTab === 2 }" ng-click="setActiveTab(2)">
           Define constraints
         </button>
-<<<<<<< HEAD
+
         <button
           class="btn __white" 
-          ng-class="{ __active: activeTab === 3 }" 
+          ng-class="{ __active: state.activeTab === 3 }" 
           ng-click="setActiveTab(3)"
           ng-disabled="
             state.periodForm.$invalid 
@@ -42,10 +42,6 @@
             || (params.objectives.funding == 'variable' && state.variableBudgetForm.$invalid)
             || (params.objectives.funding == 'range' && state.fixedBudgetRangeForm.$invalid)
             ">View results
-=======
-        <button class="btn __white" ng-class="{ __active: state.activeTab === 3 }" ng-click="setActiveTab(3)">
-          View results
->>>>>>> df2d9e9f
         </button>
         <button ng-click="deleteOptimization(state.activeOptimizationName)" type="button" class="btn __red" ng-disabled="state.optimizations.length <= 1" style="margin-left: 10px">Delete Optimization</button>
       </div>
