<div class="rich" style="">
  <div class="grid" style="margin: 0 -25px;">
    <h1>Analyses &#8594; Optimization</h1>
  </div>

  <div class="rich" style="margin: 0 -25px;" ng-if="!missingData">
    <div class="3">
      <label for="optimization-selection">Select an optimization:</label>
    </div>
    <div style="display: flex;justify-content: flex-start;">
      <select id="optimization-selection"
              name="optimization-selection"
              class="updateGraph txbox"
              ng-model="state.activeOptimization"
              ng-change="setActiveOptimization(state.activeOptimization)"
              ng-options="optimization.name for optimization in state.optimizations"
              style="width: 20%;">
      </select>
      <button ng-click="addOptimization()" type="button" class="btn" style="margin-left:2%">New optimization</button>
      <button ng-click="copyOptimization()" type="button" class="btn" style="margin-left:2%">Copy optimization</button>
      <button ng-click="renameOptimization()" type="button" class="btn" style="margin-left:2%">Rename optimization</button>
      <button ng-click="downloadOptimization()" type="button" class="btn" style="margin-left:2%">Download optimization</button>
      <button ng-click="uploadOptimization()" type="button" class="btn" style="margin-left:2%">Upload optimization</button>
      <button ng-click="deleteOptimization()" type="button" class="btn" style="margin-left:2%">Delete optimization</button>
    </div>

<<<<<<< HEAD
    <div style="display: flex;margin-top: 20px;justify-content: space-between;height: calc(100vh - 300px)">
      <div class="small_bordered_list" style="width: 520px;">
=======
    <div style="display: flex;margin-top: 20px;justify-content: space-between;height: 62vh">
      <div class="small_bordered_list" style="width: 700px;">
>>>>>>> 0c3e3bdd
        <form name="optimizationForm">
          <div class="option_list" style="height: calc(100vh - 300px)">
            <div class="section">
              <div class="label">Program set</div>
              <select class="txbox"
                      name="progset"
                      style="width: 60%;"
                      ng-class="{'invalid': optimizationForm.progset.$invalid}"
                      ng-options="program.id as program.name for program in state.programSetList"
                      ng-change="validateOptimizationForm(optimizationForm)"
                      ng-model="state.activeOptimization.progset_id">
                <option value="">-- Please select a program set --</option>
              </select>
            </div>
            <div class="section">
              <div class="label">Parameter set</div>
              <select class="txbox"
                      name="parset"
                      style="width: 60%;"
                      ng-class="{'invalid': optimizationForm.parset.$invalid}"
                      ng-change="validateOptimizationForm(optimizationForm)"
                      ng-options="parset.id as parset.name for parset in state.parsets"
                      ng-model="state.activeOptimization.parset_id">
                <option value="">-- Please select a parameter set --</option>
              </select>
            </div>
            <div class="section">
              <div class="label">Type</div>
              <div>
                  <span style="width: 45%">
                    <input
                        type="radio"
                        name="objectives_which"
                        ng-click="setType('outcomes')"
                        ng-checked="state.activeOptimization.which==='outcomes'"/>
                    Minimize outcomes
                  </span>
                  <span style="width: 45%">
                    <input
                        type="radio"
                        name="objectives_which"
                        ng-click="setType('money')"
                        ng-checked="state.activeOptimization.which==='money'"/>
                    Minimize money
                  </span>
              </div>
            </div>
            <div ng-if="state.activeOptimization.objectives" class="section">
              <div class="label">Objectives</div>

              <div style="justify-content: space-around" class="option" ng-repeat="objective in state.objectives">
                <span style="width: 70%">{{objective.label}}</span>
                  <span style="width: 30%">
                    <input class="txbox __inline __m"
                      type="number"
                      ng-model="state.activeOptimization.objectives[objective.key]"
                      name="{{objective.key}}"
                      ng-change="validateOptimizationForm(optimizationForm)"
                      ng-class="{'invalid': optimizationForm[objective.key].$invalid}"/>
                  </span>
              </div>

                <div style="line-height: 1.7em;">
                    <input type="checkbox" ng-init="cumulative_hiv=true" ng-model="cumulative_hiv">
                    <label>Cumulative new HIV infections</label>
                    <br>

                    <input type="checkbox" ng-model="cumulative_dalys">
                    <label>Cumulative DALYs</label>
                    <br>

                    <input type="checkbox" ng-model="cumulative_aids">
                    <label>Cumulative AIDS-related death</label>
                    <br>

                    <input type="checkbox" ng-model="total_hiv">
                    <label>Total HIV-related costs</label>
                    <br>
                    <br>
                </div>


            </div>


            <div ng-if="state.activeOptimization.constraints" class="section">
              <div class="label">Constraints by year</div>
              <div style="justify-content: space-around; font-weight: bold" class="option">
                <span style="width: 60%">Program Name</span>
                <span style="width: 20%">Minimum</span>
                <span style="width: 20%">Maximum</span>
              </div>
            </div>
            <div style="justify-content: space-around" class="option" ng-repeat="constraintKey in state.constraintKeys">
              <span style="width: 60%">{{ state.activeOptimization.constraints.name[constraintKey] }}</span>
                <span style="width: 20%">
                  <input class="txbox __inline __m" type="number" ng-model="state.activeOptimization.constraints.min[constraintKey]"/>
                </span>
                <span style="width: 20%">
                  <input class="txbox __inline __m" type="number" ng-model="state.activeOptimization.constraints.max[constraintKey]"/>
                </span>
            </div>

              <br>
              <br>


            <div ng-if="state.activeOptimization.constraints" class="section">
              <div class="label">Constraints by funding period</div>
              <div style="justify-content: space-around; font-weight: bold" class="option">
                <span style="width: 60%">Program Name</span>
                <span style="width: 20%">Minimum</span>
                <span style="width: 20%">Maximum</span>
              </div>
            </div>
            <div style="justify-content: space-around" class="option" ng-repeat="constraintKey in state.constraintKeys">
              <span style="width: 60%">{{ state.activeOptimization.constraints.name[constraintKey] }}</span>
                <span style="width: 20%">
                  <input class="txbox __inline __m" type="number" ng-model="state.dummy[constraintKey]"/>
                </span>
                <span style="width: 20%">
                  <input class="txbox __inline __m" type="number" ng-model="state.dummy2[constraintKey]"/>
                </span>
            </div>

          </div>

          <div style="color: ##00aeef; margin-top: 25px; margin-left: 35px">
            {{ statusMessage }}
          </div>

          <div style="color: red; margin-top: 5px; margin-left: 35px">
            {{ errorMessage }}
          </div>

          <div style="display: flex;justify-content: space-around; margin-top: 5px">
            <input
                type="button"
                value="Run"
                class="updateGraph btn"
                ng-click="runOptimizations()"
                ng-disabled="!state.activeOptimization || !state.activeOptimization.id"/>
            <!-- WARNING, automatically saves! -->
            <input
                type="button"
                value="Save"
                class="updateGraph btn"
                ng-click="saveOptimizationForm(optimizationForm)"
                ng-disabled="!state.activeOptimization"/>
          </div>

        </form>
      </div>

      <div
        style="
           margin-left: 10px;
           border: 1px solid #DDD;
           flex: 1 1 auto;
           height:100%;
           width: 100%;
           overflow:auto">
          <optima-graphs graphs="graphs"></optima-graphs>
      </div>


    </div>
  </div>
</div><|MERGE_RESOLUTION|>--- conflicted
+++ resolved
@@ -24,13 +24,8 @@
       <button ng-click="deleteOptimization()" type="button" class="btn" style="margin-left:2%">Delete optimization</button>
     </div>
 
-<<<<<<< HEAD
-    <div style="display: flex;margin-top: 20px;justify-content: space-between;height: calc(100vh - 300px)">
-      <div class="small_bordered_list" style="width: 520px;">
-=======
     <div style="display: flex;margin-top: 20px;justify-content: space-between;height: 62vh">
       <div class="small_bordered_list" style="width: 700px;">
->>>>>>> 0c3e3bdd
         <form name="optimizationForm">
           <div class="option_list" style="height: calc(100vh - 300px)">
             <div class="section">
