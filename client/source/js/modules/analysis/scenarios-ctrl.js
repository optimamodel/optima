--- conflicted
+++ resolved
@@ -172,13 +172,9 @@
       } else if (action === 'copy') {
 
         var newScenario = deepCopyJson(scenario);
-<<<<<<< HEAD
-        newScenario.name = scenario.name + ' Copy';
-=======
         var otherNames = _.pluck($scope.scenarios, 'name');
         newScenario.name = modalService.getUniqueName(
           scenario.name, otherNames);
->>>>>>> 16cbb83c
         newScenario.id = null;
         newScenarios.push(newScenario);
         $scope.saveScenarios(newScenarios, "Copied scenario");
