define(['./module', 'angular', 'underscore'], function (module, angular, _) {
    'use strict';

    module.controller('AnalysisScenariosController', function ($scope, $http, $modal, meta, info, scenarioParametersResponse, scenariosResponse, CONFIG, typeSelector) {

        // In case there is no model data the controller only needs to show the
        // warning that the user should upload a spreadsheet with data.
        if (!info.has_data) {
          $scope.missingModelData = true;
          return;
        }

        var responseData, availableScenarioParameters, availableScenarios;

        // initialize all necessary data for this controller
        var initialize = function() {
          $scope.scenarios = [];

          $scope.runScenariosOptions = {
            dosave: false
          };

<<<<<<< HEAD
          // add All option in population list
          meta.pops.long.push("All");
=======
          // check if project is calibrated
          checkProjectInfo(info);

          if($scope.validate) {
            // add All option in population list
            meta.data.pops.long.push("All");
>>>>>>> 5b2bcba9

          // transform scenarioParameters to use attribute `names` instead of `keys`
          // it is the same for the data we have to send to run scenarios
          availableScenarioParameters = _(scenarioParametersResponse.data.parameters).map(function(parameters) {
            return { name: parameters.name, names: parameters.keys, values: parameters.values};
          });

          availableScenarios = scenariosResponse.data.scenarios;

          $scope.scenarios = _(availableScenarios).map(function(scenario) {
            scenario.active = true;
            return scenario;
          });

          $scope.types = typeSelector.types;
        };

<<<<<<< HEAD
=======
        var checkProjectInfo = function (info) {
          if (!info) return;
          var data = info.data;
          $scope.validate = data.can_scenarios;
          $scope.show_message = !$scope.validate;
        };

>>>>>>> 5b2bcba9
        /**
         * Returns an graph based on the provided yData.
         *
         * yData should be an array where each entry contains an array of all
         * y-values from one line.
         */
        var generateGraph = function(yData, xData, title, legend, xLabel,  yLabel) {
          var graph = {
            options: {
              height: 200,
              width: 320,
              margin: CONFIG.GRAPH_MARGINS,
              xAxis: {
                axisLabel: 'Year'
              },
              yAxis: {
                axisLabel: ''
              },
              areasOpacity: 0.1
            },
            data: {
              lines: [],
              scatter: [],
              areas: []
            },
            title: title
          };

          graph.options.xAxis.axisLabel = xLabel;
          graph.options.yAxis.axisLabel = yLabel;
          graph.options.legend = legend;
          graph.options.title = title;

          // scenario chart data like prevalence have `best` & `data`
          // financial chart data only has one property `data`
          var linesData = yData.best || yData.data;
          _(linesData).each(function(lineData) {
            graph.data.lines.push(_.zip(xData, lineData));
          });

          // the scenario charts have an uncertenty area `low` & `high`
          if (!_.isEmpty(yData.low) && !_.isEmpty(yData.high)) {
            _(yData.high).each(function(highLineData, index) {
              graph.data.areas.push({
                highLine: _.zip(xData, highLineData),
                lowLine: _.zip(xData, yData.low[index])
              });
            });
          }

          return graph;
        };

        /**
         * Returns a financial graph.
         */
        var generateFinancialGraph = function (data) {
          var graph = generateGraph(data, data.xdata, data.title, data.legend, data.xlabel, data.ylabel);
          return graph;
        };

        /**
         * Regenerate graphs based on the response and type settings in the UI.
         */
        var updateGraphs = function (response) {
          if (!response) {
            return graphs;
          }
          typeSelector.enableAnnualCostOptions($scope.types, response);

          var graphs = [];

          _($scope.types.population).each(function (type) {

            var data = response[type.id];

            // generate graphs showing the overall data for this type
            if (type.total) {
              var title = data.tot.title;
              var graph = generateGraph(data.tot, response.tvec, title, data.tot.legend, data.xlabel, data.tot.ylabel);
              graphs.push(graph);
            }

            // generate graphs for this type for each population
            if (type.byPopulation) {
              _(data.pops).each(function (population, populationIndex) {

                var title = population.title;
                var graph = generateGraph(population, response.tvec, title, population.legend, data.xlabel, population.ylabel);
                graphs.push(graph);
              });
            }
          });

          // annual cost charts
          _($scope.types.possibleKeys).each(function(type) {
            var isActive = $scope.types.costs.costann[type];
            if (isActive) {
              var chartData = response.costann[type][$scope.types.activeAnnualCost];
              if (chartData) {
              graphs.push(generateFinancialGraph(chartData));
              }
            }
          });


          // cumulative cost charts
          _($scope.types.possibleKeys).each(function(type) {
            var isActive = $scope.types.costs.costcum[type];
            if (isActive) {
              var chartData = response.costcum[type];
              if (chartData) {
                graphs.push(generateFinancialGraph(chartData));
              }
            }
          });

          // commitments

          var commitIsActive = $scope.types.costs.costann.checked;
          if (commitChartData && commitIsActive) {
            var commitChartData = response.commit[$scope.types.activeAnnualCost];
            if (commitChartData) {
              graphs.push(generateFinancialGraph(commitChartData));
            }
          }

          $scope.graphs = graphs;
        };

        /**
         * Returns a collection of entries where all non-active antries are filtered
         * out and the active attribute is removed from each of these entries.
         */
        var toCleanArray = function (collection) {
          return _(collection).chain()
          .where({ active: true })
          .map(function (item) {
            return _(item).omit(['active', '$$hashKey']);
          })
          .value();
        };

        $scope.runScenarios = function (saveScenario) {
          $scope.runScenariosOptions.scenarios = toCleanArray($scope.scenarios);
          $scope.runScenariosOptions.dosave = saveScenario === true;
          $http.post('/api/analysis/scenarios/run', $scope.runScenariosOptions)
            .success(function(data) {
              responseData = data;
              updateGraphs(responseData);
            });
        };

        // Helper function to open a population modal
        var openScenarioModal = function(scenario) {
          return $modal.open({
            templateUrl: 'js/modules/analysis/scenarios-modal.html',
            controller: 'AnalysisScenariosModalController',
            resolve: {
              scenario: function () {
                return scenario;
              },
              availableScenarioParameters: function() {
                return availableScenarioParameters;
              },
              populationNames: function() {
                return meta.data.pops.long;
              }
            }
          });
        };

        $scope.openAddScenarioModal = function ($event) {
            if ($event) {
                $event.preventDefault();
            }

            var scenario = {};
            return openScenarioModal(scenario).result.then(
                function (newscenario) {
                    newscenario.active = true;
                    newscenario.pars = newscenario.pars || [];
                    $scope.scenarios.push(newscenario);
                });
        };

        $scope.openEditScenarioModal = function ($event, scenario) {
            if ($event) {
                $event.preventDefault();
            }

            return openScenarioModal(scenario).result.then(
                function (newscenario) {
                    scenario.active = true;
                    _(scenario).extend(newscenario);
                });
        };

        $scope.gotoViewCalibrate = function() {
          $window.location.href = '#/model/view';
        };

        // The graphs are shown/hidden after updating the graph type checkboxes.
        $scope.$watch('types', function () {
          updateGraphs(responseData);
        }, true);

        initialize();

    });

});<|MERGE_RESOLUTION|>--- conflicted
+++ resolved
@@ -20,17 +20,8 @@
             dosave: false
           };
 
-<<<<<<< HEAD
           // add All option in population list
-          meta.pops.long.push("All");
-=======
-          // check if project is calibrated
-          checkProjectInfo(info);
-
-          if($scope.validate) {
-            // add All option in population list
-            meta.data.pops.long.push("All");
->>>>>>> 5b2bcba9
+          meta.data.pops.long.push("All");
 
           // transform scenarioParameters to use attribute `names` instead of `keys`
           // it is the same for the data we have to send to run scenarios
@@ -48,16 +39,6 @@
           $scope.types = typeSelector.types;
         };
 
-<<<<<<< HEAD
-=======
-        var checkProjectInfo = function (info) {
-          if (!info) return;
-          var data = info.data;
-          $scope.validate = data.can_scenarios;
-          $scope.show_message = !$scope.validate;
-        };
-
->>>>>>> 5b2bcba9
         /**
          * Returns an graph based on the provided yData.
          *
