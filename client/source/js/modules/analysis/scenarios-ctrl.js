
define(['./module', 'angular', 'underscore'], function (module, angular, _) {

  'use strict';

  module.controller('AnalysisScenariosController', function (
<<<<<<< HEAD
      $scope, $http, $modal, $state, projectService, modalService, toastr, util) {
=======
      $scope, $http, $modal, $state, projectApi, modalService, toastr, util) {
>>>>>>> e5648e49

    function initialize() {
      $scope.$watch('projectService.project.id', function() {
        if (!_.isUndefined($scope.project) && ($scope.project.id !== projectService.project.id)) {
          reloadActiveProject();
        }
      });
      reloadActiveProject();
    }

    function reloadActiveProject() {
      projectService
        .getActiveProject()
        .then(function(response) {
          $scope.project = response.data;
          $scope.state = {
            start: $scope.project.startYear,
            end: $scope.project.endYear,
          };
          $scope.years = _.range($scope.project.startYear, $scope.project.endYear+21);
          $scope.isMissingData = !$scope.project.hasParset;
          return $http.get('/api/project/'+$scope.project.id+'/parsets')
        })
        .then(function(parsetResponse) {
          $scope.parsets = parsetResponse.data.parsets;
          return $http.get('/api/project/' + $scope.project.id + '/progsets');
        })
        .then(function(progsetsResponse) {
          $scope.progsets = progsetsResponse.data.progsets;
          $scope.anyOptimizable = false;
          return $http.get('/api/project/' + $scope.project.id + '/optimizable')
        })
        .then(function (response) {
          $scope.anyOptimizable = response.data;
          console.log('anyoptimizable', $scope.anyOptimizable);
          return $http.get('/api/project/'+$scope.project.id+'/scenarios');
        })
        .then(function(scenariosResponse) {
          console.log("scenarios response", scenariosResponse.data);
          $scope.parametersByParsetId = scenariosResponse.data.ykeysByParsetId;
          $scope.budgetsByProgsetId = scenariosResponse.data.defaultBudgetsByProgsetId;
          $scope.defaultCoveragesByParsetIdyProgsetId = scenariosResponse.data.defaultCoveragesByParsetIdyProgsetId;
          loadScenarios(scenariosResponse.data.scenarios);
          $scope.graphScenarios(false);
        });
    }

    function loadScenarios(scenarios) {
      $scope.scenarios = scenarios;
      function returnName(s) { return s.name }
      $scope.scenarios = _.sortBy($scope.scenarios, returnName);
      console.log("loading scenarios", $scope.scenarios);
    }

    $scope.saveScenarios = function(scenarios, successMsg) {
      delete $scope.state.graphs;
      console.log("saving scenarios", scenarios);
      $http
        .put(
          '/api/project/' + $scope.project.id + '/scenarios',
          {'scenarios': scenarios })
        .success(function (response) {
          loadScenarios(response.scenarios);
          if (successMsg) {
            toastr.success(successMsg)
          }
        });
    };

    $scope.downloadScenario = function(scenario) {
      util
        .rpcDownload(
          'download_project_object',
<<<<<<< HEAD
          [projectService.project.id, 'scenario', scenario.id])
=======
          [projectApi.project.id, 'scenario', scenario.id])
>>>>>>> e5648e49
        .then(function(response) {
          toastr.success('Scenario downloaded');
        });

    };

    $scope.uploadScenario = function(scenario) {
      util
        .rpcUpload(
<<<<<<< HEAD
          'upload_project_object', [projectService.project.id, 'scenario'])
=======
          'upload_project_object', [projectApi.project.id, 'scenario'], {}, '.scn')
>>>>>>> e5648e49
        .then(function(response) {
          toastr.success('Scenario uploaded');
          $state.reload()
        });
    };

    function getSelectors() {
      function getChecked(s) { return s.checked; }
      function getKey(s) { return s.key }
      var scope = $scope;
      var which = [];
      if (scope.graphs) {
        if (scope.graphs.advanced) {
          which.push('advanced');
        }
        var selectors = scope.graphs.selectors;
        if (selectors) {
          which = which.concat(_.filter(selectors, getChecked).map(getKey));
        }
      }
      return which;
    }

    $scope.graphScenarios = function(isRun) {
      if (_.isUndefined(isRun)) {
        isRun = false;
      }
      delete $scope.graphs;
      $http
        .post(
          '/api/project/' + $scope.project.id + '/scenarios/results',
          {
            which: getSelectors(),
            isRun: isRun,
            start: $scope.state.start,
            end: $scope.state.end
          })
        .success(function (data) {
          $scope.state.graphs = data.graphs;
          toastr.success('Loaded graphs');
        });
    };

    $scope.isRunnable = function () {
      return _.some($scope.scenarios, function(s) { return s.active });
    };

    $scope.getParsetName = function (scenario) {
      var parset = _.findWhere($scope.parsets, {id: scenario.parset_id});
      return parset ? parset.name : 'N/A';
    };

    $scope.getProgramSetName = function (scenario) {
      var progset = _.findWhere($scope.progsets, {id: scenario.progset_id});
      return progset ? progset.name : 'N/A';
    };

    function openScenarioModal(scenario) {
      var templateUrl, controller;
      var scenario_type = scenario.scenario_type;
      if ((scenario_type === "budget" ) || (scenario_type === 'coverage')) {
        templateUrl = 'js/modules/analysis/program-scenarios-modal.html';
        controller = 'ProgramScenariosModalController';
      } else  {
        templateUrl = 'js/modules/analysis/parameter-scenarios-modal.html';
        controller = 'ParameterScenariosModalController';
      }
      return $modal.open({
        templateUrl: templateUrl,
        controller: controller,
        windowClass: 'fat-modal',
        resolve: {
          project: function() { return $scope.project },
          scenarios: function () { return $scope.scenarios; },
          scenario: function () { return angular.copy(scenario); },
          parsets: function () { return $scope.parsets; },
          progsets: function () { return $scope.progsets; },
          parsByParsetId: function () { return $scope.parametersByParsetId; },
          budgetsByProgsetId: function() { return $scope.budgetsByProgsetId; },
          coveragesByParsetIdyProgsetId: function() { return $scope.defaultCoveragesByParsetIdyProgsetId; },
          years: function() { return $scope.years }
        }
      });
    }

    function deepCopyJson(jsonObject) {
      return JSON.parse(JSON.stringify(jsonObject));
    }

    /**
     * Opens a scenario model in different modes
     * @param {string} action: 'add', 'edit' 'delete'
     */
    $scope.openModal = function (scenario, action, $event) {

      if ($event) {
        $event.preventDefault();
      }

      var newScenarios = deepCopyJson($scope.scenarios);

      if (action === 'add') {

        return openScenarioModal(scenario)
          .result
          .then(
            function (scenario) {
              newScenarios.push(scenario);
              $scope.saveScenarios(newScenarios, "Created scenario");
            });

      } else if (action === 'edit') {

        scenario = _.findWhere(newScenarios, {name: scenario.name});
        var iScenario = _.indexOf(newScenarios, scenario);

        return openScenarioModal(scenario)
          .result
          .then(function(scenario) {
            newScenarios[iScenario] = scenario;
            newScenarios[iScenario].active = true;
            $scope.saveScenarios(newScenarios, "Saved changes");
          });

      } else if (action === 'copy') {

        var newScenario = deepCopyJson(scenario);
        var otherNames = _.pluck($scope.scenarios, 'name');
        newScenario.name = modalService.getUniqueName(
          scenario.name, otherNames);
        newScenario.id = null;
        newScenarios.push(newScenario);
        $scope.saveScenarios(newScenarios, "Copied scenario");

      } else if (action === 'delete') {

        var deleteScenario = _.findWhere(newScenarios, { id: scenario.id });
        $scope.saveScenarios(
            _.without(newScenarios, deleteScenario), "Deleted scenario");

      }
    };

    initialize();

  });

});<|MERGE_RESOLUTION|>--- conflicted
+++ resolved
@@ -4,11 +4,7 @@
   'use strict';
 
   module.controller('AnalysisScenariosController', function (
-<<<<<<< HEAD
       $scope, $http, $modal, $state, projectService, modalService, toastr, util) {
-=======
-      $scope, $http, $modal, $state, projectApi, modalService, toastr, util) {
->>>>>>> e5648e49
 
     function initialize() {
       $scope.$watch('projectService.project.id', function() {
@@ -82,11 +78,7 @@
       util
         .rpcDownload(
           'download_project_object',
-<<<<<<< HEAD
           [projectService.project.id, 'scenario', scenario.id])
-=======
-          [projectApi.project.id, 'scenario', scenario.id])
->>>>>>> e5648e49
         .then(function(response) {
           toastr.success('Scenario downloaded');
         });
@@ -96,11 +88,7 @@
     $scope.uploadScenario = function(scenario) {
       util
         .rpcUpload(
-<<<<<<< HEAD
-          'upload_project_object', [projectService.project.id, 'scenario'])
-=======
           'upload_project_object', [projectApi.project.id, 'scenario'], {}, '.scn')
->>>>>>> e5648e49
         .then(function(response) {
           toastr.success('Scenario uploaded');
           $state.reload()
