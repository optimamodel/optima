--- conflicted
+++ resolved
@@ -2,12 +2,8 @@
   'use strict';
 
   module.controller('AnalysisOptimizationController', function ($scope, $http,
-<<<<<<< HEAD
-    $interval, meta, cfpLoadingBar, CONFIG, modalService, typeSelector, optimizations) {
-=======
-    $interval, meta, cfpLoadingBar, CONFIG, modalService, graphTypeFactory,
+    $interval, meta, cfpLoadingBar, CONFIG, modalService, typeSelector,
     optimizations, optimizationHelpers) {
->>>>>>> 8eb2af6a
 
       $scope.chartsForDataExport = [];
 
