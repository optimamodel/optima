define(['./module', 'angular', 'd3'], function (module, angular, d3) {
  'use strict';

  module.controller('AnalysisOptimizationController', function ($scope, $http,
    $interval, meta, cfpLoadingBar, CONFIG, modalService, graphTypeFactory, optimizations) {

      $scope.chartsForDataExport = [];

      $scope.meta = meta;
      $scope.types = graphTypeFactory.types;
      // reset graph types every time you come to this page
      angular.extend($scope.types, angular.copy(CONFIG.GRAPH_TYPES));

      $scope.needData = $scope.meta.progs === undefined;
      $scope.activeTab = 1;
      var errorMessages = [];

      var statusEnum = {
        NOT_RUNNING: { text: "", isActive: false },
        RUNNING: { text: "Optimization is running", isActive: true },
        REQUESTED_TO_STOP : { text:"Optimization is requested to stop", isActive: true },
        STOPPING : { text:"Optimization is stopping", isActive: true },
        CHECKING: {text:"Checking for existing optimization", isActive: false}
      };

      $scope.optimizationStatus = statusEnum.NOT_RUNNING;
      $scope.optimizations = [];

      // According to angular best-practices we should wrap every object/value
      // inside a wrapper object. This is due the fact that directives like ng-if
      // always create a child scope & the reference can get lost.
      // see https://github.com/angular/angular.js/wiki/Understanding-Scopes
      $scope.state = {
        activeOptimizationName: undefined,
        optimisationGraphs: [],
        financialGraphs: [],
        radarCharts: [],
        pieCharts: [],
<<<<<<< HEAD
        stackedBarChart: undefined,
        outcomeChart: undefined
=======
        stackedBarCharts: [],
        isTestRun: false
>>>>>>> b40d8ea6
      };

      // cache placeholder
      var cachedResponse = null;

      // Set defaults
      $scope.params = {};
      $scope.params.timelimit = 3600;

      // Objectives
      $scope.params.objectives = {};
      $scope.params.objectives.what = 'outcome';

      // Outcome objectives defaults
      $scope.params.objectives.outcome = {};
      $scope.params.objectives.outcome.inci = false;
      $scope.params.objectives.outcome.daly = false;
      $scope.params.objectives.outcome.death = false;
      $scope.params.objectives.outcome.costann = false;

      // Money objectives defaults
      $scope.params.objectives.money = {};
      $scope.params.objectives.money.objectives = {};
      $scope.params.objectives.money.objectives.dalys = {};
      $scope.params.objectives.money.objectives.dalys.use = false;
      $scope.params.objectives.money.objectives.deaths = {};
      $scope.params.objectives.money.objectives.deaths.use = false;
      $scope.params.objectives.money.objectives.inci = {};
      $scope.params.objectives.money.objectives.inci.use = false;
      $scope.params.objectives.money.objectives.inciinj = {};
      $scope.params.objectives.money.objectives.inciinj.use = false;
      $scope.params.objectives.money.objectives.incisex = {};
      $scope.params.objectives.money.objectives.incisex.use = false;
      $scope.params.objectives.money.objectives.mtct = {};
      $scope.params.objectives.money.objectives.mtct.use = false;
      $scope.params.objectives.money.objectives.mtctbreast = {};
      $scope.params.objectives.money.objectives.mtctbreast.use = false;
      $scope.params.objectives.money.objectives.mtctnonbreast = {};
      $scope.params.objectives.money.objectives.mtctnonbreast.use = false;

      // Default program weightings
      $scope.params.objectives.money.costs = [];
      if(meta.progs) {
        $scope.programs = meta.progs.long;
        $scope.programCodes = meta.progs.short;

        for ( var i = 0; i < meta.progs.short.length; i++ ) {
          $scope.params.objectives.money.costs[i] = 100;
        }

        // Constraints Defaults
        $scope.params.constraints = {};
        $scope.params.constraints.txelig = 1;
        $scope.params.constraints.dontstopart = true;

        $scope.params.constraints.yeardecrease = [];
        $scope.params.constraints.yearincrease = [];
        $scope.params.constraints.totaldecrease = [];
        $scope.params.constraints.totalincrease = [];
        $scope.params.constraints.coverage = [];

        // Initialize program constraints models
        for ( var i = 0; i < meta.progs.short.length; i++ ) {
          $scope.params.constraints.yeardecrease[i] = {};
          $scope.params.constraints.yeardecrease[i].use = false;
          $scope.params.constraints.yeardecrease[i].by = 100;

          $scope.params.constraints.yearincrease[i] = {};
          $scope.params.constraints.yearincrease[i].use = false;
          $scope.params.constraints.yearincrease[i].by = 100;

          $scope.params.constraints.totaldecrease[i] = {};
          $scope.params.constraints.totaldecrease[i].use = false;
          $scope.params.constraints.totaldecrease[i].by = 100;

          $scope.params.constraints.totalincrease[i] = {};
          $scope.params.constraints.totalincrease[i].use = false;
          $scope.params.constraints.totalincrease[i].by = 100;

          $scope.params.constraints.coverage[i] = {};
          $scope.params.constraints.coverage[i].use = false;
          $scope.params.constraints.coverage[i].level = 0;
          $scope.params.constraints.coverage[i].year = undefined;
        }
      }

    var optimizationTimer;

    var linesGraphOptions = {
      height: 200,
      width: 320,
      margin: CONFIG.GRAPH_MARGINS,
      xAxis: {
        axisLabel: 'Year',
        tickFormat: function (d) {
          return d3.format('d')(d);
        }
      },
      yAxis: {
        axisLabel: ''
      }
    };

    /*
    * Returns an graph based on the provided yData.
    *
    * yData should be an array where each entry contains an array of all
    * y-values from one line.
    */
    var generateGraph = function(yData, xData, title, legend, xLabel, yLabel) {
      var linesGraphData = {
        lines: [],
        scatter: []
      };

      var graph = {
        options: angular.copy(linesGraphOptions),
        data: angular.copy(linesGraphData)
      };

      graph.options.title = title;
      graph.options.legend = legend;

      graph.options.xAxis.axisLabel = xLabel;
      graph.options.yAxis.axisLabel = yLabel;

      _(yData).each(function(lineData) {
        graph.data.lines.push(_.zip(xData, lineData));
      });

      return graph;
    };

    /**
     * Returns a prepared chart object for a pie chart.
     */
    var generatePieChart = function(data, legend) {
      var graphData = [];

      var options = {
        height: 350,
        width: 350,
        margin: {
          top: 20,
          right: 100,
          bottom: 20,
          left: 100
        },
        title: data.name
      };

      graphData = _(data).map(function (value, index) {
        return { value: value, label: legend[index] };
      });

      return {
        'data': {slices: graphData},
        'options': options
      };
    };

    /**
     * Returns all pie charts.
     */
    var preparePieCharts = function (data) {

      var charts = [];

      if (data[0] && data[0].piedata) {
        charts.push(generatePieChart(data[0].piedata, data[0].legend));
      }

      if (data[1] && data[1].piedata) {
        charts.push(generatePieChart(data[1].piedata, data[0].legend)); // not set for data[1]
      }

      return charts;
    };

    /**
     * Returns a prepared chart object for a radar chart.
     */
    var generateRadarChart = function(data, legend) {
      var graphData = [{axes: []}];

      var options = {
        legend: [],
        title: data.name
      };

      //TODO @NikGraph @DEvseev - make a stack chart now then pie.val is a combination of arrays (one per population)
      graphData[0].axes = _(data.best).map(function (value, index) {
        return { value: value, axis: legend[index] };
      });

      return {
        'data': graphData,
        'options': options,
        'radarAxesName': 'Programs'
      };
    };

    /**
     * Returns all radar charts.
     */
    var prepareRadarCharts = function (data) {

      var charts = [];

      if (data[0] && data[0].radardata) {
        charts.push(generateRadarChart(data[0].radardata, data[0].legend));
      }

      if (data[1] && data[1].radardata) {
        charts.push(generateRadarChart(data[1].radardata, data[0].legend)); // not set for data[1]
      }

      return charts;
    };

    /**
     * Returns a prepared chart object for a pie chart.
     */
    var generateStackedBarChart = function(yData, xData, legend, title) {
      var graphData = [];

      var options = {
        height: 200,
        width: 700,
        margin: CONFIG.GRAPH_MARGINS,
        xAxis: {
          axisLabel: 'Year'
        },
        yAxis: {
          axisLabel: ''
        },
        legend: legend,
        title: title
      };

      graphData = _.zip(xData, yData);
      return {
        'data': {bars: graphData},
        'options': options
      };
    };

    /**
     * Returns a stacked bar chart.
     */
    var prepareStackedBarChart = function (data) {
      return generateStackedBarChart(data.stackdata, data.xdata, data.legend,
        data.title);
    };

    /**
     * Returns a prepared chart object for a pie chart.
     */
    var generateMultipleBudgetsChart = function(yData, xData, legend, title) {
      var graphData = [];

      var options = {
        height: 200,
        width: 700,
        margin: CONFIG.GRAPH_MARGINS,
        xAxis: {
          axisLabel: ''
        },
        yAxis: {
          axisLabel: 'Spent'
        },
        legend: legend,
        title: title
      };

      graphData = _(xData).map(function (xValue, index) {
        var barData = _(yData).map(function(entry) { return entry[index]; });
        return [xValue, barData];
      });

      return {
        'data': {bars: graphData},
        'options': options
      };
    };

    /**
     * Returns a stacked bar chart.
     */
    var prepareMultipleBudgetsChart = function (data) {
      return generateMultipleBudgetsChart(data.bardata, data.xdata, data.legend,
        data.title);
      };

    /**
     * Regenerate graphs based on the response and type settings in the UI.
     */
    var prepareOptimisationGraphs = function (response) {
      var graphs = [];

      if (!response) {
        return graphs;
      }

      _($scope.types.population).each(function (type) {

        if (type === undefined) return;
        var data = response[type.id];
        if (data !== undefined) {

          // generate graphs showing the overall data for this type
          if (type.total) {
            var graph = generateGraph(
              data.tot.data, response.tvec,
              data.tot.title, data.tot.legend,
              data.xlabel, data.tot.ylabel
            );
            graphs.push(graph);
          }

          // generate graphs for this type for each population
          if (type.byPopulation) {
            _(data.pops).each(function (population) {
              var graph = generateGraph(
                population.data, response.tvec,
                population.title, population.legend,
                data.xlabel, population.ylabel
              );
              graphs.push(graph);
            });
          }
        }
      });

      return graphs;
    };

    /**
     * Returns a financial graph.
     */
    var generateFinancialGraph = function(data) {
      var graph = generateGraph(data.data, data.xdata, data.title, data.legend, data.xlabel, data.ylabel);
      return graph;
    };

    var prepareFinancialGraphs = function(graphData) {
      var graphs = [];

      if (graphData === undefined) return graphs;
      _($scope.types.financial).each(function (type) {
        if (type === undefined) return;
        // existing = cost for current people living with HIV
        // future = cost for future people living with HIV
        // costann = annual costs
        // costcum = cumulative costs
        if (type.annual) {
          var annualData = graphData.costann? graphData.costann[type.id][$scope.types.annualCost]:undefined;
          if(annualData) graphs.push(generateFinancialGraph(annualData));
        }

        if (type.cumulative) {
          var cumulativeData = graphData.costcum? graphData.costcum[type.id]:undefined;
          if (cumulativeData) graphs.push(generateFinancialGraph(cumulativeData));
        }
      });
      return graphs;
    };


    var prepareOutcomeChart = function(data) {
      if (data === undefined) return undefined;

      var chart = {
        options: angular.copy(linesGraphOptions),
        data: {
          lines: [],
          scatter: []
        }
      };
      chart.options.height = 320;
      chart.options.margin.bottom = 165;

      chart.options.title = data.title;
      chart.options.xAxis.axisLabel = data.xlabel;
      chart.options.yAxis.axisLabel = data.ylabel;
      chart.data.lines.push(_.zip(data.xdata, data.ydata));
      return chart;
    };

    // makes all graphs to recalculate and redraw
    function drawGraphs() {
      if (!cachedResponse || !cachedResponse.plot) return;
      if (cachedResponse.plot[0].alloc instanceof Array) {
        $scope.state.pieCharts = preparePieCharts(cachedResponse.plot[0].alloc);
        $scope.state.radarCharts = prepareRadarCharts(cachedResponse.plot[0].alloc);
        $scope.state.stackedBarChart = undefined;
        $scope.state.multipleBudgetsChart = undefined;
        $scope.state.outcomeChart = prepareOutcomeChart(cachedResponse.plot[0].outcome);
      } else {
        $scope.state.pieCharts = [];
        $scope.state.radarCharts = [];
        if (cachedResponse.plot[0].alloc.bardata) {
          $scope.state.stackedBarChart = undefined;
          $scope.state.outcomeChart = undefined;
          $scope.state.multipleBudgetsChart = prepareMultipleBudgetsChart(cachedResponse.plot[0].alloc);
        } else if (cachedResponse.plot[0].alloc.stackdata) {
          $scope.state.stackedBarChart = prepareStackedBarChart(cachedResponse.plot[0].alloc);
          $scope.state.outcomeChart = prepareOutcomeChart(cachedResponse.plot[0].outcome);
          $scope.state.multipleBudgetsChart = undefined;
        }
      }
      $scope.state.optimisationGraphs = prepareOptimisationGraphs(cachedResponse.plot[0].multi);
      $scope.state.financialGraphs = prepareFinancialGraphs(cachedResponse.plot[0].multi);
    }

    // makes all graphs to recalculate and redraw
    function updateGraphs(data) {
      /* new structure keeps everything together:
       * data.plot[n].alloc => pie & radar
       * data.plot[n].multi => old line-scatterplots
       * data.plot[n].outcome => new line plot
       * n - sequence number of saved optimization
       */
      if (data && data.plot && data.plot.length > 0) {
        cachedResponse = data;
        if (data.plot[0]) graphTypeFactory.enableAnnualCostOptions($scope.types, data.plot[0].multi);
        drawGraphs();
      }
    }

    $scope.validations = {
      years :{
        valid: function(){ return validateYears().valid},
        message: "Please specify program optimizations period."
      },
      fixedBudget: {
        valid: function(){ return $scope.params.objectives.outcome.fixed !== undefined;},
        message: 'Please enter a value for the fixed budget.',
        condition: function(){return $scope.params.objectives.funding === 'constant';}
      },
      variableBudget: {
        valid: function(){ return validateVariableBudgets()},
        message: "Please enter a budget for each year.",
        condition: function(){return $scope.params.objectives.funding === 'variable';}
      },
      budgetType: {
        valid: function(){return $scope.params.objectives.funding!==undefined;},
        message: "Please pick at least one budget type."
      },
      objectivesToMinimizeCount:{
        valid:function(){return validateObjectivesToMinimize().valid;},
        message: "You must pick at least one objective to minimize."
      },
      objectivesOutcomeWeights:{
        valid:function(){return validateOutcomeWeights().valid;},
        message: "You must specify the weighting parameters for all objectives to minimize."
      }
    };

    $scope.objectivesToMinimize = [
      {
        name:"Cumulative new HIV infections",
        slug:"inci",
        title: "New infections weighting"
      },
      {
        name:"Cumulative DALYs",
        slug: "daly",
        title:"DALYs weighting"
      },
      {
        name:" Cumulative AIDS-related deaths",
        slug:"death",
        title:"Deaths weighting"
      },
      {
        name:"Total HIV-related costs",
        slug:"cost",
        title:"Costs weighting"
      }
    ];

    /* If some of the budgets are undefined, return false */
    function validateVariableBudgets() {
      return _(_($scope.params.objectives.outcome.variable).toArray()).some(function (budget) {return budget === undefined;}) === false;
    }

    function validateYears(){
       if($scope.params.objectives.year!==undefined){
         var start = parseInt($scope.params.objectives.year.start);
         var end = parseInt($scope.params.objectives.year.end);
         var until = parseInt($scope.params.objectives.year.until);
         return {
          start:start,
          end: end,
          until: until,
          valid: (isNaN(start) ||  isNaN(end) || isNaN(until) || end <= start || until <= start) === false
        };
       }
       return {
        valid:false
      };
    }

    function validateObjectivesToMinimize(){
      var checkedPrograms = _($scope.objectivesToMinimize).filter(function (a) {
        return $scope.params.objectives.outcome[a.slug] === true;
      });
      return {
        checkedPrograms : checkedPrograms,
        valid: checkedPrograms.length > 0
      };
    }

    function validateOutcomeWeights(){
      var checkedPrograms = _($scope.objectivesToMinimize).filter(function (a) {
        return $scope.params.objectives.outcome[a.slug] === true &&
          !($scope.params.objectives.outcome[a.slug+'weight']!==undefined &&
          $scope.params.objectives.outcome[a.slug+'weight']>0);
      });
      return {
        checkedPrograms : checkedPrograms,
        valid: checkedPrograms.length === 0
      };
    }

    function checkValidation(){
      errorMessages = [];
      _($scope.validations).each(function(validation){
        if(validation.valid()!==true && (validation.condition === undefined || validation.condition() === true)){
          errorMessages.push({message:validation.message});
        }
      });
    }

    $scope.validateYears = validateYears;
    $scope.validateVariableBudgets = validateVariableBudgets;
    $scope.validateObjectivesToMinimize = validateObjectivesToMinimize;
    $scope.validateOutcomeWeights = validateOutcomeWeights;

    /**
     * Returns true if at least one chart is available
     */
    $scope.someGraphAvailable = function() {
      return !(_.isEmpty($scope.state.radarCharts)) ||
        !(_.isEmpty($scope.state.optimisationGraphs)) ||
        !(_.isEmpty($scope.state.financialGraphs)) ||
        !(_.isEmpty($scope.state.pieCharts)) ||
        $scope.state.stackedBarChart !== undefined ||
        $scope.state.outcomeChart !== undefined;
    };

    /**
     * Update the variables depending on the range in years.
     */
    $scope.updateYearRange = function () {
      // only for variable funding the year range is relevant to produce the loop & col
      if ($scope.params.objectives.funding === undefined || $scope.params.objectives.funding !== 'variable') {
        return;
      }

      // reset data
      $scope.params.objectives.outcome.variable = {};
      $scope.yearLoop = [];
      $scope.yearCols = [];

      var validatedYears = validateYears();
      if (validatedYears.valid === false) {
        return;
      }

      // initialize data
      var years = _.range(validatedYears.start, validatedYears.end + 1);
      $scope.yearLoop = _(years).map(function (year) {
        return {year: year};
      });

      var cols = 5;
      var rows = Math.ceil($scope.yearLoop.length / cols);
      $scope.yearCols = _(_.range(0, rows)).map(function (col, index) {
        return {start: index * cols, end: (index * cols) + cols};
      });
    };

    /**
     * If the string is undefined return empty, otherwise just return the string
     * @param str
     * @returns {string}
     */
    function strOrEmpty(str){
      return _(str).isUndefined() ? '' : str;
    }

    /**
     * Join the word with a comma between them, except for the last word
     * @param arr
     * @param prop if it's not undefined it will pick that specific property from the object
     * @param quote should the sentence be quoted or not
     * @param before add something before each word
     * @param after add something after each word
     * @returns {string}
     */
    function joinArrayAsSentence(arr, prop, quote, before, after){
      quote = quote ? '"':'';
      before = strOrEmpty(before);
      after = strOrEmpty(after);
      return quote + _.compact(_(arr).map(function (val) {var p = (prop ? val[prop] : val);return p ? (before + strOrEmpty(p) + after ) : undefined;})).join(", ") + quote;
    }

    function constructOptimizationMessage() {
      $scope.optimizationMessage = _.template("Optimizing <%= checkedPrograms %> over years <%= startYear %> to <%= endYear %> with <%= budgetLevel %>.", {
        checkedPrograms : joinArrayAsSentence(validateObjectivesToMinimize().checkedPrograms, 'name', true),
        startYear: $scope.params.objectives.year.start,
        endYear:$scope.params.objectives.year.end,
        budgetLevel: $scope.params.objectives.funding === 'variable' ?
          //get budgets list and join it as a sentence
          " budget level " + joinArrayAsSentence(_.compact(_($scope.params.objectives.outcome.variable).toArray()), undefined, false, "$") : //variable budgets
          " fixed budget of $" + $scope.params.objectives.outcome.fixed + " per year" //fixed budgets
      });
    }

    $scope.setActiveTab = function(tabNum){
      if(tabNum === 3){
      /*Prevent going to third tab if something is invalid in the first tab.
        Cannot just use $scope.OptimizationForm.$invalid for this because the validation of the years and the budgets is done in a different way. */
        checkValidation();
        if(errorMessages.length > 0){
          modalService.informError(errorMessages, 'Cannot view results');
          return;
        }
        constructOptimizationMessage();
      }
      $scope.activeTab = tabNum;
    };

    $scope.initTimer = function(status) {
      if ( !angular.isDefined( optimizationTimer ) ) {
        // Keep polling for updated values after every 5 seconds till we get an error.
        // Error indicates that the model is not optimizing anymore.
        optimizationTimer = $interval(checkWorkingOptimization, 10000, 0, false);
        $scope.optimizationStatus = status;
        $scope.errorText = '';
        // start cfpLoadingBar loading
        // calculate the number of ticks in timelimit
        var val = ($scope.params.timelimit * 1000) / 250;
        // callback function in start to be called in place of _inc()
        cfpLoadingBar.start(function () {
          if (cfpLoadingBar.status() >= 0.95) {
            return;
          }
          var pct = cfpLoadingBar.status() + (0.95/val);
          cfpLoadingBar.set(pct);
        });
      }
    };

    $scope.startOptimization = function () {
      $http.post('/api/analysis/optimization/start', $scope.params, {ignoreLoadingBar: true})
        .success(function (data, status, headers, config) {
          if (data.status == "OK" && data.join) {
            $scope.initTimer(statusEnum.RUNNING);
          } else {
            console.log("Cannot poll for optimization now");
          }
        });
    };

    $scope.checkExistingOptimization = function(newTab, oldTab) {
      if(newTab !=3) {
        stopTimer();
      } else {
        $scope.initTimer(statusEnum.CHECKING);
      }
    };

    function checkWorkingOptimization() {
      $http.get('/api/analysis/optimization/working', {ignoreLoadingBar: true})
        .success(function(data, status, headers, config) {
          if (data.status == 'Done') {
            stopTimer();
          } else {
            if (data.status == 'Running') $scope.optimizationStatus = statusEnum.RUNNING;
            if (data.status == 'Stopping') $scope.optimizationStatus = statusEnum.STOPPING;
          }
          updateGraphs(data); // otherwise they might never get updated!
        })
        .error(function(data, status, headers, config) {
          if (data && data.exception) {
            $scope.errorText = data.exception;
          }
          stopTimer();
        });
    }

    $scope.stopOptimization = function () {
      modalService.confirm(
        function (){
          $http.get('/api/analysis/optimization/stop')
          .success(function(data) {
            // Do not cancel timer yet, if the optimization is running
            if ($scope.optimizationStatus) {
              $scope.optimizationStatus = statusEnum.REQUESTED_TO_STOP;
            }
          });
        },
        function (){},
        'Yes, Stop Optimization',
        'No',
        'Warning, optimization has not converged. Results cannot be used for analysis.',
        'Warning!'
      );
    };

    function stopTimer() {
      if ( angular.isDefined( optimizationTimer ) ) {
        $interval.cancel(optimizationTimer);
        optimizationTimer = undefined;
        $scope.optimizationStatus = statusEnum.NOT_RUNNING;
        cfpLoadingBar.complete();
      }
    }

    $scope.$on('$destroy', function() {
      // Make sure that the interval is destroyed too
      stopTimer();
    });

    $scope.saveOptimization = function () {
      var doSave = function (name, params) {
        $http.post('/api/analysis/optimization/save', {
          name: name, objectives: params.objectives, constraints: params.constraints
        })
          .success(function (data) {
            if (data.optimizations) {
              $scope.initOptimizations(data.optimizations, name);
            }
          });
      };

      modalService.showSaveOptimization($scope.state.activeOptimizationName,
        function (optimizationName) {
          doSave(optimizationName, $scope.params);
        }
      );
    };

    $scope.deleteOptimization = function (optimizationName) {
      $http.post('/api/analysis/optimization/remove/' + optimizationName)
        .success(function(data){
          $scope.initOptimizations(data.optimizations, undefined);
        });
    };

    $scope.revertOptimization = function () {
      $http.post('/api/analysis/optimization/revert')
        .success(function(){ console.log("OK");});
    };

    // The graphs are shown/hidden after updating the graph type checkboxes.
    $scope.$watch('types', drawGraphs, true);

    $scope.yearLoop = [];
    $scope.yearCols = [];


    /**
     * Returns true if the start & end year are required.
     */
    $scope.yearsAreRequired = function () {
      if (!$scope.params.objectives.funding || $scope.params.objectives.funding !== 'variable') {
        return false;
      }
      if (!$scope.params.objectives.year ||
          !$scope.params.objectives.year.start ||
          !$scope.params.objectives.year.end){
        return true;
      }
      return false;
    };

    /**
     * Update the variables depending on the range in years.
     */
    $scope.updateYearRange = function () {

      // only for variable funding the year range is relevant to produce the loop & col
      if ( !$scope.params.objectives.funding || $scope.params.objectives.funding !== 'variable') {
        return;
      }

      // reset data
      $scope.params.objectives.outcome.variable = {};
      $scope.yearLoop = [];
      $scope.yearCols = [];

      // parse years
      if ($scope.params.objectives.year === undefined) {
        return;
      }
      var start = parseInt($scope.params.objectives.year.start);
      var end = parseInt($scope.params.objectives.year.end);
      if ( isNaN(start) ||  isNaN(end) || end <= start) {
        return;
      }

      // initialize data
      var years = _.range(start, end + 1);
      $scope.yearLoop = _(years).map(function (year) { return { year: year}; });

      var cols = 5;
      var rows = Math.ceil($scope.yearLoop.length / cols);
      $scope.yearCols = _(_.range(0, rows)).map(function(col, index) {
        return {start: index*cols, end: (index*cols)+cols };
      });

    };

    /**
     * Collects all existing charts in the $scope.chartsForDataExport variable.
     */
    var updateChartsForDataExport = function() {
      $scope.chartsForDataExport = [];

      if ( $scope.state.pieCharts && !$scope.types.plotUncertainties ) {
        $scope.chartsForDataExport = $scope.chartsForDataExport.concat($scope.state.pieCharts);
      }

      if ( $scope.state.radarCharts && $scope.types.plotUncertainties ) {
        $scope.chartsForDataExport = $scope.chartsForDataExport.concat($scope.state.radarCharts);
      }

      if ( $scope.state.stackedBarChart ) {
        $scope.chartsForDataExport.push($scope.state.stackedBarChart);
      }

      if ( $scope.state.outcomeChart ) {
        $scope.chartsForDataExport.push($scope.state.outcomeChart);
      }

      if ( $scope.state.multipleBudgetsChart ) {
        $scope.chartsForDataExport.push($scope.state.multipleBudgetsChart);
      }

      if ( $scope.state.optimisationGraphs ) {
        $scope.chartsForDataExport = $scope.chartsForDataExport.concat($scope.state.optimisationGraphs);
      }

      if ( $scope.state.financialGraphs ) {
        $scope.chartsForDataExport = $scope.chartsForDataExport.concat($scope.state.financialGraphs);
      }

    };

    $scope.optimizationByName = function(name) {
      return _($scope.optimizations).find(function(item) {
        return item.name == name;
      });
    };

    /**
     * Changes active constrains and objectives to the values in provided optimization
     * @param optimization {Object}
     */
    $scope.applyOptimization = function(name) {
      var optimization = $scope.optimizationByName(name);
      _.extend($scope.params.objectives, optimization.objectives);
      _.extend($scope.params.constraints, optimization.constraints);
      if (optimization.result) {
        updateGraphs(optimization.result);
      }
      constructOptimizationMessage();
    };

    // apply default optimization on page load
    $scope.initOptimizations = function(optimizations, name) {
      if (!optimizations) return;

      $scope.optimizations = angular.copy(optimizations);

      var nameExists = name && _.some(_($scope.optimizations), function(item) {
        return item.name == name;
      });

      if (nameExists) {
        $scope.state.activeOptimizationName = name;
      } else {
        $scope.state.activeOptimizationName = undefined;
        var optimization = _($scope.optimizations).first();
        if (optimization) {
          $scope.state.activeOptimizationName = optimization.name;
        }
      }
      $scope.applyOptimization($scope.state.activeOptimizationName);
    };

    // apply existing optimization data, if present
    if (optimizations && optimizations.data) {
      $scope.initOptimizations(optimizations.data.optimizations);
    }

    $scope.updateTimelimit = function () {
      if ($scope.state.isTestRun) {
        $scope.params.timelimit = 60;
      } else {
        $scope.params.timelimit = 3600;
      }
    };

    $scope.$watch('state.pieCharts', updateChartsForDataExport, true);
    $scope.$watch('state.outcomeChart', updateChartsForDataExport, true);
    $scope.$watch('state.radarCharts', updateChartsForDataExport, true);
    $scope.$watch('state.optimisationGraphs', updateChartsForDataExport, true);
    $scope.$watch('state.financialGraphs', updateChartsForDataExport, true);
    $scope.$watch('state.stackedBarChart', updateChartsForDataExport, true);
    $scope.$watch('state.multipleBudgetsChart', updateChartsForDataExport, true);
    $scope.$watch('types.plotUncertainties', updateChartsForDataExport, true);
    $scope.$watch('activeTab', $scope.checkExistingOptimization, true);

  });
});<|MERGE_RESOLUTION|>--- conflicted
+++ resolved
@@ -36,13 +36,9 @@
         financialGraphs: [],
         radarCharts: [],
         pieCharts: [],
-<<<<<<< HEAD
         stackedBarChart: undefined,
-        outcomeChart: undefined
-=======
-        stackedBarCharts: [],
+        outcomeChart: undefined,
         isTestRun: false
->>>>>>> b40d8ea6
       };
 
       // cache placeholder
