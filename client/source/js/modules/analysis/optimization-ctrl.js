--- conflicted
+++ resolved
@@ -5,11 +5,7 @@
    * Defines & validates objectives, parameters & constraints to run, display &
    * save optimization results.
    */
-<<<<<<< HEAD
-  module.controller('AnalysisOptimizationController', function ($scope, $http, $modal, modalService, activeProject) {
-=======
   module.controller('AnalysisOptimizationController', function ($scope, $http, $modal, modalService, activeProject, $timeout) {
->>>>>>> 33c5bea2
 
     if (!activeProject.data.has_data) {
       modalService.inform(
@@ -27,43 +23,22 @@
       optimizations: []
     };
 
-<<<<<<< HEAD
-    $scope.setType = function(optimizationType) {
-      $scope.state.activeOptimization.optimization_type = optimizationType;
-      $scope.state.activeOptimization.objectives = objectives[optimizationType];
-=======
     $scope.setType = function(which) {
       $scope.state.activeOptimization.which = which;
       $scope.state.activeOptimization.objectives = objectiveDefaults[which];
       $scope.state.objectives = objectives[which];
->>>>>>> 33c5bea2
     };
 
     $http.get('/api/project/' + $scope.state.activeProject.id + '/optimizations').
       success(function (response) {
-<<<<<<< HEAD
-        console.log('response', response);
-=======
         $scope.state.optimizations = response.optimizations;
         if($scope.state.optimizations.length > 0) {
           $scope.setActiveOptimization($scope.state.optimizations[0]);
         }
->>>>>>> 33c5bea2
       });
 
     $scope.addOptimization = function() {
       var add = function (name) {
-<<<<<<< HEAD
-        $scope.state.activeOptimization = {
-          name: name,
-          optimization_type: 'money',
-          constraints: constraints,
-          objectives: objectives.money
-        };
-        $scope.state.optimizations.push($scope.state.activeOptimization);
-      };
-      openOptimizationModal(add, 'Add optimization', $scope.state.optimizations, null, 'Add');
-=======
         var newOptimization = {
           name: name,
           which: 'money',
@@ -87,7 +62,6 @@
       $scope.optimizationCharts = [];
       $scope.selectors = [];
       $scope.getOptimizationGraphs();
->>>>>>> 33c5bea2
     };
 
     // Open pop-up to re-name Optimization
@@ -110,11 +84,7 @@
         var rename = function (name) {
           var copyOptimization = angular.copy($scope.state.activeOptimization);
           copyOptimization.name = name;
-<<<<<<< HEAD
-          $scope.state.activeOptimization = copyOptimization;
-=======
           $scope.setActiveOptimization(copyOptimization);
->>>>>>> 33c5bea2
           $scope.state.optimizations.push($scope.state.activeOptimization);
         };
         openOptimizationModal(rename, 'Copy optimization', $scope.optimizations, $scope.state.activeOptimization.name + ' copy', 'Copy');
@@ -148,22 +118,6 @@
     };
 
     $scope.saveOptimization = function() {
-<<<<<<< HEAD
-      var optimizationData = {
-        optimization_type: $scope.state.activeOptimization.optimization_type,
-        parset_id: $scope.state.activeOptimization.parset.id,
-        name: $scope.state.activeOptimization.name,
-        progset_id: $scope.state.activeOptimization.programSet.id,
-        constraints: $scope.state.activeOptimization.constraints,
-        objective: $scope.state.activeOptimization.objectives
-      };
-      $http.post('/api/project/' + $scope.state.activeProject.id + '/optimizations', optimizationData).
-        success(function (response) {
-          console.log('response', response);
-        });
-    };
-
-=======
       $http.post('/api/project/' + $scope.state.activeProject.id + '/optimizations', $scope.state.activeOptimization).
         success(function (response) {
           $scope.state.activeOptimization.id = response.id;
@@ -223,7 +177,6 @@
       }
     };
 
->>>>>>> 33c5bea2
     // Fetch list of program-set for open-project from BE
     $http.get('/api/project/' + $scope.state.activeProject.id + '/progsets').success(function (response) {
       $scope.state.programSetList = response.progsets;
@@ -273,117 +226,6 @@
 //todo: add validations, comment code
 
 // this is to be replaced by an api
-<<<<<<< HEAD
-var constraints = [{
-  key: 'MSM programs',
-  label: 'Programs for men who have sex with men',
-  min: 0,
-  max: undefined
-},{
-  key: 'HTC mobile',
-  label: 'HIV testing and counseling - mobile clinics',
-  min: 0,
-  max: undefined
-},{
-  key: 'ART',
-  label: 'Antiretroviral therapy',
-  min: 1,
-  max: undefined
-},{
-  key: 'VMMC',
-  label: 'Voluntary medical male circumcision',
-  min: 0,
-  max: undefined
-},{
-  key: 'HTC workplace',
-  label: 'HIV testing and counseling - workplace programs',
-  min: 0,
-  max: undefined
-},{
-  key: 'Condoms',
-  label: 'Condom promotion and distribution',
-  min: 0,
-  max: undefined
-},{
-  key: 'PMTCT',
-  label: 'Prevention of mother-to-child transmission',
-  min: 0,
-  max: undefined
-},{
-  key: 'Other',
-  label: 'Other',
-  min: 1,
-  max: 1
-},{
-  key: 'MGMT',
-  label: 'Management',
-  min: 1,
-  max: 1
-},{
-  key: 'HTC medical',
-  label: 'HIV testing and counseling - medical facilities',
-  min: 0,
-  max: undefined
-},{
-  key: 'FSW programs',
-  label: 'Programs for female sex workers and clients',
-  min: 0,
-  max: undefined
-}];
-
-// this is to be replaced by an api
-var objectives = {
-  outcome: [{
-    key: 'base',
-    label: 'Baseline year to compare outcomes to',
-    value: undefined
-  },{
-    key: 'start',
-    label: 'Year to begin optimization',
-    value: 2017
-  },{
-    key: 'end',
-    label: 'Year by which to achiever objectives',
-    value: 2013
-  },{
-    key: 'budget',
-    label: 'Starting budget',
-    value: 63500000.0
-  },{
-    key: 'deathweight',
-    label: 'Relative weight per death',
-    value: 0
-  },{
-    key: 'inciweight',
-    label: 'Relative weight per new infection',
-    value: 0
-  }],
-  money: [{
-    key: 'base',
-    label: 'Baseline year to compare outcomes to',
-    value: undefined
-  },{
-    key: 'start',
-    label: 'Year to begin optimization',
-    value: 2017
-  },{
-    key: 'end',
-    label: 'Year by which to achiever objectives',
-    value: 2013
-  },{
-    key: 'budget',
-    label: 'Starting budget',
-    value: 63500000.0
-  },{
-    key: 'deathfrac',
-    label: 'Fraction of deaths to be averted',
-    value: 0
-  },{
-    key: 'incifrac',
-    label: 'Fraction of infections to be averted',
-    value: 0
-  }]
-=======
 var constraints = {
   'max': {'MSM programs': null, 'HTC mobile': null, 'ART': null, 'VMMC': null, 'HTC workplace': null, 'Condoms': null, 'PMTCT': null, 'Other': 1.0, 'MGMT': 1.0, 'HTC medical': null, 'FSW programs': null},
   'name': {'MSM programs': 'Programs for men who have sex with men', 'HTC mobile': 'HIV testing and counseling - mobile clinics', 'ART': 'Antiretroviral therapy', 'VMMC': 'Voluntary medical male circumcision', 'HTC workplace': 'HIV testing and counseling - workplace programs', 'Condoms': 'Condom promotion and distribution', 'PMTCT': 'Prevention of mother-to-child transmission', 'Other': 'Other', 'MGMT': 'Management', 'HTC medical': 'HIV testing and counseling - medical facilities', 'FSW programs': 'Programs for female sex workers and clients'},
@@ -427,5 +269,4 @@
     deathfrac: 0,
     incifrac: 0
   }
->>>>>>> 33c5bea2
 };