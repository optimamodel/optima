--- conflicted
+++ resolved
@@ -10,7 +10,6 @@
     $interval, meta, cfpLoadingBar, CONFIG, modalService, typeSelector,
     optimizations, optimizationHelpers, info) {
 
-<<<<<<< HEAD
       $scope.initialize = function () {
         $scope.$on('$destroy', function () {
           // Make sure that the interval is terminated whe this controller is destroyed
@@ -58,7 +57,7 @@
           timelimit: 3600
         };
         resetCharts();
-=======
+
       // In case there is no model data the controller only needs to show the
       // warning that the user should upload a spreadsheet with data.
       if (!info.has_data) {
@@ -76,69 +75,67 @@
 
       $scope.state.activeTab = 1;
       var errorMessages = [];
->>>>>>> df2d9e9f
-
-        // Set defaults
-        $scope.params = {};
-
-        // Objectives
-        $scope.params.objectives = {};
-        $scope.params.objectives.what = 'outcome';
-
-        // Outcome objectives defaults
-        $scope.params.objectives.outcome = {};
-        $scope.params.objectives.outcome.inci = false;
-        $scope.params.objectives.outcome.daly = false;
-        $scope.params.objectives.outcome.death = false;
-        $scope.params.objectives.outcome.costann = false;
-
-        // Default program weightings
-        $scope.params.objectives.money = {};
-        $scope.params.objectives.money.costs = [];
-        if(meta.progs) {
-          $scope.programs = meta.progs.long;
-          $scope.programCodes = meta.progs.short;
-
-          for ( var i = 0; i < meta.progs.short.length; i++ ) {
-            $scope.params.objectives.money.costs[i] = 100;
-          }
-
-<<<<<<< HEAD
-          // Constraints Defaults
-          $scope.params.constraints = {};
-          $scope.params.constraints.txelig = 1;
-          $scope.params.constraints.dontstopart = true;
-
-          $scope.params.constraints.yeardecrease = [];
-          $scope.params.constraints.yearincrease = [];
-          $scope.params.constraints.totaldecrease = [];
-          $scope.params.constraints.totalincrease = [];
-          $scope.params.constraints.coverage = [];
-
-          // Initialize program constraints models
-          for ( var i = 0; i < meta.progs.short.length; i++ ) {
-            $scope.params.constraints.yeardecrease[i] = {};
-            $scope.params.constraints.yeardecrease[i].use = false;
-            $scope.params.constraints.yeardecrease[i].by = 100;
-
-            $scope.params.constraints.yearincrease[i] = {};
-            $scope.params.constraints.yearincrease[i].use = false;
-            $scope.params.constraints.yearincrease[i].by = 100;
-
-            $scope.params.constraints.totaldecrease[i] = {};
-            $scope.params.constraints.totaldecrease[i].use = false;
-            $scope.params.constraints.totaldecrease[i].by = 100;
-
-            $scope.params.constraints.totalincrease[i] = {};
-            $scope.params.constraints.totalincrease[i].use = false;
-            $scope.params.constraints.totalincrease[i].by = 100;
-
-            $scope.params.constraints.coverage[i] = {};
-            $scope.params.constraints.coverage[i].use = false;
-            $scope.params.constraints.coverage[i].level = 0;
-            $scope.params.constraints.coverage[i].year = undefined;
-          }
-        };
+
+      // Set defaults
+      $scope.params = {};
+
+      // Objectives
+      $scope.params.objectives = {};
+      $scope.params.objectives.what = 'outcome';
+
+      // Outcome objectives defaults
+      $scope.params.objectives.outcome = {};
+      $scope.params.objectives.outcome.inci = false;
+      $scope.params.objectives.outcome.daly = false;
+      $scope.params.objectives.outcome.death = false;
+      $scope.params.objectives.outcome.costann = false;
+
+      // Default program weightings
+      $scope.params.objectives.money = {};
+      $scope.params.objectives.money.costs = [];
+      if(meta.progs) {
+        $scope.programs = meta.progs.long;
+        $scope.programCodes = meta.progs.short;
+
+        for ( var i = 0; i < meta.progs.short.length; i++ ) {
+          $scope.params.objectives.money.costs[i] = 100;
+        }
+
+        // Constraints Defaults
+        $scope.params.constraints = {};
+        $scope.params.constraints.txelig = 1;
+        $scope.params.constraints.dontstopart = true;
+
+        $scope.params.constraints.yeardecrease = [];
+        $scope.params.constraints.yearincrease = [];
+        $scope.params.constraints.totaldecrease = [];
+        $scope.params.constraints.totalincrease = [];
+        $scope.params.constraints.coverage = [];
+
+        // Initialize program constraints models
+        for ( var i = 0; i < meta.progs.short.length; i++ ) {
+          $scope.params.constraints.yeardecrease[i] = {};
+          $scope.params.constraints.yeardecrease[i].use = false;
+          $scope.params.constraints.yeardecrease[i].by = 100;
+
+          $scope.params.constraints.yearincrease[i] = {};
+          $scope.params.constraints.yearincrease[i].use = false;
+          $scope.params.constraints.yearincrease[i].by = 100;
+
+          $scope.params.constraints.totaldecrease[i] = {};
+          $scope.params.constraints.totaldecrease[i].use = false;
+          $scope.params.constraints.totaldecrease[i].by = 100;
+
+          $scope.params.constraints.totalincrease[i] = {};
+          $scope.params.constraints.totalincrease[i].use = false;
+          $scope.params.constraints.totalincrease[i].by = 100;
+
+          $scope.params.constraints.coverage[i] = {};
+          $scope.params.constraints.coverage[i].use = false;
+          $scope.params.constraints.coverage[i].level = 0;
+          $scope.params.constraints.coverage[i].year = undefined;
+        }
+      };
 
         $scope.validations = {
           fixedBudget: {
@@ -201,100 +198,7 @@
         // apply existing optimization data, if present
         if (optimizations && optimizations.data) {
           $scope.initOptimizations(optimizations.data.optimizations, undefined, true);
-=======
-      $scope.moneyObjectives = [
-        { id: 'inci', title: 'Reduce the annual incidence of HIV' },
-        { id: 'incisex', title: 'Reduce the annual incidence of sexually transmitted HIV' },
-        { id: 'inciinj', title: 'Reduce the annual incidence of injecting-related HIV' },
-        { id: 'mtct', title: 'Reduce annual mother-to-child transmission of HIV' },
-        { id: 'mtctbreast', title: 'Reduce annual mother-to-child transmission of HIV among breastfeeding mothers' },
-        { id: 'mtctnonbreast', title: 'Reduce annual mother-to-child transmission of HIV among non-breastfeeding mothers' },
-        { id: 'deaths', title: 'Reduce annual AIDS-related deaths' },
-        { id: 'dalys', title: 'Reduce annual HIV-related DALYs' }
-      ];
-
-      $scope.state.optimizationStatus = statusEnum.NOT_RUNNING;
-      $scope.state.optimizations = [];
-      $scope.state.isDirty = false;
-
-      /**
-       * Empty charts
-       */
-      var resetCharts = function () {
-        $scope.state.optimisationGraphs = [];
-        $scope.state.financialGraphs = [];
-        $scope.state.radarCharts = [];
-        $scope.state.pieCharts = [];
-        $scope.state.stackedBarChart = undefined;
-        $scope.state.outcomeChart = undefined;
-      };
-
-      $scope.state.activeOptimizationName = undefined;
-      $scope.state.isTestRun = false;
-      $scope.state.timelimit = 3600;
-      resetCharts();
-
-      // Set defaults
-      $scope.params = {};
-
-      // Objectives
-      $scope.params.objectives = {};
-      $scope.params.objectives.what = 'outcome';
-
-      // Outcome objectives defaults
-      $scope.params.objectives.outcome = {};
-      $scope.params.objectives.outcome.inci = false;
-      $scope.params.objectives.outcome.daly = false;
-      $scope.params.objectives.outcome.death = false;
-      $scope.params.objectives.outcome.costann = false;
-
-      // Default program weightings
-      $scope.params.objectives.money = {};
-      $scope.params.objectives.money.costs = [];
-      if(meta.data.progs) {
-        $scope.programs = meta.data.progs.long;
-        $scope.programCodes = meta.data.progs.short;
-
-        for ( var i = 0; i < meta.data.progs.short.length; i++ ) {
-          $scope.params.objectives.money.costs[i] = 100;
-        }
-
-        // Constraints Defaults
-        $scope.params.constraints = {};
-        $scope.params.constraints.txelig = 1;
-        $scope.params.constraints.dontstopart = true;
-
-        $scope.params.constraints.yeardecrease = [];
-        $scope.params.constraints.yearincrease = [];
-        $scope.params.constraints.totaldecrease = [];
-        $scope.params.constraints.totalincrease = [];
-        $scope.params.constraints.coverage = [];
-
-        // Initialize program constraints models
-        for ( i = 0; i < meta.data.progs.short.length; i++ ) {
-          $scope.params.constraints.yeardecrease[i] = {};
-          $scope.params.constraints.yeardecrease[i].use = false;
-          $scope.params.constraints.yeardecrease[i].by = 100;
-
-          $scope.params.constraints.yearincrease[i] = {};
-          $scope.params.constraints.yearincrease[i].use = false;
-          $scope.params.constraints.yearincrease[i].by = 100;
-
-          $scope.params.constraints.totaldecrease[i] = {};
-          $scope.params.constraints.totaldecrease[i].use = false;
-          $scope.params.constraints.totaldecrease[i].by = 100;
-
-          $scope.params.constraints.totalincrease[i] = {};
-          $scope.params.constraints.totalincrease[i].use = false;
-          $scope.params.constraints.totalincrease[i].by = 100;
-
-          $scope.params.constraints.coverage[i] = {};
-          $scope.params.constraints.coverage[i].use = false;
-          $scope.params.constraints.coverage[i].level = 0;
-          $scope.params.constraints.coverage[i].year = undefined;
->>>>>>> df2d9e9f
-        }
-
+        }
     };
 
     var errorMessages = [];
@@ -380,13 +284,8 @@
     /**
      * Returns a prepared chart object for a pie chart.
      */
-<<<<<<< HEAD
-    var generatePieChart = function (data, legend) {
-      var graphData = [];
-
-=======
     var generatePieChart = function(data, legend) {
->>>>>>> df2d9e9f
+
       var options = {
         height: 350,
         width: 350,
@@ -399,11 +298,7 @@
         title: data.name
       };
 
-<<<<<<< HEAD
-      graphData = _(data).map( function (value, index) {
-=======
       var graphData = _(data).map(function (value, index) {
->>>>>>> df2d9e9f
         return { value: value, label: legend[index] };
       });
 
@@ -480,13 +375,7 @@
     /**
      * Returns a prepared chart object for a pie chart.
      */
-<<<<<<< HEAD
-    var generateStackedBarChart = function (yData, xData, legend, title) {
-      var graphData = [];
-
-=======
     var generateStackedBarChart = function(yData, xData, legend, title) {
->>>>>>> df2d9e9f
       var options = {
         height: 200,
         width: 700,
@@ -502,13 +391,8 @@
       };
 
 
-<<<<<<< HEAD
-      graphData = _(xData).map( function (xValue, index) {
-        var yValues = _(yData).map( function (yEntry) { return yEntry[index]; } );
-=======
       var graphData = _(xData).map(function(xValue, index) {
         var yValues = _(yData).map(function(yEntry) { return yEntry[index]; });
->>>>>>> df2d9e9f
         return [xValue, yValues];
       });
 
@@ -547,11 +431,7 @@
         rightTitle: rightTitle
       };
 
-<<<<<<< HEAD
-      graphData = _(xData).map( function (xValue, index) {
-=======
       var graphData = _(xData).map(function (xValue, index) {
->>>>>>> df2d9e9f
         return [labels[index], xValue, yData[index]];
       });
 
@@ -579,12 +459,7 @@
         return graphs;
       }
 
-<<<<<<< HEAD
-      _($scope.types.population).each( function (type) {
-=======
       _($scope.state.types.population).each(function (type) {
->>>>>>> df2d9e9f
-
         if (type === undefined) return;
         var data = results[type.id];
         if (data !== undefined) {
@@ -620,11 +495,7 @@
      * Returns a financial graph.
      */
     var generateFinancialGraph = function (data) {
-<<<<<<< HEAD
-      var graph = generateGraph(data.data, data.xdata, data.title, data.legend, data.xlabel, data.ylabel);
-=======
       var graph = generateGraph(data, data.xdata, data.title, data.legend, data.xlabel, data.ylabel);
->>>>>>> df2d9e9f
       return graph;
     };
 
@@ -634,13 +505,6 @@
       if (graphData === undefined) return graphs;
 
       // annual cost charts
-<<<<<<< HEAD
-      _(['existing', 'future', 'total']).each( function (type) {
-        var chartData = graphData.costann[type][$scope.types.activeAnnualCost];
-        var isActive = $scope.types.costs[0][type];
-        if (chartData && isActive) {
-          graphs.push(generateFinancialGraph(chartData));
-=======
       _($scope.state.types.possibleKeys).each(function(type) {
         var isActive = $scope.state.types.costs.costann[type];
         if (isActive) {
@@ -648,19 +512,11 @@
           if (chartData) {
             graphs.push(generateFinancialGraph(chartData));
           }
->>>>>>> df2d9e9f
         }
       });
 
 
       // cumulative cost charts
-<<<<<<< HEAD
-      _(['existing', 'future', 'total']).each( function (type) {
-        var chartData = graphData.costcum[type];
-        var isActive = $scope.types.costs[1][type];
-        if (chartData && isActive) {
-          graphs.push(generateFinancialGraph(chartData));
-=======
       _($scope.state.types.possibleKeys).each(function(type) {
         var isActive = $scope.state.types.costs.costcum[type];
         if (isActive) {
@@ -668,7 +524,6 @@
           if (chartData) {
             graphs.push(generateFinancialGraph(chartData));
           }
->>>>>>> df2d9e9f
         }
       });
 
@@ -684,10 +539,6 @@
       return graphs;
     };
 
-<<<<<<< HEAD
-=======
-
->>>>>>> df2d9e9f
     var prepareOutcomeChart = function (data) {
       if (data === undefined) return undefined;
 
@@ -709,11 +560,8 @@
     };
 
     $scope.optimizationByName = function (name) {
-<<<<<<< HEAD
-      return _($scope.optimizations).find( function (item) {
-=======
-      return _($scope.state.optimizations).find(function(item) {
->>>>>>> df2d9e9f
+      return _($scope.state.optimizations).find(function (item) {
+
         return item.name == name;
       });
     };
@@ -833,11 +681,7 @@
      * @param str
      * @returns {string}
      */
-<<<<<<< HEAD
-    function strOrEmpty (str){
-=======
     function strOrEmpty (str) {
->>>>>>> df2d9e9f
       return _(str).isUndefined() ? '' : str;
     }
 
@@ -851,20 +695,6 @@
      * @param wordPostfix add something after each word
      * @returns {string}
      */
-<<<<<<< HEAD
-    function joinArrayAsSentence (arr, prop, quote, before, after){
-      quote = quote ? '"':'';
-      before = strOrEmpty(before);
-      after = strOrEmpty(after);
-      return quote + _.compact(_(arr).map( function (val) {var p = (prop ? val[prop] : val);return p ? (before + strOrEmpty(p) + after ) : undefined;})).join(", ") + quote;
-    }
-
-    function constructOptimizationMessage () {
-      var budgetLevel;
-      var checkedPrograms = joinArrayAsSentence(validateObjectivesToMinimize().checkedPrograms, 'name', true);
-      var startYear = $scope.params.objectives.year.start;
-      var endYear = $scope.params.objectives.year.end;
-=======
     function joinArrayAsSentence (entries, property, hasQuote, wordPrefix, wordPostfix) {
       var quote = hasQuote ? '"' : '';
       var prefix = strOrEmpty(wordPrefix);
@@ -882,7 +712,6 @@
     $scope.checkedProgramsText = function () {
       return joinArrayAsSentence(validateObjectivesToMinimize().checkedPrograms, 'name', true);
     };
->>>>>>> df2d9e9f
 
     /**
      * Returns a description of the chosen budget level for the summary message.
@@ -899,52 +728,8 @@
       }
     };
 
-<<<<<<< HEAD
-      if ( budgetLevel && checkedPrograms && startYear && endYear ) {
-        $scope.showOptimizationMessage = true;
-
-        $scope.optimizationMessage = {
-          checkedPrograms: checkedPrograms,
-          startYear: startYear,
-          endYear: endYear,
-          budgetLevel: budgetLevel
-        };
-      }
-    }
-
-    $scope.setActiveTab = function (tabNum){
-      // if(tabNum === 3){
-      // /*Prevent going to third tab if something is invalid in the first tab.
-      //   Cannot just use $scope.state.OptimizationForm.$invalid for this because the validation of the years and the budgets is done in a different way. */
-      //   checkValidation();
-      //   if(errorMessages.length > 0){
-      //     modalService.informError(errorMessages, 'Cannot view results');
-      //     return;
-      //   }
-      //   if ($scope.state.OptimizationForm.$invalid) {
-      //     modalService.inform( function () {}, 'Ok', 'Please correct all errors on this page before proceeding.', 'Cannot view results' );
-      //     return;
-      //   }
-      //   constructOptimizationMessage();
-      // }
+    $scope.setActiveTab = function (tabNum) {
       $scope.activeTab = tabNum;
-=======
-    $scope.setActiveTab = function (tabNum){
-      if(tabNum === 3){
-      /*Prevent going to third tab if something is invalid in the first tab.
-        Cannot just use $scope.state.OptimizationForm.$invalid for this because the validation of the years and the budgets is done in a different way. */
-        checkValidation();
-        if(errorMessages.length > 0){
-          modalService.informError(errorMessages, 'Cannot view results');
-          return;
-        }
-        if ($scope.state.OptimizationForm.$invalid) {
-          modalService.inform(function() {}, 'Ok', 'Please correct all errors on this page before proceeding.', 'Cannot view results');
-          return;
-        }
-      }
-      $scope.state.activeTab = tabNum;
->>>>>>> df2d9e9f
     };
 
     $scope.initTimer = function (status) {
@@ -971,13 +756,8 @@
     $scope.startOptimization = function () {
       var params = optimizationHelpers.toRequestParameters($scope.params, $scope.state.activeOptimizationName, $scope.state.timelimit);
       $http.post('/api/analysis/optimization/start', params, {ignoreLoadingBar: true})
-<<<<<<< HEAD
-        .success( function (data, status, headers, config) {
-          if (data.status == "OK" && data.join) {
-=======
         .success(function (data, status, headers, config) {
           if (data.join) {
->>>>>>> df2d9e9f
             $scope.initTimer(statusEnum.RUNNING);
           } else {
             console.log("Cannot poll for optimization now");
@@ -1043,26 +823,16 @@
     }
 
     $scope.deleteOptimization = function (optimizationName) {
-<<<<<<< HEAD
-      $http.post('/api/analysis/optimization/remove/' + optimizationName)
-        .success( function (data){
-=======
       $http.post(encodeURI('/api/analysis/optimization/remove/' + optimizationName))
-        .success(function(data){
->>>>>>> df2d9e9f
+        .success(function (data) {
           $scope.initOptimizations(data.optimizations, undefined);
         });
     };
 
     $scope.saveOptimization = function () {
       $http.post('/api/analysis/optimization/save')
-<<<<<<< HEAD
-        .success( function (data) {
-          $scope.isDirty = false;
-=======
         .success(function (data) {
           $scope.state.isDirty = false;
->>>>>>> df2d9e9f
           $scope.initOptimizations(data.optimizations, $scope.state.activeOptimizationName);
       });
     };
@@ -1070,13 +840,8 @@
 
     $scope.revertOptimization = function () {
       $http.post('/api/analysis/optimization/revert')
-<<<<<<< HEAD
-        .success( function (data) {
-          $scope.isDirty = false;
-=======
         .success(function (data) {
           $scope.state.isDirty = false;
->>>>>>> df2d9e9f
           $scope.initOptimizations(data.optimizations, $scope.state.activeOptimizationName);
       });
     };
@@ -1090,19 +855,9 @@
         });
       };
 
-<<<<<<< HEAD
-      modalService.addOptimization( function (name) { create(name); }, $scope.optimizations );
-    };
-
-=======
       modalService.addOptimization(function (name) { create(name); }, $scope.state.optimizations);
     };
 
-    $scope.yearLoop = [];
-    $scope.yearCols = [];
-
-
->>>>>>> df2d9e9f
     /**
      * Returns true if the start & end year are required.
      */
@@ -1159,11 +914,7 @@
      * Collects all existing charts in the $scope.chartsForDataExport variable.
      */
     var updateChartsForDataExport = function () {
-<<<<<<< HEAD
-      $scope.chartsForDataExport = [];
-=======
       $scope.state.chartsForDataExport = [];
->>>>>>> df2d9e9f
 
       if ( $scope.state.pieCharts && !$scope.state.types.plotUncertainties ) {
         $scope.state.chartsForDataExport = $scope.state.chartsForDataExport.concat($scope.state.pieCharts);
@@ -1220,11 +971,7 @@
 
       $scope.state.optimizations = angular.copy(optimizations);
 
-<<<<<<< HEAD
-      var nameExists = name && _($scope.optimizations).some( function (item) {
-=======
-      var nameExists = name && _($scope.state.optimizations).some(function(item) {
->>>>>>> df2d9e9f
+      var nameExists = name && _($scope.state.optimizations).some(function (item) {
         return item.name == name;
       });
 
@@ -1249,20 +996,6 @@
       }
     };
 
-<<<<<<< HEAD
     $scope.initialize();
-=======
-    $scope.$watch('state.types', drawGraphs, true); // The graphs are shown/hidden after updating the graph type checkboxes
-    $scope.$watch('state.pieCharts', updateChartsForDataExport, true);
-    $scope.$watch('state.outcomeChart', updateChartsForDataExport, true);
-    $scope.$watch('state.radarCharts', updateChartsForDataExport, true);
-    $scope.$watch('state.optimisationGraphs', updateChartsForDataExport, true);
-    $scope.$watch('state.financialGraphs', updateChartsForDataExport, true);
-    $scope.$watch('state.stackedBarChart', updateChartsForDataExport, true);
-    $scope.$watch('state.multipleBudgetsChart', updateChartsForDataExport, true);
-    $scope.$watch('state.types.plotUncertainties', updateChartsForDataExport, true);
-    $scope.$watch('state.activeTab', $scope.checkExistingOptimization, true);
-
->>>>>>> df2d9e9f
   });
 });