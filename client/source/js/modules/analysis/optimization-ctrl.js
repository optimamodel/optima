--- conflicted
+++ resolved
@@ -832,21 +832,11 @@
 
     $scope.addOptimization = function () {
       var create = function (name) {
-<<<<<<< HEAD
         var url = '/api/analysis/optimization/create';
         var params = optimizationHelpers.toRequestParameters($scope.params, name);
         $http.post(url, params).success(function(data) {
           $scope.initOptimizations(data.optimizations, name);
         });
-=======
-        $http.post('/api/analysis/optimization/create', {
-          name: name,
-          objectives: $scope.params.objectives,
-          constraints: $scope.params.constraints
-        }).success(function(data) {
-            $scope.initOptimizations(data.optimizations, name);
-          });
->>>>>>> 89b6936f
       };
 
       modalService.addOptimization(function (name) { create(name); }, $scope.optimizations);
