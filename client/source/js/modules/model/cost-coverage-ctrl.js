--- conflicted
+++ resolved
@@ -529,11 +529,7 @@
      * by pressing the draw button.
      */
     $scope.updateCurves =  _.debounce(function() { // debounce a bit so we don't update immediately
-<<<<<<< HEAD
-      if(areCCParamsValid($scope.costCoverageParams()) && $scope.hasCostCoverResponse === true && $scope.ccForm.$valid) {
-=======
       if($scope.CostCoverageForm.$valid && $scope.hasCostCoverResponse === true) {
->>>>>>> e2c66c1d
        $scope.generateCurves();
       }
     }, 500);
