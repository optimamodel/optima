define(['./module', 'underscore'], function (module, _) {
  'use strict';

  module.controller('ModelCostCoverageController', function ($scope, $http,
    $state, meta, info, modalService, programs) {

    var plotTypes, effectNames;

    var initialize =function () {
      $scope.meta = meta;
      $scope.chartsForDataExport = [];
      $scope.titlesForChartsExport = [];

      // show message "calibrate the model" and disable the form elements
      $scope.projectInfo = info;
      $scope.needData = !$scope.projectInfo.has_data;
      $scope.cannotCalibrate = !$scope.projectInfo.can_calibrate;
      $scope.notReady = $scope.needData || $scope.cannotCalibrate;

      $scope.optionsErrorMessage = 'To define a cost-coverage curve, values must be provided in the first three text boxes.';
      $scope.needAllCCParamsMessage = 'First three text boxes must be either all empty, or all have values in them.';
      $scope.all_programs = programs;

      if ( !$scope.needData ) {
        $scope.initializePrograms();
        $scope.selectedProgram = $scope.programs[0];
        $scope.displayedProgram = null;

        $scope.coParams = [];

        $scope.hasCostCoverResponse = false;
      }

      // model parameters
      $scope.defaultSaturationCoverageLevel = 90;
      $scope.defaultKnownCoverageLevel = 60;
      $scope.defaultKnownFundingValue = 400000;
      $scope.defaultScaleUpParameter = 0.5;
      $scope.defaultNonHivDalys = 0;
      $scope.defaultXAxisMaximum = 1000000;
      $scope.defaultCostDataYear = $scope.projectInfo.dateStart;
      $scope.behaviorWithoutMin = 0.3;
      $scope.behaviorWithoutMax = 0.5;
      $scope.behaviorWithMin = 0.7;
      $scope.behaviorWithMax = 0.9;
      $scope.xAxisMaximum = undefined;
      $scope.saturationCoverageLevel = undefined;
      $scope.knownCoverageLevel = undefined;
      $scope.knownFundingValue = undefined;
      $scope.scaleUpParameter = undefined;
      $scope.nonHivDalys = undefined;
      $scope.validCCParams = undefined;

      plotTypes = ['plotdata', 'plotdata_cc', 'plotdata_co'];

      resetGraphs();
    };

    /**
     * Redirects the user to View & Calibrate screen.
     */
    $scope.gotoViewCalibrate = function() {
      $state.go('model.view');
    };

    /**
    * Creates the models of the programs for this controller.
    * If the backend do not present values for the categories, we'll use 'Others' as default.
    */
    $scope.initializePrograms = function () {
      $scope.programs =  _($scope.projectInfo.programs).map(function (item) {
        var acronym = item.short_name;
        return {
          name: item.name,
          acronym: acronym,
          category: item.category,
          ccparams: $scope.all_programs[acronym].ccparams,
          ccplot: $scope.all_programs[acronym].ccplot
        };
      });
      /** Dec 26 2014
       * fix/306-2-fix-plotting-of-default-ccocs
       * Default null value for selectedProgram
       */
      $scope.programs.unshift({name:'-- No program selected --',category:null, acronym:null});
    };


    var resetGraphs= function () {
      $scope.graphs = {
        plotdata: [],
        plotdata_cc: {},
        plotdata_co: []
      };
    };

    var getLineScatterOptions = function (options, xLabel, yLabel) {
      var defaults = {
        width: 300,
        height: 200,
        margin: {
          top: 20,
          right: 15,
          bottom: 40,
          left: 60
        },
        xAxis: {
          axisLabel: xLabel || 'X'
        },
        yAxis: {
          axisLabel: yLabel || 'Y'
        }
      };

      return _(angular.copy(defaults)).extend(options);
    };

    /* Methods
     ========= */

    /**
     * Calculates graphs objects of types plotdata and plotdata_co
     * returns ready to draw Graph object
     * @param graphData - api reply
     * @returns {{options, data: {lines: Array, scatter: Array}}}
     */
    var setUpPlotdataGraph = function (graphData) {

      var graph = {
        options: getLineScatterOptions({
<<<<<<< HEAD
          width: 300,
          height: 200,
          margin: {
            top: 20,
            right: 15,
            bottom: 40,
            left: 60
          },
          linesStyle: ['__color-blue-4', '__color-black __dashed', '__color-black __dashed']
=======
          linesStyle: ['__blue', '__black __dashed', '__black __dashed'],
          title: graphData.title,
          hideTitle: true
>>>>>>> f0f40625
        }, graphData.xlabel, graphData.ylabel),
        data: {
          lines: [],
          scatter: []
        }
      };

      // quit if data is empty - empty graph placeholder will be displayed
      if (graphData.ylinedata) {

        var numOfLines = graphData.ylinedata.length;

        _(graphData.xlinedata).each(function (x, index) {
          var y = graphData.ylinedata;
          for (var i = 0; i < numOfLines; i++) {
            if (!graph.data.lines[i]) {
              graph.data.lines[i] = [];
            }

            graph.data.lines[i].push([x, y[i][index]]);
          }
        });
      }

      _(graphData.xscatterdata).each(function (x, index) {
        var y = graphData.yscatterdata;

        if (y[index]) {
          graph.data.scatter.push([x, y[index]]);
        }
      });

      // set up the data limits
      graph.data.limits = [
        [graphData.xlowerlim, graphData.ylowerlim],
        [graphData.xupperlim, graphData.yupperlim]
      ];

      return graph;
    };

    /**
     * Generates ready to plot graph for a cost coverage.
     */
    var prepareCostCoverageGraph = function (data) {
      var graph = {
        options: getLineScatterOptions({ hideTitle: true }, data.xlabel, data.ylabel),
        data: {
          // there is a single line for that type
          lines: [[]],
          scatter: []
        }
      };

      _(data.xlinedata).each(function (x, index) {
        var y = data.ylinedata;
        graph.data.lines[0].push([x, y[index]]);
      });

      _(data.xscatterdata).each(function (x, index) {
        var y = data.yscatterdata;

        if (y[index]) {
          graph.data.scatter.push([x, y[index]]);
        }
      });

      // set up the data limits
      graph.data.limits = [
        [data.xlowerlim, data.ylowerlim],
        [data.xupperlim, data.yupperlim]
      ];
      return graph;
    };

    /**
     * Receives graphs data with plot type to calculate, calculates all graphs
     * of given type and writes them to $scope.graphs[type] except for the
     * cost coverage graph which will be written to $scope.ccGraph
     *
     * @param data - usually api request with graphs data
     * @param type - string
     */
    var prepareGraphsOfType = function (data, type) {
      if (type === 'plotdata_cc') {
        $scope.ccGraph = prepareCostCoverageGraph(data);
        $scope.ccGraph.options.title = $scope.displayedProgram.name;
      } else if (type === 'plotdata' || type === 'plotdata_co') {
        _(data).each(function (graphData) {
          $scope.graphs[type].push(setUpPlotdataGraph(graphData));
        });
      }
    };

    var setUpCOParamsFromEffects = function (effectNames) {
      $scope.coParams = _(effectNames).map(function (effect) {
        return [
          (effect[2] && effect[2][0])? effect[2][0] : null,
          (effect[2] && effect[2][1])? effect[2][1] : null,
          (effect[2] && effect[2][2])? effect[2][2] : null,
          (effect[2] && effect[2][3])? effect[2][3] : null
        ];
      });
    };

    $scope.convertFromPercent = function (value) {
      if (typeof value !== "number" || isNaN(value)) {
        return NaN;
      }
      return value / 100;
    };

    $scope.costCoverageParams = function () {
      return [
        $scope.convertFromPercent($scope.saturationCoverageLevel),
        $scope.convertFromPercent($scope.knownCoverageLevel),
        $scope.knownFundingValue,
        $scope.scaleUpParameter,
        $scope.nonHivDalys
      ];
    };

    var ccPlotParams = function() {
      return [$scope.xAxisMaximum, $scope.displayYear, $scope.calculatePerPerson];
    };

    /**
     * Returns the current parameterised plot model.
     */
    var getPlotModel = function() {
      return {
        progname: $scope.selectedProgram.acronym,
        ccparams: $scope.costCoverageParams(),
        coparams: [],
        ccplot: ccPlotParams()
      };
    };

    /**
     * Returns true if all of the elements in an array are defined or not null
     */
    var hasAllElements = function(params) {
      return params && params.length && _(params).every(function(item) { return item; });
    };

    /**
     * Returns true if all of the elements in an array are undefined, null or NaN
     */
    var hasOnlyInvalidEntries = function(params) {
      return params.every(function(item) {
        return item === undefined || item === null || typeof item === "number" && isNaN(item);
      });
    };

    $scope.areValidParams = function (params) {
      return hasAllElements(params) || hasOnlyInvalidEntries(params);
    };

    var areCCParamsValid = function (params) {
      return $scope.areValidParams(params.slice(0, 3));
    };

    $scope.hasValidCCParams = function() {
      return !$scope.hasCostCoverResponse || areCCParamsValid($scope.costCoverageParams());
    };

    $scope.hasAllCCParams = function() {
      return hasAllElements($scope.costCoverageParams().slice(0, 3));
    }

    /**
     * Update current program ccparams based on the selected program.
     *
     * This function is supposed to be called before Draw / Redraw / Save.
     */
    var updateCCParams = function(model) {
      if (model.ccparams) {
        $scope.selectedProgram.ccparams = model.ccparams;
        $scope.all_programs[$scope.selectedProgram.acronym].ccparams = model.ccparams;
      }
      if (model.ccplot) {
        $scope.selectedProgram.ccplot = model.ccplot;
      }
    };

    /**
     * Retrieve and update graphs based on the provided plot models.
     */
    var retrieveAndUpdateGraphs = function (model) {
      // validation on Cost-coverage curve plotting options
      if (!areCCParamsValid(model.ccparams)){
        return;
      }

      // stop further execution and return in case of null selectedProgram
      if ( $scope.selectedProgram.acronym === null ) {
        return;
      }

      // clean up model by removing unnecessary parameters
      if (_.isEmpty(model.ccparams) || hasOnlyInvalidEntries(model.ccparams.slice(0,3))) {
        delete model.ccparams;
      }

      if (_.isEmpty(model.coparams) || hasOnlyInvalidEntries(model.coparams)) {
        delete model.coparams;
      }

      // update current program ccparams,if applicable
      updateCCParams(model);

      $http.post('/api/model/costcoverage', model).success(function (response) {
        if (response.status === 'OK') {

          $scope.displayedProgram = angular.copy($scope.selectedProgram);
          effectNames = response.effectnames;
          setUpCOParamsFromEffects(response.effectnames);
          $scope.hasCostCoverResponse = true;

          resetGraphs();
          _(plotTypes).each(function (plotType) {
            prepareGraphsOfType(response[plotType], plotType);
          });
        }
      });
    };

    $scope.changeProgram = function() {
      if($scope.hasCostCoverResponse === true) {
        $scope.hasCostCoverResponse = false;
      }
      if (hasAllElements($scope.selectedProgram.ccparams.slice(0,3))) {
        $scope.saturationCoverageLevel = $scope.selectedProgram.ccparams[0]*100;
        $scope.knownCoverageLevel = $scope.selectedProgram.ccparams[1]*100;
        $scope.knownFundingValue = $scope.selectedProgram.ccparams[2];
        $scope.scaleUpParameter = $scope.selectedProgram.ccparams[3];
        $scope.nonHivDalys = $scope.selectedProgram.ccparams[4];
      } else {
        $scope.saturationCoverageLevel = undefined;
        $scope.knownCoverageLevel = undefined;
        $scope.knownFundingValue = undefined;
        $scope.scaleUpParameter = undefined;
        $scope.nonHivDalys = undefined;
      }
      if ($scope.selectedProgram.ccplot) {
        $scope.xAxisMaximum = $scope.selectedProgram.ccplot[0];
        $scope.displayYear = $scope.selectedProgram.ccplot[1];
        $scope.calculatePerPerson = $scope.selectedProgram.ccplot[2];
      } else {
        $scope.displayYear = undefined;
        $scope.xAxisMaximum = undefined;
        $scope.calculatePerPerson = undefined;
      }

      $scope.generateCurves();
    };

    /**
     * Retrieve and update graphs based on the current plot models.
     */
    $scope.generateCurves = function () {
      var model = getPlotModel();
      if ($scope.hasCostCoverResponse) {
        model.all_coparams = $scope.coParams;
        model.all_effects = effectNames;
      }
      retrieveAndUpdateGraphs(model);
    };

    $scope.uploadDefault = function () {
      var message = 'Upload default cost-coverage-outcome curves will be available in a future version of Optima. We are working hard in make it happen for you!';
      modalService.inform(
        function () {},
        'Okay',
        message,
        'Thanks for your interest!'
      );
    };

    /**
     * Retrieve and update graphs based on the current plot models.
     *
     * The plot model gets saved in the backend.
     */
    $scope.saveModel = function () {
      var model = getPlotModel(model);
      model.doSave = true;
      model.all_coparams = $scope.coParams;
      model.all_effects = effectNames;
      retrieveAndUpdateGraphs(model);
    };

    /**
     * Retrieve and update graphs based on the current plot models.
     *
     * The plot model gets reverted in the backend.
     */
    $scope.revertModel = function () {
      var model = getPlotModel(model);
      model.doRevert = true;
      retrieveAndUpdateGraphs(model);
    };

    /**
     * POST /api/model/costcoverage/effect
     *   {
     *     "progname":<chosen progname>
     *     "effect":<effectname for the given row>,
     *     "ccparams":<ccparams>,
     *     "coparams":<coprams from the corresponding coparams block>
     *   }
     */
    $scope.updateCurve = _.debounce(function (graphIndex, AdjustmentForm) {
      if(AdjustmentForm.$valid && $scope.CostCoverageForm.$valid && $scope.hasValidCCParams()) {
        var model = getPlotModel();
        model.coparams = $scope.coParams[graphIndex];
        model.effect = effectNames[graphIndex];
        if (!$scope.areValidParams(model.coparams)) {
          // no need to show dialog - we inform the user with hints
          return;
        }

        // clean up model by removing unnecessary parameters
        if (_.isEmpty(model.ccparams) || hasOnlyInvalidEntries(model.ccparams)) {
          delete model.ccparams;
        }

        if (_.isEmpty(model.coparams) || hasOnlyInvalidEntries(model.coparams)) {
          delete model.coparams;
        }

        // update current program ccparams, if applicable
        updateCCParams(model);

        $http.post('/api/model/costcoverage/effect', model).success(function (response) {
          $scope.graphs.plotdata[graphIndex] = setUpPlotdataGraph(response.plotdata);
          $scope.graphs.plotdata_co[graphIndex] = setUpPlotdataGraph(response.plotdata_co);
          effectNames[graphIndex] = response.effect;
        });
      }
    },500);

    /**
     * Collects all existing charts in the $scope.chartsForDataExport variable.
     * In addition all titles are gatherd into titlesForChartsExport. This is
     * needed since the cost coverage graphs have no title on the graphs.
     */
    var updateDataForExport = function() {
      $scope.chartsForDataExport = [];
      $scope.titlesForChartsExport = [];

      if ( $scope.ccGraph) {
        $scope.chartsForDataExport.push($scope.ccGraph);
        $scope.titlesForChartsExport.push($scope.ccGraph.options.title);
      }

      var charts = _(_.zip($scope.graphs.plotdata, $scope.graphs.plotdata_co)).flatten();
      _( charts ).each(function (chart,index) {
        $scope.chartsForDataExport.push(chart);
        $scope.titlesForChartsExport.push(chart.options.title);
      });
    };

    $scope.$watch('graphs', updateDataForExport, true);
    $scope.$watch('ccGraph', updateDataForExport, true);

    /**
     * Retrieve and update graphs based on the current plot models only if the graphs are already rendered
     * by pressing the draw button.
     */
    $scope.updateCurves =  _.debounce(function() { // debounce a bit so we don't update immediately
      if($scope.CostCoverageForm.$valid && $scope.hasCostCoverResponse === true) {
       $scope.generateCurves();
      }
    }, 500);

    initialize();

  });


});<|MERGE_RESOLUTION|>--- conflicted
+++ resolved
@@ -128,21 +128,9 @@
 
       var graph = {
         options: getLineScatterOptions({
-<<<<<<< HEAD
-          width: 300,
-          height: 200,
-          margin: {
-            top: 20,
-            right: 15,
-            bottom: 40,
-            left: 60
-          },
-          linesStyle: ['__color-blue-4', '__color-black __dashed', '__color-black __dashed']
-=======
-          linesStyle: ['__blue', '__black __dashed', '__black __dashed'],
+          linesStyle: ['__color-blue-4', '__color-black __dashed', '__color-black __dashed'],
           title: graphData.title,
           hideTitle: true
->>>>>>> f0f40625
         }, graphData.xlabel, graphData.ylabel),
         data: {
           lines: [],
