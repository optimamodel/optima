--- conflicted
+++ resolved
@@ -30,28 +30,7 @@
     <div style="display: flex;justify-content: space-around; margin-top: 25px">{{test}}
       <button class="btn __m" ng-click="processGraphsAndSave(true)">Save</button>
       &nbsp;
-      <button class="btn __m" ng-click="processGraphs()">Update Graphs</button>
-<<<<<<< HEAD
-=======
-      &nbsp;
-      <button class="btn __m" ng-click="exportData()">Download Graph CSV</button>
-      &nbsp;
-      Run auto-fit for&nbsp;
-      &nbsp;
-      <select ng-init="state.maxtime=10" ng-model="state.maxtime">
-        <option value="10">10 seconds</option>
-        <option value="30">30 seconds</option>
-        <option value="60">1 minute</option>
-        <option value="300">5 minutes</option>
-        <option value="600">10 minutes</option>
-        <option value="1800">30 minutes</option>
-      </select>
-      &nbsp;
-      <button class="btn __m" ng-click="startAutoCalibration()">Autofit</button>
-      &nbsp;
-      <span style="color: #00aeef;"> {{ statusMessage }} </span>
-      <span style="color: #00aeef;"> {{ saveSuccessMessage }} </span>
->>>>>>> 38c377cb
+      <button class="btn __m" ng-click="processGraphs()">Update Figures</button>
     </div>
   </div>
 
