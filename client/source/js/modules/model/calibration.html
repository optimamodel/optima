<script>
  function format_xaxis() {
    var axes = $('.mpld3-xaxis');
    if (axes.length > 0 && !$(axes[0]).attr('data-pro')) {
      $(axes).find('g.tick > text').each(function() {
        $(this).text($(this).text().replace(',',''));
      });
      axes.attr('data-pro', true);
    } else {
      setTimeout(format_xaxis, 150);
    }
  }
  function add_lines_to_legends() {
    var svgGraphFigures = $('svg.mpld3-figure');
    if (svgGraphFigures.length > 0 && !$(svgGraphFigures[0]).attr('data-pro1')) {
      svgGraphFigures.each(function() {
        var paths = $(this).find('.mpld3-baseaxes > text');
        if (paths) {
          var legend_length = paths.length - 2;
          var lines = $(this).find('.mpld3-axes > path');
          var lines_to_copy = lines.slice(lines.length - legend_length, lines.length);
          $(this).find('.mpld3-baseaxes').append(lines_to_copy);
        }
        $(this).attr('data-pro1', true);
      });
    } else {
      setTimeout(add_lines_to_legends, 150);
    }
  }
  function set_overflow_visible() {
    var svgGraphFigures = $('svg.mpld3-figure');
    if (svgGraphFigures.length > 0 && !$(svgGraphFigures[0]).attr('data-pro2')) {
      svgGraphFigures.each(function() {
        $(this).css('overflow', 'visible');
        $(this).attr('data-pro2', true);
      });
    } else {
      setTimeout(set_overflow_visible, 150);
    }
  }
  function fix_mouse_pointer() {
    var svgGraphFigures = $('svg.mpld3-figure');
    if (svgGraphFigures.length > 0 && !$(svgGraphFigures[0]).attr('data-pro3')) {
      svgGraphFigures.each(function () {
        var that = this;
        $(that).on('mouseover', function() {
          $(that).find('.mpld3-coordinates').each(function () {
            $(this).attr('y', parseInt($(that).attr('height')) + 7);
          });
          $(that).find('.mpld3-toolbar').each(function () {
            $(this).remove();
          });
        });
        $(this).attr('data-pro3', true);
      });
    } else {
      setTimeout(fix_mouse_pointer, 150);
    }
  }
  function remove_default_plugin() {
    var svgGraphFigures = $('mpld3-toolbar');
    if (svgGraphFigures.length > 0 && !$(svgGraphFigures[0]).attr('data-pro4')) {
      svgGraphFigures.each(function () {
        $(this).remove();
        $(this).attr('data-pro4', true);
      });
    } else {
      setTimeout(remove_default_plugin, 150);
    }
  }

  function fix_graphs() {
    format_xaxis();
    add_lines_to_legends();
    set_overflow_visible();
    fix_mouse_pointer();
    remove_default_plugin();
<<<<<<< HEAD
=======
  }

  $(document).ready(function() {
    fix_graphs();
    $(document.body).on('click', '.updateGraph' ,function() {
      fix_graphs();
    });
>>>>>>> 8e7d94f1
  });
</script>
<div class="rich" style="margin: 0 -25px;">
  <div class="3">
    <label for="programSet-selection">Select a parameter set:</label>
  </div>
  <div style="display: flex;justify-content: flex-start;">
<<<<<<< HEAD
    <select id="programSet-selection" name="programSet-selection" class="txbox"
=======
    <select id="programSet-selection"
            name="programSet-selection"
            class="updateGraph txbox"
>>>>>>> 8e7d94f1
            ng-model="activeParset"
            ng-change="getGraphs()"
            ng-options="parset.name for parset in parsets"
            style="width: 20%;">
    </select>
    <button ng-click="addParameterSet()" type="button" class="btn" style="margin-left:2%">New parameter set</button>
    <button ng-click="copyParameterSet()" type="button" class="btn" style="margin-left:2%">Copy parameter set</button>
    <button ng-click="renameParameterSet()" type="button" class="btn" style="margin-left:2%">Rename parameter set</button>
    <button ng-click="downloadParameterSet()" type="button" class="btn" style="margin-left:2%">Download parameter set</button>
    <button ng-click="uploadParameterSet()" type="button" class="btn" style="margin-left:2%">Upload parameter set</button>
    <button ng-click="deleteParameterSet()" type="button" class="btn" style="margin-left:2%">Delete parameter set</button>
  </div>

  <div style="display: flex;margin-top: 20px;justify-content: space-between;height: 550px">
    <div class="small_bordered_list" style="width: 18%;" ng-if="selectors.length > 0">
      <div class="option_list" style="height:450px">
        <div ng-repeat="selector in selectors" class="option">
          <span><input type="checkbox" ng-model="selector.checked"/></span>
          <span style="margin-left: 10px">{{selector.name}}</span>
        </div>
      </div>
      <div style="display: flex;justify-content: center; margin-top: 25px">
<<<<<<< HEAD
        <input type="button" value="Update" class="btn" ng-click="getGraphs()"/>
=======
        <input type="button" value="Update" class="updateGraph btn" ng-click="getGraphs()"/>
>>>>>>> 8e7d94f1
      </div>
    </div>
    <div class="chart_wrapper">
      <div ng-repeat="chart in calibrationChart" class="chart-container __small">
        <div mpld3-chart="chart" id="{{ chart.id }}"></div>
        <chart-toolbar chart-type="mpld3" mpld3-chart-data="chart" chart-id="{{ chart.id }}"></chart-toolbar>
      </div>
    </div>
    <div class="small_bordered_list" style="width: 22%;" ng-if="parameters.length > 0">
      <div class="option_list" style="height:450px">
        <div ng-repeat="parameter in parameters" style="justify-content: space-around" class="option">
          <span style="width: 45%">{{parameter.label}}</span>
          <span style="width: 45%"><input class="txbox __m" type="number" ng-model="parameter.value"/></span>
        </div>
      </div>
      <div style="display: flex;justify-content: space-around; margin-top: 25px">{{test}}
<<<<<<< HEAD
        <input type="button" value="Update" class="btn" ng-click="processGraphs()"/>
=======
        <input type="button" value="Update" class="updateGraph btn" ng-click="processGraphs()"/>
>>>>>>> 8e7d94f1
        <input type="button" value="Reset" class="btn" ng-click="resetParameters()"/>
      </div>
    </div>
  </div>
</div><|MERGE_RESOLUTION|>--- conflicted
+++ resolved
@@ -75,8 +75,6 @@
     set_overflow_visible();
     fix_mouse_pointer();
     remove_default_plugin();
-<<<<<<< HEAD
-=======
   }
 
   $(document).ready(function() {
@@ -84,7 +82,6 @@
     $(document.body).on('click', '.updateGraph' ,function() {
       fix_graphs();
     });
->>>>>>> 8e7d94f1
   });
 </script>
 <div class="rich" style="margin: 0 -25px;">
@@ -92,13 +89,9 @@
     <label for="programSet-selection">Select a parameter set:</label>
   </div>
   <div style="display: flex;justify-content: flex-start;">
-<<<<<<< HEAD
-    <select id="programSet-selection" name="programSet-selection" class="txbox"
-=======
     <select id="programSet-selection"
             name="programSet-selection"
             class="updateGraph txbox"
->>>>>>> 8e7d94f1
             ng-model="activeParset"
             ng-change="getGraphs()"
             ng-options="parset.name for parset in parsets"
@@ -121,11 +114,7 @@
         </div>
       </div>
       <div style="display: flex;justify-content: center; margin-top: 25px">
-<<<<<<< HEAD
-        <input type="button" value="Update" class="btn" ng-click="getGraphs()"/>
-=======
         <input type="button" value="Update" class="updateGraph btn" ng-click="getGraphs()"/>
->>>>>>> 8e7d94f1
       </div>
     </div>
     <div class="chart_wrapper">
@@ -142,11 +131,7 @@
         </div>
       </div>
       <div style="display: flex;justify-content: space-around; margin-top: 25px">{{test}}
-<<<<<<< HEAD
-        <input type="button" value="Update" class="btn" ng-click="processGraphs()"/>
-=======
         <input type="button" value="Update" class="updateGraph btn" ng-click="processGraphs()"/>
->>>>>>> 8e7d94f1
         <input type="button" value="Reset" class="btn" ng-click="resetParameters()"/>
       </div>
     </div>
