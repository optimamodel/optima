--- conflicted
+++ resolved
@@ -31,17 +31,10 @@
     </div>
 
     <div class="section">
-<<<<<<< HEAD
-      <h1>{{ displayedProgram.name }}</h1>
-      <div class="chart-container" style="width: 470px" ng-init="graph = graphs.plotdata_cc; graph.title = displayedProgram.name">
-        <div line-scatter-chart data="graph.data" options="graph.options" save-graph-as></div>
-      </div>
-=======
       <button class="btn" ng-click="generateCurves()">Draw</button>
       <button class="btn" ng-click="saveModel()">Save model</button>
       <button class="btn" ng-click="revertModel()">Revert model</button>
       <button class="btn" ng-click="uploadDefault()" style="margin-left: 60px">Upload default cost-coverage-outcome curves</button>
->>>>>>> 4a0d1100
     </div>
 
     <div class="section" ng-if="hasCostCoverResponse">
