<div class="page rich">

  <div class="section grid" ng-show="notReady">
    <div class="9">
      <h1>Model is not ready</h1>
      <div>
        <p ng-show="needData" class="error-hint">Please upload Optima spreadsheet first.</p>

        <div ng-show="cannotCalibrate && !needData">
          <p class="error-hint">This model is not yet ready to define cost-coverage assumptions.</p>
          <button type="button" class="btn" ng-click="gotoViewCalibrate()">View &amp; calibrate model</button>
        </div>
      </div>
    </div>
  </div>

  <div class="section grid" ng-hide="notReady">
    <div class="6">
      <label>
        Select a program: <br>
        <select
          class="txbox"
          ng-options="p as p.name group by p.category for p in programs"
          ng-change="changeProgram()"
          ng-model="selectedProgram"
          ng-disabled="notReady"></select>
      </label>
    </div>
  </div>
  <div class="section" ng-hide="selectedProgram.acronym == null">

    <div class="section">
      <button type="button" class="btn" ng-click="saveModel()">Save model</button>
      <button type="button" class="btn" ng-click="revertModel()">Revert model</button>
      <button type="button" class="btn" ng-click="uploadDefault()" style="margin-left: 60px">Upload default cost-coverage-outcome curves</button>
    </div>

    <div class="section" ng-show="hasCostCoverResponse">

      <export-all-charts ng-if="graphs" name="Cost coverage outcome" custom-titles="titlesForChartsExport"></export-all-charts>
      <export-all-data charts="chartsForDataExport" name="Cost coverage outcome" ng-if="graphs || ccGraph"></export-all-data>

      <h1>{{ displayedProgram.name }}</h1>
      <div class="section elastic">
<<<<<<< HEAD
        <div class="elastic_col __shrink">
          <div ng-if="hasCostCoverResponse" class="chart-container">
=======
        <div class="elastic_col __shrink" ng-if="ccGraph.data">
          <div class="chart-container">
>>>>>>> 0d0da407
            <div line-scatter-chart variant="ccGraph" data="ccGraph.data" options="ccGraph.options" save-graph-as></div>
          </div>
        </div>
        <div class="elastic_col">

          <div class="section">
            <form name="CostCoverageForm">
              <p>
                1. Specify the saturation coverage level:
                <input type="number" ng-required="true" name="saturationCoverageLevel" class="txbox __inline __m" min="1" max="100" step="1" placeholder="e.g.{{defaultSaturationCoverageLevel}}" ng-model="saturationCoverageLevel" ng-change="updateCurves()">%
                <error-messages for="saturationCoverageLevel" rules="{min:1, max:100, required:true}"></error-messages>
              </p>
              <p>
                2. The estimated amount of funding needed to get
                <input type="number" name="knownCoverageLevel" ng-required="true" name="knownCoverageLevel" class="txbox __inline __m" min="1" max="100" placeholder="e.g.{{defaultKnownCoverageLevel}}" ng-model="knownCoverageLevel" ng-change="updateCurves()">%
                coverage for this program is:
                <input type="number" name="knownFundingValue" min="1" step="1000" ng-required="true" name="knownFundingValue" class="txbox __inline __xl" placeholder="e.g.{{defaultKnownCoverageLevel}}"  ng-model="knownFundingValue" ng-change="updateCurves()">
                <error-messages for="knownCoverageLevel" rules="{min:1, max:100, required:true, name:'Known Coverage Level'}"></error-messages>
                <error-messages for="knownFundingValue" rules="{min:1, required:true, name:'Known Funding Value'}"></error-messages>
              </p>
              <p>
                3. [Optional] Specify scale-up parameters:
                <input type="number" name="scaleUpParameter" min="1" max="10" step="0.1" class="txbox __inline __xl" placeholder="e.g.{{defaultScaleUpParameter}}"  ng-model="scaleUpParameter" ng-change="updateCurves()">
                <error-messages for="scaleUpParameter" rules="{min:1, max:10}"></error-messages>
              </p>
              <p>2
                4. [Optional] Full coverage would avert
                <input type="number" name="nonHivDalys" min="0" step="1" class="txbox __inline __xl" placeholder="e.g.{{defaultNonHivDalys}}"  ng-model="nonHivDalys" ng-change="updateCurves()">
                non-HIV-related DALYs per year
                <error-messages for="nonHivDalys" rules="{min:0}"></error-messages>
              <p>
                5.[Optional] Specify the maximum funding (for plotting only):
                <input type="number" name="xAxisMaximum" min="1" greater-than="knownFundingValue" class="txbox __inline __xl" placeholder="e.g.{{defaultXAxisMaximum}}"  ng-model="xAxisMaximum" ng-change="updateCurves()">
                <error-messages for="xAxisMaximum" rules="{min:1, greaterThan:'Known Funding Value'}"></error-messages>
              </p>
            </form>
          </div>
          <p>
<<<<<<< HEAD
=======
            5. Specify the maximum funding (for plotting only):
            <input type="number" class="txbox __inline __xl" placeholder="e.g.{{defaultXAxisMaximum}}"  ng-model="xAxisMaximum" ng-change="updateCurves()">
          </p>
          <p>
>>>>>>> 0d0da407
            <label>
              <input type="radio" name="displaycost" ng-model="displayCost" value="1" ng-change="updateCurves()">
              Display program cost data in current prices
            </label><br>
            <label>
              <input type="radio" name="displaycost" ng-model="displayCost" value="2" ng-change="updateCurves()">
              Display program cost data in
              <input class="txbox __inline __l" placeholder="e.g. 2014" ng-model="displayYear" min="projectInfo.dataStart" max="projectInfo.dataEnd" ng-change="updateCurves()"> prices
            </label>
          </p>
          <p ng-show="displayCost == 2 && !displayYear" class="error-hint">Please specify year for program cost data.</p>

          <button type="button" class="btn" ng-click="generateCurves()">Draw</button>
        </div>
      </div>

      <div class="section" ng-if="graphs.plotdata.length" ng-repeat="chart in graphs.plotdata">
        <h2 class="section">{{ chart.title }}</h2>

        <div class="section elastic">
          <div class="elastic_col __shrink" style="width: 320px">
            <div class="chart-container" ng-init="coGraph = graphs.plotdata_co[$index]">
              <div line-scatter-chart variant="coGraph" data="coGraph.data" options="coGraph.options" save-graph-as></div>
            </div>
          </div>

          <div class="elastic_col" style="width: 340px">
            <div class="chart-container">
              <div line-scatter-chart data="chart.data" options="chart.options" save-graph-as></div>
            </div>
          </div>

          <form class="elastic_col" ng-submit="updateCurve($index)" name="adjustmentForm">
            <h3>Options to adjust curves:</h3>
            <p>
              1. Behavior/outcome without this program ranges between
              <input type="number" name="withoutProgramRangeStart" step="0.01" class="txbox __inline" ng-model="coParams[$index][0]" less-than="coParams[$index][1]">
              and
              <input type="number" name="withoutProgramRangeEnd" step="0.01" class="txbox __inline" ng-model="coParams[$index][1]" more-than="coParams[$index][0]">
              <span ng-show="adjustmentForm.withoutProgramRangeStart.$error.lessThan || adjustmentForm.withoutProgramRangeEnd.$error.moreThan" class="error-hint">The first parameter must be lower than the second one.</span>
            </p>
            <p>
              2. Behavior/outcome under full coverage of this program ranges between
              <input type="number" name="fullCoverageRangeStart" step="0.01" class="txbox __inline" ng-model="coParams[$index][2]" less-than="coParams[$index][3]">
              and
              <input type="number" name="fullCoverageRangeEnd" step="0.01" class="txbox __inline" ng-model="coParams[$index][3]" more-than="coParams[$index][2]">
              <span ng-show="adjustmentForm.fullCoverageRangeStart.$error.lessThan || adjustmentForm.fullCoverageRangeEnd.$error.moreThan" class="error-hint">The first parameter must be lower than the second one.</span>
            </p>
            <p>
              <button type="submit" class="btn" ng-disabled="adjustmentForm.$invalid">Redraw</button>
            </p>
          </form>
        </div>

      </div>

    </div>
  </div>
</div><|MERGE_RESOLUTION|>--- conflicted
+++ resolved
@@ -30,6 +30,7 @@
   <div class="section" ng-hide="selectedProgram.acronym == null">
 
     <div class="section">
+      <button type="button" class="btn" ng-click="generateCurves()">Draw</button>
       <button type="button" class="btn" ng-click="saveModel()">Save model</button>
       <button type="button" class="btn" ng-click="revertModel()">Revert model</button>
       <button type="button" class="btn" ng-click="uploadDefault()" style="margin-left: 60px">Upload default cost-coverage-outcome curves</button>
@@ -42,18 +43,12 @@
 
       <h1>{{ displayedProgram.name }}</h1>
       <div class="section elastic">
-<<<<<<< HEAD
-        <div class="elastic_col __shrink">
-          <div ng-if="hasCostCoverResponse" class="chart-container">
-=======
         <div class="elastic_col __shrink" ng-if="ccGraph.data">
           <div class="chart-container">
->>>>>>> 0d0da407
             <div line-scatter-chart variant="ccGraph" data="ccGraph.data" options="ccGraph.options" save-graph-as></div>
           </div>
         </div>
         <div class="elastic_col">
-
           <div class="section">
             <form name="CostCoverageForm">
               <p>
@@ -87,13 +82,10 @@
             </form>
           </div>
           <p>
-<<<<<<< HEAD
-=======
             5. Specify the maximum funding (for plotting only):
             <input type="number" class="txbox __inline __xl" placeholder="e.g.{{defaultXAxisMaximum}}"  ng-model="xAxisMaximum" ng-change="updateCurves()">
           </p>
           <p>
->>>>>>> 0d0da407
             <label>
               <input type="radio" name="displaycost" ng-model="displayCost" value="1" ng-change="updateCurves()">
               Display program cost data in current prices
@@ -104,7 +96,7 @@
               <input class="txbox __inline __l" placeholder="e.g. 2014" ng-model="displayYear" min="projectInfo.dataStart" max="projectInfo.dataEnd" ng-change="updateCurves()"> prices
             </label>
           </p>
-          <p ng-show="displayCost == 2 && !displayYear" class="error-hint">Please specify year for program cost data.</p>
+          <p ng-show="$parent.displayCost == 2 && !$parent.displayYear" class="error-hint">Please specify year for program cost data.</p>
 
           <button type="button" class="btn" ng-click="generateCurves()">Draw</button>
         </div>
