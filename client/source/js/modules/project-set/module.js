--- conflicted
+++ resolved
@@ -9,30 +9,12 @@
   '../validations/more-than-directive',
   '../validations/less-than-directive',
   '../validations/year-directive',
-<<<<<<< HEAD
-  '../create-program-scenario-modal/create-program-scenario-modal-ctrl',
-  '../parameter-scenarios-modal/parameter-scenarios-modal'
-=======
   '../parameter-scenarios-modal/parameter-scenarios-modal',
   '../program-scenarios-modal/program-scenarios-modal'
->>>>>>> e730bea4
 ], function (angular) {
   'use strict';
 
   return angular.module('app.project-set', [
-<<<<<<< HEAD
-      'app.export-all-charts',
-      'app.export-all-data',
-      'app.resources.model',
-      'app.ui.type-selector',
-      'ui.router',
-      'app.validations.more-than',
-      'app.validations.less-than',
-      'app.validations.year',
-      'app.program-scenario-modal',
-      'app.parameter-scenarios-modal'
-    ])
-=======
     'app.export-all-charts',
     'app.export-all-data',
     'app.resources.model',
@@ -44,7 +26,6 @@
     'app.parameter-scenarios-modal',
     'app.program-scenarios-modal'
   ])
->>>>>>> e730bea4
     .config(function ($stateProvider) {
       $stateProvider
         .state('project-set', {
