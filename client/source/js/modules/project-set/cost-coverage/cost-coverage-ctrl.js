define(['./../module', 'underscore'], function (module, _) {
  'use strict';

  module.controller('ModelCostCoverageController', function ($scope, $http, $state, activeProject, modalService, $modal, projectApiService) {

    var vm = this;

    vm.openProject = activeProject.data;
    console.log('vm.openProject', vm.openProject);

    vm.activeTab = 'cost';
    vm.tabs = [{
      name: 'Define cost functions',
      slug: 'cost'
    }, {
      name: 'Define outcome functions',
      slug: 'outcome'
    }/*, {
      name: 'View summary',
      slug: 'summary'
    }*/];

    /* VM functions */
    vm.addYear = addYear;
    vm.selectTab = selectTab;
    vm.deleteYear = deleteYear;
    vm.submit = submit;
    vm.changeParameter = changeParameter;
    vm.changeDropdown = changeDropdown;
    vm.getPopulationTitle = getPopulationTitle;
    vm.initYearPrograms = initYearPrograms;
    vm.getFullProgramName = getFullProgramName;

    /* Function definitions */

    function getFullProgramName(short_name) {
      var program = _.filter(vm.selectedProgramSet.programs, {short_name: short_name});
      if (program.length === 0) {
        return '';
      }
      return program[0].name;
    }

    function initYearPrograms(pop) {
      console.log('initYearPrograms called with', pop);
      var currentPop = _.filter(vm.selectedParameter.populations, {pop: pop});
      console.log('currentPop', currentPop);
      if (currentPop.length === 0) {
        return [];
      }
      console.log('programs', currentPop[0].programs);
      return _.map(currentPop[0].programs, function(program) {
        return {
          name: program.short_name
        }
      });
    }

    function getPopulationTitle(population) {
      if (population) {
        var title = population;
        return title === undefined ? '' : (typeof title === 'string' ? title : title.join(' - '))
      }
      return ''
    }

    function changeDropdown() {
      console.log('changing dropdown');
      setProgramSet()
      setParamSet()
    }

    function sortByName(program) {
      return program.name;
    }

    function isProgramActive(program) {
      return program.parameters && program.parameters.length > 0 && program.active;
    }

    function setProgramSet() {
      if (vm.selectedProgramSet !== undefined) {

        if (vm.existingEffects === undefined) {
          $http.get('/api/project/' + vm.openProject.id + '/progsets/' + vm.selectedProgramSet.id + '/effects').success(function (response) {
            console.warn('response is', response);
            vm.existingEffects = response;
          })

          $http.get('/api/project/' + vm.openProject.id + '/parsets/limits').success(function (response) {
            vm.allLimits = response;
          })
        }

        vm.programs = _.sortBy(_.filter(vm.selectedProgramSet.programs, isProgramActive), sortByName);
      }
    }

    function setParamSet() {
      console.log('setting param set', vm.selectedParset);
      if (vm.selectedProgramSet && vm.selectedProgramSet.targetpartypes && vm.selectedParset) {

        vm.currentParsetLimits = vm.allLimits.parsets[vm.selectedParset.id];

        $http.get('/api/project/' + vm.openProject.id + '/progsets/' + vm.selectedProgramSet.id + '/parameters/' + vm.selectedParset.id).success(function (response) {
          console.warn('response', response);

          vm.params = _.map(response, function (par) {
            return _.extend(par, vm.selectedParset.pars[0][par.name])
          });

          console.log('vm.params', vm.params);
        });

      }
    }

    function getPopulationKey(population) {
      var title = population.pop;
      var titleIsString = typeof title === 'string';
      return titleIsString ? title : title.join('+++');
    }

    function getPopulationsWithKey(populations) {
      var existingPopulations = angular.copy(getExistingPopulation(vm.selectedParset.id, vm.selectedParameter.short));

      var obj = {}

      _.each(populations, function (population) {
        var populationKey = getPopulationKey(population);
        obj[populationKey] = _.extend(population, {
          key: populationKey,
          years: [{}]
        })

        if (existingPopulations[populationKey] !== undefined) {
          obj[populationKey] = _.extend(obj[populationKey], existingPopulations[populationKey])
        }
      })

      return obj
    }

    function getYearsFromParamGroup(paramGroup) {
      var years = [];
      _.each(paramGroup, function (pg) {
        years = years.concat(_.map(pg.years, function (y) {
          return _.pick(y, ['intercept_lower', 'intercept_upper', 'year', 'interact'])
        }))
      })
      return years
    }

    function getProgramsFromParamGroup(paramGroup) {
      console.group('getProgramsFromParamGroup', paramGroup);

      var programs = [];
      _.each(paramGroup, function (pg) {
        _.each(pg.years, function (year) {
          _.each(year.programs, function (program) {
            var foundPrograms = _.filter(programs, {name: program.name});
            if (foundPrograms.length === 0) {
              console.log('program', program);
              programs.push(program)
            }
          })
        })
      })

      console.log('programs', programs);
      console.groupEnd();

      return programs;
    }

    function getExistingPopulation(parsetId, parameterShort) {
      console.group('get existing population', parsetId, parameterShort)
      var effects = vm.existingEffects.effects;
      var parametersForThisParset = _.findWhere(effects, {parset: parsetId})
      if (parametersForThisParset === undefined) {
        console.log('no existing populations')
        return [];
      }
      var currentParameterProps = _.filter(parametersForThisParset.parameters, {name: parameterShort})
      var groupedByName = _.groupBy(currentParameterProps, 'name');

      console.log('groupedByName', groupedByName);
      var existingPopulations = {}

      _.each(groupedByName, function (paramGroup) {
        console.log('paramGroup', paramGroup);

        var key = getPopulationKey(paramGroup[0]);
        existingPopulations[key] = {
          key: key,
          years: getYearsFromParamGroup(paramGroup),
          programs: getProgramsFromParamGroup(paramGroup)
        }
      })
      console.log('existingPopulations', existingPopulations);
      console.groupEnd()
      return existingPopulations;
    }


    function changeParameter() {
      console.group('changing parameter', vm.selectedParameter)
      vm.currentParameter = _.extend(
        _.pick(vm.selectedParameter, ['name', 'short', 'coverage']),
        {
          populations: getPopulationsWithKey(vm.selectedParameter.populations)
        }
      );
      console.log('parameter is', vm.currentParameter);
      console.groupEnd();
      var parsetEffects = _.filter(vm.existingEffects.effects, {parset: vm.selectedParset.id});
      console.log('parsetEffects', parsetEffects);
      var currentParsetEffect;
      if (parsetEffects.length === 0) {
        currentParsetEffect = {
          parset: vm.selectedParset.id,
          parameters: []
        }
        vm.existingEffects.effects.push(currentParsetEffect);
      } else {
        currentParsetEffect = parsetEffects[0];
      }
      console.log('currentParsetEffect', currentParsetEffect);
      _.each(vm.currentParameter.populations, function(pop) {
        var paramPops = _.filter(currentParsetEffect.parameters, {name: vm.selectedParameter.short, pop: pop.pop});
        if (paramPops.length === 0) {
          currentParsetEffect.parameters.push({
            name: vm.selectedParameter.short,
            pop: pop.pop,
            years: []
          });
        }
      });
      console.log('currentParsetEffect', currentParsetEffect);
    }

    function getParameters(currentParameter) {
      var newMap = _.map(currentParameter.populations, function (population) {
        console.log('population', population);
        return {
          name: currentParameter.short,
          pop: population.pop,
          interact: population.interact,
          years: _.map(population.years, function (year) {
            year.programs = _.map(year.programs, function (program) {
              return program
            })
            return year
          })
        }
      });
      return newMap
    }

    function submit() {
      // if (vm.TableForm.$invalid) {
      //   console.error('form is invalid!');

      //   return false;
      // }

      console.log('submitting', vm.existingEffects);

      // var finalJson = {
      //   effects: [
      //     {
      //       "parset": vm.selectedParset.id,
      //       "parameters": getParameters(angular.copy(vm.currentParameter))
      //     }
      //   ]
      // };

      // console.log('final result', finalJson);
      // console.log(JSON.stringify(finalJson, null, ' '))

      $http.put('/api/project/' + vm.openProject.id + '/progsets/' + vm.selectedProgramSet.id + '/effects', vm.existingEffects).success(function (result) {
        console.log('result is', result);
        vm.existingEffects = result;
      });
    }

    function selectTab(tab) {
      vm.activeTab = tab;
    }

    function deleteYear(yearObject, yearIndex) {
      yearObject.years = _.reject(yearObject.years, function (year, index) {
        return index === yearIndex
      });
      console.log(vm.existingEffects);
    }

    function addYear(yearObject) {
      yearObject.years.push({
        id: _.random(1, 10000),
        programs: vm.initYearPrograms(yearObject.pop)
      });

    }

    $scope.$watch(function () {
      return vm.effects
    }, function () {
      console.log('current form and parameter', vm.currentParameter);
    }, true)

    /* Initialize */

    // Do not allow user to proceed if spreadsheet has not yet been uploaded for the project
    if (!vm.openProject.has_data) {
      modalService.inform(
        function () {
        },
        'Okay',
        'Please upload spreadsheet to proceed.',
        'Cannot proceed'
      );
      $state.go('project.open');
      return;
    }

    // Fetch list of program-set for open-project from BE
    $http.get('/api/project/' + vm.openProject.id + '/progsets').success(function (response) {
      vm.programSetList = response.progsets;
    });

    // Fetch list of parameter-set for open-project from BE
    $http.get('/api/project/' + vm.openProject.id + '/parsets').success(function (response) {
      vm.parsets = response.parsets;
    });

<<<<<<< HEAD
    //var openParameterScenariosModal = function () {
    //  return $modal.open({
    //    templateUrl: 'js/modules/create-program-scenario-modal/create-program-scenario-modal.html',
    //    controller: 'CreateProgramScenarioModalController',
    //    resolve: {}
    //  });
    //}
    //
    //openParameterScenariosModal()

=======
>>>>>>> 4a6e44c4
  });

});<|MERGE_RESOLUTION|>--- conflicted
+++ resolved
@@ -334,19 +334,6 @@
       vm.parsets = response.parsets;
     });
 
-<<<<<<< HEAD
-    //var openParameterScenariosModal = function () {
-    //  return $modal.open({
-    //    templateUrl: 'js/modules/create-program-scenario-modal/create-program-scenario-modal.html',
-    //    controller: 'CreateProgramScenarioModalController',
-    //    resolve: {}
-    //  });
-    //}
-    //
-    //openParameterScenariosModal()
-
-=======
->>>>>>> 4a6e44c4
   });
 
 });