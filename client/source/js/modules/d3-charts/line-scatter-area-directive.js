--- conflicted
+++ resolved
@@ -29,13 +29,8 @@
         var headerGroup = parentGroup.append('g').attr('class', 'legend_group');
 
         // initialize chart instances
-<<<<<<< HEAD
-        var lineChartInstance = new d3Charts.LineChart(svg, chartGroup, chartSize, '__black');
-        var areaChartInstance = new d3Charts.AreaChart(chartGroup, chartSize, '__light-blue');
-=======
         var lineChartInstance = new d3Charts.LineChart(chartGroup, chartSize, '__color-black');
         var areaChartInstance = new d3Charts.AreaChart(chartGroup, chartSize, '__color-blue-1');
->>>>>>> 4dad3596
         var scatterChartInstance = new d3Charts.ScatterChart(chartGroup, chartSize);
 
         // fetch & generate data for the graphs
