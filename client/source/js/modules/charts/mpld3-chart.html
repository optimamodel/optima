--- conflicted
+++ resolved
@@ -13,13 +13,9 @@
        ng-class="{'active-icon': panEnabled}">
     </i>
   </div>
-<<<<<<< HEAD
-  <div ng-if="1" style="float: right;"> <!-- BOSCO -- replace this ng-if with something that will be false for the cost-coverage chart -->
-=======
   <div
       style="float: right;"
       ng-if="!buttonsOff">
->>>>>>> b5daa259
     <button
         class="btn__tiny figure"
         ng-click="exportFigure('png')">
