--- conflicted
+++ resolved
@@ -81,10 +81,6 @@
             <td><b>Active</b></td>
             <td><b>Name</b></td>
             <td><b>Short Name</b></td>
-<<<<<<< HEAD
-            <td><b>Internal Name</b></td>
-=======
->>>>>>> ff2ed834
             <td>&nbsp;</td>
             <td>&nbsp;</td>
           </tr>
@@ -96,10 +92,6 @@
             </td>
             <td style="width: 300px">{{ program.name }}</td>
             <td style="width: 150px">{{ program.short_name }}</td>
-<<<<<<< HEAD
-            <td style="width: 150px">{{ program.internal_name }}</td>
-=======
->>>>>>> ff2ed834
             <td>
               <button role="button" class="btn" ng-click="openEditProgramModal($event, program)">Edit</button>
             </td>
