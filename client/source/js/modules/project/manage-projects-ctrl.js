define(['./module', 'angular', 'underscore'], function (module, angular, _) {

  'use strict';

  module.controller(
    'ProjectOpenController',
    function ($scope, $http, activeProject, projects, modalService,
        userManager, projectApi, $state, $upload,
        $modal, toastr) {

      function initialize() {
        $scope.sortType = 'name'; // set the default sort type
        $scope.sortReverse = false;  // set the default sort order
        $scope.activeProjectId = activeProject.getProjectIdForCurrentUser();
        loadProjects(projects.data.projects);
        setActiveProject();
      }

      function setActiveProject() {
        $scope.project = null;
        _.each($scope.projects, function(project) {
          if ($scope.activeProjectId === project.id) {
            $scope.project = project;
          }
        });
      }

      function loadProjects(projects) {
        $scope.projects = _.map(projects, function(project) {
          project.creationTime = Date.parse(project.creationTime);
          project.updatedTime = Date.parse(project.updatedTime);
          project.dataUploadTime = Date.parse(project.dataUploadTime);
          return project;
        });
        console.log('projects', $scope.projects);
      }

      $scope.filterByName = function(project) {
        if ($scope.searchTerm) {
          return project.name.toLowerCase().indexOf($scope.searchTerm.toLowerCase()) !== -1;
        }
        return true;
      };

      $scope.updateSorting = function(sortType) {
        if ($scope.sortType === sortType) {
          $scope.sortReverse = !$scope.sortReverse;
        } else {
          $scope.sortType = sortType;
        }
      };

      $scope.selectAll = function() {
        _.forEach($scope.projects, function(project) {
          project.selected = $scope.allSelected;
        });
      };

      $scope.deleteSelected = function() {
        const selectedProjectIds = _.filter($scope.projects, function(project) {
          return project.selected;
        }).map(function(project) {
          return project.id;
        });
        projectApi.deleteSelectedProjects(selectedProjectIds)
          .success(function () {
            $scope.projects = _.filter($scope.projects, function(project) {
              return !project.selected;
            });
            _.each(selectedProjectIds, function(projectId) {
              activeProject.ifActiveResetFor(projectId, userManager.user);
            });
          });
      };

      $scope.downloadSelected = function() {
        const selectedProjectsIds = _.filter($scope.projects, function(project) {
          return project.selected;
        }).map(function(project) {
          return project.id;
        });
        projectApi.downloadSelectedProjects(selectedProjectsIds)
          .success(function (response) {
            saveAs(new Blob([response], { type: "application/octet-stream", responseType: 'arraybuffer' }), 'portfolio.zip');
          });
      };

      $scope.open = function (name, id) {
        $scope.activeProjectId = id;
        setActiveProject();
        activeProject.setActiveProjectFor(name, id, userManager.user);
      };

      function getUniqueName(name, otherNames) {
        var i = 0;
        var uniqueName = name;
        while (_.indexOf(otherNames, uniqueName) >= 0) {
          i += 1;
          uniqueName = name + ' (' + i + ')';
        }
        return uniqueName;
      }

      $scope.copy = function(name, id) {
        var otherNames = _.pluck($scope.projects, 'name');
        var newName = getUniqueName(name, otherNames);
        projectApi
          .copyProject(id, newName)
          .success(function(response) {
            projectApi
              .getProjectList()
              .success(function(response) {
                loadProjects(response.projects);
                var project = _.findWhere($scope.projects, {name: newName});
                activeProject.setActiveProjectFor(project.name, project.id, userManager.user);
                toastr.success('Copied project ');
                $state.reload();
              });
          });
      };

      /**
       * Opens to edit an existing project using name and id in /project/create screen.
       */
      $scope.edit = function (name, id) {
        activeProject.setActiveProjectFor(name, id, userManager.user);
        $state.go('project.edit');
      };

      /**
       * Regenerates workbook for the given project.
       */
      $scope.workbook = function (name, id) {
        // read that this is the universal method which should work everywhere in
        // http://stackoverflow.com/questions/24080018/download-file-from-a-webapi-method-using-angularjs
        window.open(projectApi.getSpreadsheetUrl(id), '_blank', '');
      };

      function isExistingProjectName(projectName) {
        var projectNames = _.pluck($scope.projects, 'name');
        return _(projectNames).contains(projectName);
      }

      function getUniqueName(fname) {
        var fileName = fname.replace(/\.prj$/, "").replace(/\.xlsx$/, "");
        // if project name taken, try variants
        var i = 0;
        var result = fileName;
        while (isExistingProjectName(result)) {
          i += 1;
          result = fileName + " (" + i + ")";
        }
        return result;
      }

      $scope.uploadProject = function() {
        angular
          .element('<input type="file">')
          .change(function (event) {
            var file = event.target.files[0];
            $upload
              .upload({
                url: '/api/project/data',
                fields: {name: getUniqueName(file.name)},
                file: file
              })
              .success(function (data, status, headers, config) {
                var name = data['name'];
                var projectId = data['id'];
                toastr.success('Project uploaded');
                activeProject.setActiveProjectFor(
                  name, projectId, userManager.user);
                $state.reload();
              });
          })
          .click();
      };

      $scope.uploadProjectFromSpreadsheet = function() {
        angular
          .element('<input type="file">')
          .change(function (event) {
            var file = event.target.files[0];
            $upload
              .upload({
                url: '/api/project/data',
                fields: {name: getUniqueName(file.name), xls: true},
                file: file
              })
              .success(function (data, status, headers, config) {
                var name = data['name'];
                var projectId = data['id'];
                activeProject.setActiveProjectFor(
                  name, projectId, userManager.user);
                toastr.success('Project created from spreadsheet');
                $state.reload();
              });
          })
          .click();
      };

      $scope.uploadSpreadsheet = function (name, id) {
        angular
          .element('<input type="file">')
          .change(function (event) {
            $upload
              .upload({
                url: '/api/project/' + id + '/spreadsheet',
                file: event.target.files[0]
              })
              .success(function (response) {
                toastr.success('Spreadsheet uploaded for project');
                $state.reload();
              });

          })
          .click();
      };

      $scope.editProjectName = function(project) {
        var otherNames = _.pluck($scope.projects, 'name');
        otherNames = _.without(otherNames, project.name)
        modalService.rename(
          function(name) {
            project.name = name;
            projectApi
              .updateProject(
                project.id,
                {
                  project: project,
                  isSpreadsheet: false,
                  isDeleteData: false,
                })
              .success(function () {
                project.name = name;
                toastr.success('Renamed project');
                $state.reload();
              });
          },
          'Edit project name',
          "Enter project name",
          project.name,
          "Name already exists",
          otherNames);
      };

      $scope.downloadProject = function (name, id) {
        projectApi.getProjectData(id)
          .success(function (response, status, headers, config) {
            var blob = new Blob([response], { type: 'application/octet-stream' });
            saveAs(blob, (name + '.prj'));
          });
      };

<<<<<<< HEAD
      $scope.downloadPrjWithResults = function (name, id) {
        $http.post(
          '/api/download',
          {
            'name': 'download_project_with_result',
            'args': [id]
          },
          {
            headers: {'Content-type': 'application/octet-stream'},
            responseType:'blob'
          })
          .then(function(response) {
            var blob = new Blob([response.data], {type: 'application/octet-stream'});
            saveAs(blob, (name + '.prj'));
=======
      $scope.downloadSpreadsheet = function (name, id) {
        return $http
          .get(
            '/api/project/'+ id + '/downloaddata',
            {
              headers: {'Content-type': 'application/octet-stream'},
              responseType:'blob'
            })
          .success(function (response, status, headers, config) {
            var blob = new Blob([response], { type: 'application/octet-stream' });
            saveAs(blob, (name + '.xlsx'));
>>>>>>> 3ab9008c
          });
      };

      /**
       * Removes the project.
       */
      var removeProject = function (name, id, index) {
        projectApi.deleteProject(id).success(function (response) {
          $scope.projects = _($scope.projects).filter(function (item) {
            return item.id != id;
          });
          activeProject.ifActiveResetFor(id, userManager.user);
        });
      };

      /**
       * Opens a modal window to ask the user for confirmation to remove the project and
       * removes the project if the user confirms.
       * Closes it without further action otherwise.
       */
      $scope.remove = function ($event, name, id, index) {
        if ($event) { $event.preventDefault(); }
        var message = 'Are you sure you want to permanently remove project "' + name + '"?';
        modalService.confirm(
          function (){ removeProject(name, id, index); },
          function (){  },
          'Yes, remove this project',
          'No',
          message,
          'Remove project'
        );
      };

      initialize();
  });

});
<|MERGE_RESOLUTION|>--- conflicted
+++ resolved
@@ -252,7 +252,6 @@
           });
       };
 
-<<<<<<< HEAD
       $scope.downloadPrjWithResults = function (name, id) {
         $http.post(
           '/api/download',
@@ -267,19 +266,6 @@
           .then(function(response) {
             var blob = new Blob([response.data], {type: 'application/octet-stream'});
             saveAs(blob, (name + '.prj'));
-=======
-      $scope.downloadSpreadsheet = function (name, id) {
-        return $http
-          .get(
-            '/api/project/'+ id + '/downloaddata',
-            {
-              headers: {'Content-type': 'application/octet-stream'},
-              responseType:'blob'
-            })
-          .success(function (response, status, headers, config) {
-            var blob = new Blob([response], { type: 'application/octet-stream' });
-            saveAs(blob, (name + '.xlsx'));
->>>>>>> 3ab9008c
           });
       };
 
