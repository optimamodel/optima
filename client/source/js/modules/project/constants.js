define(['./module'], function (module) {
  'use strict';

  var DEFAULT_POPULATIONS = [
    {
      active: false, short_name: "FSW", name: "Female sex workers",
      sexmen: true, sexwomen: false, injects: false, sexworker: true, client: false, female: true, male: false
    },
    {
      active: false, short_name: "Clients", name: "Clients of sex workers",
      sexmen: false, sexwomen: true, injects: false, sexworker: false, client: true, female: false, male: true
    },
    {
      active: false, short_name: "MSM", name: "Men who have sex with men",
      sexmen: true, sexwomen: false, injects: false, sexworker: false, client: false, female: false, male: true
    },
    {
      active: false, short_name: "Transgender", name: "Transgender individuals",
      sexmen: true, sexwomen: false, injects: false, sexworker: false, client: false, female: false, male: false
    },
    {
      active: false, short_name: "PWID", name: "People who inject drugs",
      sexmen: true, sexwomen: false, injects: true, sexworker: false, client: false, female: false, male: false
    },
    {
      active: false, short_name: "MWID", name: "Males who inject drugs",
      sexmen: true, sexwomen: false, injects: true, sexworker: false, client: false, female: false, male: true
    },
    {
      active: false, short_name: "FWID", name: "Females who inject drugs",
      sexmen: false, sexwomen: true, injects: true, sexworker: false, client: false, female: true, male: false
    },
    {
      active: false, short_name: "Children", name: "Children (2-15)",
      sexmen: false, sexwomen: false, injects: false, sexworker: false, client: false, female: false, male: false
    },
    {
      active: false, short_name: "Infants", name: "Infants (0-2)",
      sexmen: false, sexwomen: false, injects: false, sexworker: false, client: false, female: false, male: false
    },
    {
      active: false, short_name: "Males 15-49", name: "Other males (15-49)",
      sexmen: false, sexwomen: true, injects: false, sexworker: false, client: false, female: false, male: true
    },
    {
      active: false, short_name: "Females 15-49", name: "Other females (15-49)",
      sexmen: true, sexwomen: false, injects: false, sexworker: false, client: false, female: true, male: false
    },
    {
      active: false, short_name: "Other males", name: "Other males [enter age]",
      sexmen: false, sexwomen: true, injects: false, sexworker: false, client: false, female: false, male: true
    },
    {
      active: false, short_name: "Other females", name: "Other females [enter age]",
      sexmen: true, sexwomen: false, injects: false, sexworker: false, client: false, female: true, male: false
    }
  ];

  var DEFAULT_PROGRAMS = [
    {
      active: false, short_name: "Condoms",
      name: "Condom promotion and distribution", saturating: true,
      parameters: [
        {
          active: true,
          value: { 'signature': ['condom', 'reg'], 'pops': ['ALL_POPULATIONS'] }
        },
        {
          active: true,
          value: { 'signature': ['condom', 'cas'], 'pops': ['ALL_POPULATIONS'] }
        }
      ]
    },
    {
      active: false, short_name: "SBCC",
      name: "Social and behavior change communication", saturating: true,
      parameters: [
        {
          active: true,
          value: { 'signature': ['condom', 'reg'], 'pops': ['ALL_POPULATIONS'] }
        },
        {
          active: true,
          value: { 'signature': ['condom', 'cas'], 'pops': ['ALL_POPULATIONS'] }
        }
      ]
    },
    {
      active: false, short_name: "STI",
      name: "Diagnosis and treatment of sexually transmissible infections", saturating: true,
      parameters: [
        {
          active: true,
          value: {'signature': ['stiprevdis'], 'pops': ['ALL_POPULATIONS']}
        },
        {
          active: true,
          value: {'signature': ['stiprevulc'], 'pops': ['ALL_POPULATIONS']}
        }
      ]
    },
    {
      active: false, short_name: "VMMC",
      name: "Voluntary medical male circumcision", saturating: false,
      parameters: [
        {
          active: true,
          value: {'signature': ['numcircum'], 'pops': ['ALL_POPULATIONS']}
        }
      ]
    },
    {
      active: false, short_name: "Cash transfers",
      name: "Cash transfers for HIV risk reduction", saturating: true,
      parameters: [
        {
          active: true,
          value: {'signature': ['numacts', 'reg'], 'pops': ['ALL_POPULATIONS']}
        },
        {
          active: true,
          value: {'signature': ['numacts', 'cas'], 'pops': ['ALL_POPULATIONS']}
        }
      ]
    },
    {
      active: false, short_name: "FSW programs",
      name: "Programs for female sex workers and clients", saturating: true,
      parameters: [
        {
          active: true,
          value: { 'signature': ['condom', 'com'], 'pops': ['FSW'] }
        },
        {
          active: true,
          value: { 'signature': ['condom', 'com'], 'pops': ['CSW'] }
        },
        {
          active: true,
          value: { 'signature': ['hivtest'], 'pops': ['FSW'] }
        }
      ]
    },
    {
      active: false, short_name: "MSM programs",
      name: "Programs for men who have sex with men", saturating: true,
      parameters: [
        {
          active: true,
          value: {'signature': ['condom', 'reg'], 'pops': ['MSM']}
        },
        {
          active: true,
          value: {'signature': ['condom', 'cas'], 'pops': ['MSM']}
        }
      ]
    },
    {
      active: false, short_name: "PWID programs",
      name: "Programs for people who inject drugs", saturating: true,
      parameters: [
        {
          active: true,
          value: {'signature': ['hivtest'], pops: ['PWID']}
        },
        {
          active: true,
<<<<<<< HEAD
          name: 'Needle-syringe sharing rates',
          value: {'signature': ['sharing'], pops: []}
        },
        {
          active: true,
          name: 'Condom usage probability, regular partnerships',
=======
>>>>>>> e5793d3d
          value: {'signature': ['condom', 'reg'], pops: ['PWID']}
        },
        {
          active: true,
          value: {'signature': ['condom', 'cas'], pops: ['PWID']}
        }
      ]

    },
    {
      active: false, short_name: "OST",
      name: "Opiate substitution therapy", saturating: false,
      parameters: [
        {
          active: true,
          value: {'signature': ['numost'], 'pops': ['ALL_POPULATIONS']}
        }
      ]

    },
    {
      active: false, short_name: "NSP",
      name: "Needle-syringe program", saturating: true,
      parameters: [
        {
          active: true,
          value: {'signature': ['sharing'], 'pops': ['ALL_POPULATIONS']}
        }
      ]

    },
    {
      active: false, short_name: "PrEP",
      name: "Pre-exposure prophylaxis/microbicides", saturating: true,
      parameters: [
        {
          active: true,
          value: {'signature': ['prep'], 'pops': ['ALL_POPULATIONS']}
        }
      ]

    },
    {
      active: false, short_name: "PEP",
      name: "Post-exposure prophylaxis", saturating: true,
      parameters: [
        {
          active: true,
          value: {'signature': ['pep'], 'pops': ['ALL_POPULATIONS']}
        }
      ]

    },
    {
      active: false, short_name: "HTC",
      name: "HIV testing and counseling", saturating: true,
      parameters: [
        {
          active: true,
          value: {'signature': ['hivtest'], 'pops': ['ALL_POPULATIONS']}
        }
      ]

    },
    {
      active: false, short_name: "ART",
      name: "Antiretroviral therapy", saturating: false,
      parameters: [
        {
          active: true,
          value: {'signature': ['tx1'], 'pops': ['ALL_POPULATIONS']}
        },
        {
          active: true,
          value: {'signature': ['tx2'], 'pops': ['ALL_POPULATIONS']}
        }
      ]

    },
    {
      active: false, short_name: "PMTCT",
      name: "Prevention of mother-to-child transmission", saturating: false,
      parameters: [
        {
          active: true,
          value: {'signature': ['numpmtct'], 'pops': ['ALL_POPULATIONS']}
        }
      ]
    },
    {
      active: false, short_name: "Other care",
      name: "Other HIV care", saturating: false
    },
    {
      active: false, short_name: "OVC",
      name: "Orphans and vulnerable children", saturating: false
    },
    {
      active: false, short_name: "MGMT",
      name: "Management", saturating: false
    },
    {
      active: false, short_name: "HR",
      name: "HR and training", saturating: false
    },
    {
      active: false, short_name: "ENV",
      name: "Enabling environment", saturating: false
    },
    {
      active: false, short_name: "SP",
      name: "Social protection", saturating: false
    },
    {
      active: false, short_name: "M&E",
      name: "Monitoring, evaluation, surveillance, and research", saturating: false
    },
    {
      active: false, short_name: "INFR",
      name: "Health infrastructure", saturating: false
    },
    {
      active: false, short_name: "Other",
      name: "Other costs", saturating: false
    }
  ];

  return module.constant('DEFAULT_PROGRAMS', DEFAULT_PROGRAMS)
    .constant('DEFAULT_POPULATIONS', DEFAULT_POPULATIONS);

});<|MERGE_RESOLUTION|>--- conflicted
+++ resolved
@@ -160,28 +160,21 @@
       name: "Programs for people who inject drugs", saturating: true,
       parameters: [
         {
+          name: 'HIV testing rates',          
           active: true,
           value: {'signature': ['hivtest'], pops: ['PWID']}
         },
         {
           active: true,
-<<<<<<< HEAD
           name: 'Needle-syringe sharing rates',
-          value: {'signature': ['sharing'], pops: []}
-        },
-        {
-          active: true,
-          name: 'Condom usage probability, regular partnerships',
-=======
->>>>>>> e5793d3d
-          value: {'signature': ['condom', 'reg'], pops: ['PWID']}
-        },
-        {
-          active: true,
+          value: {'signature': ['sharing'], pops: ['PWID']}
+        },
+        {
+          active: true,
+          name: 'Condom usage probability, casual partnerships',
           value: {'signature': ['condom', 'cas'], pops: ['PWID']}
         }
       ]
-
     },
     {
       active: false, short_name: "OST",
