// ProjectOpenController deals with loading and removing projects

define(['./module', 'angular', 'underscore'], function (module, angular, _) {
  'use strict';

  module.controller('ProjectOpenController',
    function ($scope, $http, $upload, activeProject, projects, modalService, fileUpload, UserManager) {

    $scope.projects = _.map(projects.projects, function(project){
      project.creation_time = Date.parse(project.creation_time);
      project.data_upload_time = Date.parse(project.data_upload_time);
      return project;
    });

    /**
     * Opens an existing project using `name`
     *
     * Alerts the user if it cannot do it.
     */
    $scope.open = function (name, id) {
      $http.get('/api/project/open/' + id)
        .success(function (response) {
<<<<<<< HEAD
          if (response && response.status === 'NOK') {
            alert(response.reason);
            return;
          }
          activeProject.setActiveProjectFor(name, id, UserManager.data);
=======
          activeProject.setActiveProjectFor(name, UserManager.data);
>>>>>>> 341add63
          window.location = '/';
        });
    };


    /**
     * Copy an existing project using `name`
     *
     * Prompts for the new project name.
     */
    $scope.copy = function(name, id) {
      modalService.showPrompt(
        "Copy project?",
        "New project name",
        function(newName) {
          $http.post('/api/project/copy/' + id + '?to=' + newName)
            .success(function (response) {
              window.location.reload();
            });
        }
      );
    };

    /**
     * Opens to edit an existing project using `name` in /project/create screen
     *
     * Alerts the user if it cannot do it.
     */
    $scope.edit = function (name, id) {
      $http.get('/api/project/open/' + id)
        .success(function (response) {
<<<<<<< HEAD
          if (response && response.status === 'NOK') {
            alert(response.reason);
            return;
          }
          activeProject.setActiveProjectFor(name, id, UserManager.data);
=======
          activeProject.setActiveProjectFor(name, UserManager.data);
>>>>>>> 341add63
          window.location = '/#/project/edit';
        });
    };

    /**
     * Regenerates workbook for the given project `name`
     * Alerts the user if it cannot do it.
     *
     */
    $scope.workbook = function (name, id) {
      // read that this is the universal method which should work everywhere in
      // http://stackoverflow.com/questions/24080018/download-file-from-a-webapi-method-using-angularjs
      window.open('/api/project/workbook/' + id, '_blank', '');
    };

    /**
     * Gets the data for the given project `name` as <name>.json  file
     */
    $scope.getData = function (name, id) {
      $http({url:'/api/project/data/'+ id,
            method:'GET',
            headers: {'Content-type': 'application/json'},
            responseType:'arraybuffer'})
        .success(function (response, status, headers, config) {
          var blob = new Blob([response], { type: 'application/json' });
          saveAs(blob, (name + '.json'));
        })
        .error(function (response) {});
    };

    $scope.setData = function (name, id, file) {
      var message = 'Warning: This will overwrite ALL data in the project ' + name + '. Are you sure you wish to continue?';
      modalService.confirm(
        function (){ fileUpload.uploadDataSpreadsheet($scope, file, '/api/project/data/'+id, false); },
        function (){},
        'Yes, overwrite data',
        'No',
        message,
        'Upload data'
      );
    };

    $scope.preSetData = function(name, id) {
      angular
        .element('<input type=\'file\'>')
        .change(function(event){
        $scope.setData(name, id, event.target.files[0]);
      }).click();
    };

    /**
     * Removes the project
     *
     * If the removed project is the active one it will reset it alerts the user
     * in case of failure.
     */
    var removeNoQuestionsAsked = function (name, id, index) {
      $http.delete('/api/project/delete/' + id)
        .success(function (response) {
          $scope.projects = _($scope.projects).filter(function (item) {
            return item.name != name;
          });

<<<<<<< HEAD
          activeProject.ifActiveResetFor(name, id, UserManager.data);
        })
        .error(function () {
          modalService.inform(undefined,undefined,'Could not remove the project');
=======
          activeProject.ifActiveResetFor(name, UserManager.data);
>>>>>>> 341add63
        });
    };

    /**
     * Opens a modal window to ask the user for confirmation to remove the project and
     * removes the project if the user confirms.
     * Closes it without further action otherwise.
     */
    $scope.remove = function ($event, name, id, index) {
      if ($event) { $event.preventDefault(); }
      var message = 'Are you sure you want to permanently remove project "' + name + '"?';
      modalService.confirm(
        function (){ removeNoQuestionsAsked(name, id, index); },
        function (){},
        'Yes, remove this project',
        'No',
        message,
        'Remove project'
      );
    };
  });

});<|MERGE_RESOLUTION|>--- conflicted
+++ resolved
@@ -20,15 +20,11 @@
     $scope.open = function (name, id) {
       $http.get('/api/project/open/' + id)
         .success(function (response) {
-<<<<<<< HEAD
           if (response && response.status === 'NOK') {
             alert(response.reason);
             return;
           }
           activeProject.setActiveProjectFor(name, id, UserManager.data);
-=======
-          activeProject.setActiveProjectFor(name, UserManager.data);
->>>>>>> 341add63
           window.location = '/';
         });
     };
@@ -60,15 +56,11 @@
     $scope.edit = function (name, id) {
       $http.get('/api/project/open/' + id)
         .success(function (response) {
-<<<<<<< HEAD
           if (response && response.status === 'NOK') {
             alert(response.reason);
             return;
           }
           activeProject.setActiveProjectFor(name, id, UserManager.data);
-=======
-          activeProject.setActiveProjectFor(name, UserManager.data);
->>>>>>> 341add63
           window.location = '/#/project/edit';
         });
     };
@@ -131,15 +123,10 @@
           $scope.projects = _($scope.projects).filter(function (item) {
             return item.name != name;
           });
-
-<<<<<<< HEAD
           activeProject.ifActiveResetFor(name, id, UserManager.data);
         })
         .error(function () {
           modalService.inform(undefined,undefined,'Could not remove the project');
-=======
-          activeProject.ifActiveResetFor(name, UserManager.data);
->>>>>>> 341add63
         });
     };
 
