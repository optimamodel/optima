--- conflicted
+++ resolved
@@ -40,39 +40,22 @@
           <button class="btn __green" ng-click="open(project.name, project.id)">Open project</button>
         </td>
         <td>
-<<<<<<< HEAD
-          <button class="btn __blue" ng-click="copy(project.name, project.id)">Copy project</button>
+          <button class="btn" ng-click="copy(project.name, project.id)">Copy project</button>
         </td>
         <td>
-          <button class="btn __blue" ng-click="edit(project.name, project.id)">Edit project</button>
-=======
-          <button class="btn" ng-click="copy(project.name)">Copy project</button>
-        </td>
-        <td>
-          <button class="btn" ng-click="edit(project.name)">Edit project</button>
->>>>>>> 341add63
+          <button class="btn" ng-click="edit(project.name, project.id)">Edit project</button>
         </td>
         <td>
 		      <button class="btn __red" ng-click="remove($event, project.name, project.id, $index)">Delete project</button>
         </td>
         <td>
-<<<<<<< HEAD
-          <button class="btn __blue" ng-click="getData(project.name, project.id)">Download project</button>
+          <button class="btn" ng-click="getData(project.name, project.id)">Download project</button>
         </td>
         <td>
-          <button class="btn __blue" ng-click="preSetData(project.name, project.id)">Upload project</button>
+          <button class="btn" ng-click="preSetData(project.name, project.id)">Upload project</button>
         </td>
         <td>
-          <button class="btn __blue" ng-click="workbook(project.name, project.id)">Download data entry spreadsheet</button>
-=======
-          <button class="btn" ng-click="getData(project.name)">Download project</button>
-        </td>
-        <td>
-          <button class="btn" ng-click="preSetData(project.name)">Upload project</button>
-        </td>
-        <td>
-          <button class="btn" ng-click="workbook(project.name)">Download data entry spreadsheet</button>
->>>>>>> 341add63
+          <button class="btn" ng-click="workbook(project.name, project.id)">Download data entry spreadsheet</button>
         </td>
       </tr>
       </tbody>
