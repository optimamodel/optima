--- conflicted
+++ resolved
@@ -9,15 +9,9 @@
       <th>Programs</th>
       <th>Data start year</th>
       <th>Data end year</th>
-<<<<<<< HEAD
       <th>Projected created on</th>
       <th>Data uploaded on</th>
       <th colspan="3">Actions</th>
-=======
-      <th>Created on</th>
-      <th>Data Uploaded on</th>
-      <th colspan="4">Actions</th>
->>>>>>> 02042b7f
       </thead>
       <tbody>
       <tr ng-repeat="project in projects | orderBy: 'name'">
@@ -46,14 +40,10 @@
           <button class="btn __white" ng-click="open(project.name)">Open project</button>
         </td>
         <td>
-<<<<<<< HEAD
-          <button class="btn __red" ng-click="remove($event, project.name, $index)">Delete project</button>
-=======
           <button class="btn __green" ng-click="edit(project.name)">Edit</button>
         </td>
         <td>
-          <button class="btn __red" ng-click="remove($event, project.name, $index)">Remove</button>
->>>>>>> 02042b7f
+		  <button class="btn __red" ng-click="remove($event, project.name, $index)">Delete project</button>
         </td>
         <td>
           <button class="btn __blue" ng-click="workbook(project.name)">Open data entry spreadsheet</button>
