define(['angular', 'ui.router', './program-modal'], function (angular) {

  'use strict';

  var module = angular.module(
    'app.programs', ['ui.router', 'app.program-modal']);


  module.config(function($stateProvider) {
    $stateProvider
      .state('programs', {
        url: '/programs',
        templateUrl: 'js/modules/programs/programs.html?cacheBust=xxx',
        controller: 'ProgramSetController'
      });
  });


  module.controller('ProgramSetController', function (
      $scope, $modal, modalService, toastr, projectService, $upload, $state, rpcService) {

    var project;
    var defaultPrograms;
    var parameters;

    function initialize() {
      $scope.state = {};
      $scope.projectService = projectService;
      $scope.$watch('projectService.project.id', function() {
        if (!_.isUndefined(project) && (project.id !== projectService.project.id)) {
          console.log('ProgramSetController project-change', projectService.project.name);
          reloadActiveProject(false);   // we're not using an Undo stack here
        }
      });

      // Load the active project, telling the function we're not using an Undo stack.
      reloadActiveProject(false);
    }

    function reloadActiveProject(useUndoStack) {
      projectService
        .getActiveProject()
        .then(function(response) {
          project = response.data;
          console.log('reloadActiveProject', project);
          $scope.isMissingData = !project.calibrationOK;
          if ($scope.isMissingData) {
            return;
          }

          // Load program sets; set first as active
          return rpcService.rpcRun('load_progset_summaries', [project.id])
        })
        .then(function(response) {
          var data = response.data;
          if (data.progsets) {
            $scope.programSetList = data.progsets;
            console.log("ProgramSetController.init progsets", $scope.programSetList);
            // Set first as active
            if (data.progsets && data.progsets.length > 0) {
              $scope.state.activeProgramSet = data.progsets[0];
            }
          }

          // Initialize a new UndoStack on the server if we are not using an UndoStack in this 
          // call.
		  if (!useUndoStack) {
            rpcService
              .rpcRun(
                'init_new_undo_stack', [project.id]);
		  }

          // Load a default set of inactive programs for new
          return projectService.getDefaultPrograms(project.id)
        })
        .then(function(response) {
          defaultPrograms = response.data.programs;
          console.log("ProgramSetController.init defaultPrograms", defaultPrograms);

          // Load parameters that can be used to set custom programs
          return rpcService.rpcRun('load_project_parameters', [project.id]);
        })
        .then(function(response) {
          parameters = response.data.parameters;
          console.log("ProgramSetController.init parameters", parameters);
        });
    }

	$scope.undo = function() {
      rpcService
        .rpcRun(
          'fetch_undo_project',
          [projectService.project.id])
        .then(function(response) {
		  if (response.data.didundo) {
		    reloadActiveProject(true);
            toastr.success('Undo to previous save complete');
          }
        });		
	}
	
	$scope.redo = function() {
      rpcService
        .rpcRun(
          'fetch_redo_project',
          [projectService.project.id])
        .then(function(response) {
		  if (response.data.didredo) {
		    reloadActiveProject(true);
            toastr.success('Redo to next save complete');
          }		  
        });      		
	}

    /* Program set functions */

    $scope.getCategories = function() {
      $scope.state.activeProgramSet.programs.sort();
      var categories = _.uniq(_.pluck($scope.state.activeProgramSet.programs, "category"));
      var i = categories.indexOf('Other');
      categories.splice(i, 1);
      categories.sort();
      categories.push('Other');
      return categories;
    };

    // Open pop-up to add new programSet
    $scope.addProgramSet = function () {
      var add = function (name) {
<<<<<<< HEAD
        var newProgramSet = {name:name, programs: angular.copy(defaultPrograms.programs)};
        $scope.programSetList[$scope.programSetList ? $scope.programSetList.length : 0] = newProgramSet;
        $scope.state.activeProgramSet = newProgramSet;
        $scope.saveActiveProgramSet('Progset added');

        // Push the saved project to the UndoStack.
        rpcService
          .rpcRun(
            'push_project_to_undo_stack', 
            [project.id]);
=======
        // new stuff...
        rpcService
          .rpcRun(
            'create_default_progset', [project.id, name])
          .then(function(response) {
            $scope.programSetList = response.data.progsets;
            console.log("loaded program sets", $scope.programSetList);
            $scope.state.activeProgramSet = _.findWhere($scope.programSetList, {name:name});
            toastr.success('Program set added');
          });
>>>>>>> 4e9ac3ce
      };
      modalService.rename(
        add,
        'Add program set',
        'Enter name',
        '',
        'Name already exists',
        _.pluck($scope.programSetList, 'name'));
    };

    // Open pop-up to re-name programSet
    $scope.renameProgramSet = function () {
      if (!$scope.state.activeProgramSet) {
        modalService.informError([{message: 'No program set selected.'}]);
      } else {
        function rename(name) {
          rpcService
            .rpcRun(
              'rename_progset', [project.id, $scope.state.activeProgramSet.id, name])
            .then(function(response) {
              $scope.state.activeProgramSet.name = name;

              // Push the saved project to the UndoStack.
              rpcService
                .rpcRun(
                  'push_project_to_undo_stack', 
                  [project.id]);
            });
        }
        var name = $scope.state.activeProgramSet.name;
        var otherNames = _.pluck($scope.programSetList, 'name');
        modalService.rename(
          rename,
          'Rename program set',
          'Enter name',
          name,
          'Name already exists',
          _.without(otherNames, name)
        );
      }
    };

    $scope.downloadProgramSet = function() {
      rpcService
        .rpcDownload(
          'download_project_object',
          [projectService.project.id, 'progset', $scope.state.activeProgramSet.id])
        .then(function(response) {
          toastr.success('Program set downloaded');
        });
    };

    $scope.uploadProgramSet = function() {
      rpcService
        .rpcUpload(
          'upload_project_object', [projectService.project.id, 'progset'], {}, '.prg')
        .then(function(response) {
		  if (response.data.name == 'BadFileFormatError') {
			toastr.error('The file you have chosen is not valid for uploading');  
		  } else {
            toastr.success('Program set uploaded');
            var name = response.data.name;

            // Push the saved project to the UndoStack.
            rpcService
              .rpcRun(
                'push_project_to_undo_stack', 
                [project.id]);

            rpcService
              .rpcRun('load_progset_summaries', [projectService.project.id])
              .then(function(response) {
                var data = response.data;
                if (data.progsets) {
                  $scope.programSetList = data.progsets;
                  console.log("uploadProgramSet", $scope.programSetList);
                  $scope.state.activeProgramSet = _.findWhere(data.progsets, {name: name});
                }
              });
		  }
        });
    };

    function deleteProgramSetFromPage() {
      $scope.programSetList = _.filter($scope.programSetList, function(programSet) {
        return programSet.name !== $scope.state.activeProgramSet.name;
      });

      if ($scope.programSetList && $scope.programSetList.length > 0) {
        $scope.state.activeProgramSet = $scope.programSetList[0];
        console.log('set active program set', $scope.state.activeProgramSet.name);
      } else {
        $scope.state.activeProgramSet = undefined;
        console.log('undefined active program set');
      }

      toastr.success("Program set deleted");

      // Push the saved project to the UndoStack.
      rpcService
        .rpcRun(
          'push_project_to_undo_stack', 
          [project.id]);

      $state.reload();
    }


    $scope.deleteProgramSet = function () {
      if (!$scope.state.activeProgramSet) {
        modalService.informError([{message: 'No program set selected.'}]);
        return;
      }

      if ($scope.programSetList.length == 1) {
        modalService.informError([{message: 'Cannot delete last program set.'}]);
        return;
      }

      modalService.confirm(
        function () {
          rpcService
            .rpcRun(
              'delete_progset', [project.id, $scope.state.activeProgramSet.id])
            .then(
              deleteProgramSetFromPage);
        },
        function () {},
        'Yes, remove this program set',
        'No',
        'Are you sure you want to permanently remove program set "' + $scope.state.activeProgramSet.name + '"?',
        'Delete program set'
      );

    };

    $scope.copyProgramSet = function () {
      if (!$scope.state.activeProgramSet) {
        modalService.informError([{message: 'No program set selected.'}]);
      } else {
        function copy(name) {
          rpcService
            .rpcRun(
              'copy_progset', [project.id, $scope.state.activeProgramSet.id, name])
            .then(function(response) {
              $scope.programSetList = response.data.progsets;
              console.log("loaded program sets", $scope.programSetList);
              $scope.state.activeProgramSet = _.findWhere($scope.programSetList, {name:name});

              // Push the saved project to the UndoStack.
              rpcService
                .rpcRun(
                  'push_project_to_undo_stack', 
                  [project.id]);
            });
        };
        var names = _.pluck($scope.programSetList, 'name');
        var name = $scope.state.activeProgramSet.name;
        copy(rpcService.getUniqueName(name, names));
      }
    };

    $scope.saveActiveProgramSet = function(successMessage) {
      var programSet = $scope.state.activeProgramSet;
      console.log('saveActiveProgramSet', programSet);
      if (!programSet || !programSet.name) {
        modalService.inform(
          function (){ },
          'Okay',
          'Please create a new program set before trying to save it.',
          'Cannot proceed'
        );
        return;
      }

      if (!successMessage) {
        successMessage = 'Changes saved';
      }

      if (programSet.id) {
        rpcService
          .rpcRun(
            'save_progset', [project.id, programSet.id, programSet])
          .then(function(response) {
            $scope.state.activeProgramSet.id = response.data.id;
            toastr.success(successMessage);
            projectService.getActiveProject();

            // Push the saved project to the UndoStack.
            rpcService
              .rpcRun(
                'push_project_to_undo_stack', 
                [project.id]);
          });
      } else {
        rpcService
          .rpcRun(
            'create_progset', [project.id, programSet])
          .then(function(response) {
            console.log('saveActiveProgramSet create', response);
            _.assign($scope.state.activeProgramSet, response.data);
            toastr.success(successMessage);
            projectService.getActiveProject();

            // Push the saved project to the UndoStack.
            rpcService
              .rpcRun(
                'push_project_to_undo_stack', 
                [project.id]);
          });
      }
    };


    /* Program functions */

    function openProgramModal(program, openProject, programList, parameters, categories) {
      return $modal.open({
        templateUrl: 'js/modules/programs/program-modal.html?cacheBust=xxx',
        controller: 'ProgramModalController',
        size: 'lg',
        resolve: {
          program: function () { return program; },
          programList: function () { return programList; },
          openProject: function(){ return openProject; },
          populations: function () { return openProject.populations; },
          parameters: function() { return parameters; },
          categories: function() { return categories; }
        }
      });
    }

    $scope.openEditProgramModal = function ($event, program) {
      var editProgram = angular.copy(program);
      editProgram.short = editProgram.short || editProgram.short;
      return openProgramModal(
            editProgram, project, $scope.state.activeProgramSet.programs, parameters, $scope.getCategories())
          .result
          .then(function (newProgram) {
            $scope.state.activeProgramSet.programs[$scope.state.activeProgramSet.programs.indexOf(program)] = newProgram;
            $scope.saveActiveProgramSet("Changes saved");
          });
    };

    // Creates a new program and opens a modal for editing.
    $scope.openAddProgramModal = function ($event) {
      if ($event) {
        $event.preventDefault();
      }
      var program = {};

      return openProgramModal(
            program, project, $scope.state.activeProgramSet.programs, parameters, $scope.getCategories())
        .result
        .then(function (newProgram) {
          console.log('openAddProgramModal', newProgram);
          $scope.state.activeProgramSet.programs.push(newProgram);
          $scope.saveActiveProgramSet("Program added");
        });
    };

    $scope.copyProgram = function ($event, existingProgram) {
      if ($event) {
        $event.preventDefault();
      }
      var program = angular.copy(existingProgram);
      program.name = program.name + ' copy';
      program.short = (program.short || program.short ) + ' copy';
      program.short = undefined;

      return openProgramModal(
          program, project, $scope.state.activeProgramSet.programs, parameters, $scope.getCategories())
        .result
        .then(function (newProgram) {
          $scope.state.activeProgramSet.programs.push(newProgram);
          $scope.saveActiveProgramSet("Copied program");
        });
    };

    initialize();

  });

  return module;

  });<|MERGE_RESOLUTION|>--- conflicted
+++ resolved
@@ -127,19 +127,6 @@
     // Open pop-up to add new programSet
     $scope.addProgramSet = function () {
       var add = function (name) {
-<<<<<<< HEAD
-        var newProgramSet = {name:name, programs: angular.copy(defaultPrograms.programs)};
-        $scope.programSetList[$scope.programSetList ? $scope.programSetList.length : 0] = newProgramSet;
-        $scope.state.activeProgramSet = newProgramSet;
-        $scope.saveActiveProgramSet('Progset added');
-
-        // Push the saved project to the UndoStack.
-        rpcService
-          .rpcRun(
-            'push_project_to_undo_stack', 
-            [project.id]);
-=======
-        // new stuff...
         rpcService
           .rpcRun(
             'create_default_progset', [project.id, name])
@@ -148,8 +135,12 @@
             console.log("loaded program sets", $scope.programSetList);
             $scope.state.activeProgramSet = _.findWhere($scope.programSetList, {name:name});
             toastr.success('Program set added');
-          });
->>>>>>> 4e9ac3ce
+
+        // Push the saved project to the UndoStack.
+        rpcService
+          .rpcRun(
+            'push_project_to_undo_stack', 
+            [project.id]);
       };
       modalService.rename(
         add,
