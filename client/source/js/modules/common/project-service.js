define(['angular', '../common/local-storage-polyfill'], function (angular) {
  'use strict';

  var module = angular.module('app.project-service', []);

  module.service('projectService',
    ['$http', '$q', 'userManager', 'rpcService', function ($http, $q, userManager, rpcService) {

      var projectService = {
        projects: [],
        optimaliteprojects: [],
        project: {},
      };

      function makeUserKey(userId) {
        return 'activeProjectFor:' + userId;
      }

      function setActiveProjectId(projectId) {
        projectService.project.id = projectId;
        var projectStr = JSON.stringify(projectService.project);
        localStorage[makeUserKey(userManager.user.id)] = projectStr;
      }

      function loadActiveProject() {
        var projectStr = localStorage[makeUserKey(userManager.user.id)];
        if (projectStr !== null && projectStr !== undefined) {
          try {
            projectService.project = JSON.parse(projectStr);
          } catch (exception) {
          }
        }
      }

      function clearProjectIdIfActive(projectId) {
        if (projectService.project.id === projectId) {
          delete projectService.project.id;
          localStorage.removeItem(makeUserKey(userManager.user.id));
        }
      }

      function clearProjectForUserId(userId) {
        localStorage.removeItem(makeUserKey(userId));
      }

      function isActiveProjectSet() {
        return (projectService.project.id !== null && projectService.project.id !== undefined);
      }

      function clearList(aList) {
        while (aList.length) {
          aList.pop(0);
        }
      }

<<<<<<< HEAD
    function getProjectAndMakeActive(projectId) {
      var deferred = $q.defer();
      rpcService
        .rpcRun(
          'load_project_summary', [projectId])
        .then(
          function(response) {
            var uploadedProject = response.data;
            var existingProject = _.findWhere(
              projectService.projects, {id: uploadedProject.id});
            if (existingProject) {
              console.log('getProjectAndMakeActive update', uploadedProject);
              _.extend(existingProject, uploadedProject);
            } else {
              console.log('getProjectAndMakeActive new', uploadedProject);
              projectService.projects.push(uploadedProject);
            }
            setActiveProjectId(uploadedProject.id);
            deferred.resolve(response);
          },
          function(response) {
            deferred.reject(response);
          });
      return deferred.promise;
    }

    function getProjectList() {
      var deferred = $q.defer();
      rpcService
        .rpcRun(
          'load_current_user_project_summaries')
        .then(
          function(response) {
            clearList(projectService.projects);
            _.each(response.data.projects, function(project) {
              project.creationTime = Date.parse(project.creationTime);
              project.updatedTime = Date.parse(project.updatedTime);
              project.dataUploadTime = Date.parse(project.dataUploadTime);
              projectService.projects.push(project);
=======
      function getProjectAndMakeActive(projectId) {
        var deferred = $q.defer();
        utilService
          .rpcRun(
            'load_project_summary', [projectId])
          .then(
            function(response) {
              var uploadedProject = response.data;
              var existingProject = _.findWhere(
                projectService.projects, {id: uploadedProject.id});
              if (existingProject) {
                console.log('getProjectAndMakeActive update', uploadedProject);
                _.extend(existingProject, uploadedProject);
              } else {
                console.log('getProjectAndMakeActive new', uploadedProject);
                projectService.projects.push(uploadedProject);
              }
              setActiveProjectId(uploadedProject.id);
              deferred.resolve(response);
            },
            function(response) {
              deferred.reject(response);
            });
        return deferred.promise;
      }

      //function checkCalibration(project) {
      //  console.log('hiiiii1');
      //  var calibrationOK = false;
      //  if (project) {
      //    calibrationOK = project.hasParset;
      //  }
      //  console.log(calibrationOK);
      //  return calibrationOK;
      //}
      //
      //function checkPrograms(project) {
      //  console.log('hiiiii2');
      //  var programsOK = false;
      //  if (project) {
      //    programsOK = project.nProgram > 0;
      //  }
      //  console.log(programsOK);
      //  return programsOK;
      //}
      //
      //function checkCostFuncs(project) {
      //  console.log('hiiiii3');
      //  var costFuncsOK = false;
      //  if (project) {
      //    utilService.rpcRun(
      //      'any_optimizable', [project.id])
      //      .then(function (response) {
      //        costFuncsOK = Boolean(response.data.anyOptimizable);
      //      });
      //  }
      //  console.log(costFuncsOK);
      //  return costFuncsOK;
      //}

      function getProjectList() {
        var deferred = $q.defer();
        utilService
          .rpcRun(
            'load_current_user_project_summaries')
          .then(
            function(response) {
              clearList(projectService.projects);
              _.each(response.data.projects, function(project) {
                project.creationTime = Date.parse(project.creationTime);
                project.updatedTime = Date.parse(project.updatedTime);
                project.dataUploadTime = Date.parse(project.dataUploadTime);
                //project.calibrationOK = checkCalibration(project);
                //project.programsOK = checkPrograms(project);
                //project.costFuncsOK = checkCostFuncs(project);
                projectService.projects.push(project);
              });
              deferred.resolve(response);
            },
            function(response) {
              deferred.reject(response);
>>>>>>> 54ea616d
            });
        return deferred.promise;
      }

<<<<<<< HEAD
    function createProject(project) {
      var deferred = $q.defer();
      rpcService
        .rpcRun('create_project', [userManager.user.id, project])
        .then(
          function(response) {
            getProjectAndMakeActive(response.data.projectId);
            rpcService
              .rpcDownload('download_template', [project])
              .then(
                function(response) { deferred.resolve(response); },
                function(response) { deferred.reject(response); });
          },
          function(response) {
            deferred.reject(response);
          });
      return deferred.promise;
    }

    function uploadProject() {
      var deferred = $q.defer();
      var otherNames = _.pluck(projectService.projects, 'name');
      rpcService
        .rpcUpload(
          'create_project_from_prj_file',
          [userManager.user.id, otherNames])
        .then(
          function(response) {
            getProjectAndMakeActive(response.data.projectId)
              .then(
                function(response) { deferred.resolve(response); },
                function(response) { deferred.reject(response); });
          },
          function(response) {
            deferred.reject(response);
          });
      return deferred.promise;
    }

    function uploadProjectFromSpreadsheet() {
      var deferred = $q.defer();
      var otherNames = _.pluck(projectService.projects, 'name');
      rpcService
        .rpcUpload(
          'create_project_from_spreadsheet',
          [userManager.user.id, otherNames])
        .then(
          function(response) {
            getProjectAndMakeActive(response.data.projectId)
              .then(
                function(response) { deferred.resolve(response); },
                function(response) { deferred.reject(response); });
          },
          function(response) {
            deferred.reject(response);
          });
      return deferred.promise;
    }

    function copyProject(projectId, newName) {
      var deferred = $q.defer();
      rpcService
        .rpcRun(
          'copy_project', [projectId, newName])
        .then(
          function(response) {
            console.log('copyProject', response);
            getProjectAndMakeActive(response.data.projectId)
              .then(
                function(response) { deferred.resolve(response); },
                function(response) { deferred.reject(response); });
          },
          function(response) {
            deferred.reject(response);
          });
      return deferred.promise;
    }

    function renameProject(id, project) {
      var deferred = $q.defer();
      rpcService
        .rpcRun(
          'update_project_from_summary', [project])
        .then(
          function(response) {
            setActiveProjectId(project.id);
            deferred.resolve(response);
          },
          function(response) {
            deferred.reject(response);
          });
      return deferred.promise;
    }

    function deleteProjects(projectIds) {
      var deferred = $q.defer();
      rpcService
        .rpcRun(
          'delete_projects', [projectIds])
        .then(
          function(response) {
            console.log('deleteProjects', projectIds);
            _.each(projectIds, function(projectId) {
              clearProjectIdIfActive(projectId);
=======
      function getOptimaLiteProjectList() {
        var deferred = $q.defer();
        utilService
          .rpcRun(
            'get_optimalite_projects')
          .then(
            function(response) {
              clearList(projectService.optimaliteprojects);
              _.each(response.data.projects, function(project) {
                project.creationTime = Date.parse(project.creationTime);
                project.updatedTime = Date.parse(project.updatedTime);
                project.dataUploadTime = Date.parse(project.dataUploadTime);
                projectService.optimaliteprojects.push(project);
              });
              deferred.resolve(response);
            },
            function(response) {
              deferred.reject(response);
            });
        return deferred.promise;
      }

      function createProject(project) {
        var deferred = $q.defer();
        utilService
          .rpcRun('create_project', [userManager.user.id, project])
          .then(
            function(response) {
              getProjectAndMakeActive(response.data.projectId);
              utilService
                .rpcDownload('download_template', [project])
                .then(
                  function(response) { deferred.resolve(response); },
                  function(response) { deferred.reject(response); });
            },
            function(response) {
              deferred.reject(response);
            });
        return deferred.promise;
      }

      function uploadProject() {
        var deferred = $q.defer();
        var otherNames = _.pluck(projectService.projects, 'name');
        utilService
          .rpcUpload(
            'create_project_from_prj_file',
            [userManager.user.id, otherNames])
          .then(
            function(response) {
              getProjectAndMakeActive(response.data.projectId)
                .then(
                  function(response) { deferred.resolve(response); },
                  function(response) { deferred.reject(response); });
            },
            function(response) {
              deferred.reject(response);
            });
        return deferred.promise;
      }

      function uploadProjectFromSpreadsheet() {
        var deferred = $q.defer();
        var otherNames = _.pluck(projectService.projects, 'name');
        utilService
          .rpcUpload(
            'create_project_from_spreadsheet',
            [userManager.user.id, otherNames])
          .then(
            function(response) {
              getProjectAndMakeActive(response.data.projectId)
                .then(
                  function(response) { deferred.resolve(response); },
                  function(response) { deferred.reject(response); });
            },
            function(response) {
              deferred.reject(response);
            });
        return deferred.promise;
      }

      function copyProject(projectId, newName) {
        var deferred = $q.defer();
        utilService
          .rpcRun(
            'copy_project', [projectId, newName])
          .then(
            function(response) {
              console.log('copyProject', response);
              getProjectAndMakeActive(response.data.projectId)
                .then(
                  function(response) { deferred.resolve(response); },
                  function(response) { deferred.reject(response); });
            },
            function(response) {
              deferred.reject(response);
            });
        return deferred.promise;
      }

      function copyOptimaLiteProject(projectId, newName) {
        var deferred = $q.defer();
        utilService
          .rpcRun(
            'copy_optimalite_project', [projectId, newName])
          .then(
            function(response) {
              console.log('copyOptimaLiteProject', response);
              getProjectAndMakeActive(response.data.projectId)
                .then(
                  function(response) { deferred.resolve(response); },
                  function(response) { deferred.reject(response); });
            },
            function(response) {
              deferred.reject(response);
            });
        return deferred.promise;
      }

      function renameProject(id, project) {
        var deferred = $q.defer();
        utilService
          .rpcRun(
            'update_project_from_summary', [project])
          .then(
            function(response) {
              setActiveProjectId(project.id);
              deferred.resolve(response);
            },
            function(response) {
              deferred.reject(response);
>>>>>>> 54ea616d
            });
        return deferred.promise;
      }

      function deleteProjects(projectIds) {
        var deferred = $q.defer();
        utilService
          .rpcRun(
            'delete_projects', [projectIds])
          .then(
            function(response) {
              console.log('deleteProjects', projectIds);
              _.each(projectIds, function(projectId) {
                clearProjectIdIfActive(projectId);
              });
              var iInit = projectService.projects.length - 1;
              for (var i=iInit; i>=0; i-=1) {
                var p = projectService.projects[i];
                if (_.contains(projectIds, p.id)) {
                  projectService.projects.splice(i, 1);
                }
              }
              deferred.resolve(response);
            },
            function(response) {
              deferred.reject(response);
            });
        return deferred.promise;
      }

      getProjectList();
      getOptimaLiteProjectList();

<<<<<<< HEAD
    _.assign(projectService, {
      getProjectList: getProjectList,
      setActiveProjectId: setActiveProjectId,
      loadActiveProject: loadActiveProject,
      clearProjectIdIfActive: clearProjectIdIfActive,
      clearProjectForUserId: clearProjectForUserId,
      isActiveProjectSet: isActiveProjectSet,
      copyProject: copyProject,
      renameProject: renameProject,
      createProject: createProject,
      deleteProjects: deleteProjects,
      uploadProject: uploadProject,
      uploadProjectFromSpreadsheet: uploadProjectFromSpreadsheet,
      getActiveProject: function () {
        var projectId = projectService.project.id;
        if (projectId) {
          return getProjectAndMakeActive(projectId);
        }
      },
      downloadSelectedProjects: function (projectIds) {
        return rpcService.rpcDownload('load_zip_of_prj_files', [projectIds]);
      },
      getAllProjectList: function () {
        return rpcService.rpcRun('load_all_project_summaries');
      },
      getPopulations: function () {
        return rpcService.rpcRun('get_default_populations');
      },
      getDefaultPrograms: function (projectId) {
        return rpcService.rpcRun('load_project_program_summaries', [projectId]);
      },
    });
=======
      _.assign(projectService, {
        getProjectList: getProjectList,
        setActiveProjectId: setActiveProjectId,
        loadActiveProject: loadActiveProject,
        clearProjectIdIfActive: clearProjectIdIfActive,
        clearProjectForUserId: clearProjectForUserId,
        isActiveProjectSet: isActiveProjectSet,
        copyProject: copyProject,
        renameProject: renameProject,
        createProject: createProject,
        deleteProjects: deleteProjects,
        uploadProject: uploadProject,
        uploadProjectFromSpreadsheet: uploadProjectFromSpreadsheet,
        getActiveProject: function () {
          var projectId = projectService.project.id;
          if (projectId) {
            return getProjectAndMakeActive(projectId);
          }
        },
        downloadSelectedProjects: function (projectIds) {
          return utilService.rpcDownload('load_zip_of_prj_files', [projectIds]);
        },
        getAllProjectList: function () {
          return utilService.rpcRun('load_all_project_summaries');
        },
        getPopulations: function () {
          return utilService.rpcRun('get_default_populations');
        },
        getDefaultPrograms: function (projectId) {
          return utilService.rpcRun('load_project_program_summaries', [projectId]);
        },
      });
>>>>>>> 54ea616d

      return projectService;

    }]);
});<|MERGE_RESOLUTION|>--- conflicted
+++ resolved
@@ -6,54 +6,53 @@
   module.service('projectService',
     ['$http', '$q', 'userManager', 'rpcService', function ($http, $q, userManager, rpcService) {
 
-      var projectService = {
-        projects: [],
-        optimaliteprojects: [],
-        project: {},
-      };
-
-      function makeUserKey(userId) {
-        return 'activeProjectFor:' + userId;
-      }
-
-      function setActiveProjectId(projectId) {
-        projectService.project.id = projectId;
-        var projectStr = JSON.stringify(projectService.project);
-        localStorage[makeUserKey(userManager.user.id)] = projectStr;
-      }
-
-      function loadActiveProject() {
-        var projectStr = localStorage[makeUserKey(userManager.user.id)];
-        if (projectStr !== null && projectStr !== undefined) {
-          try {
-            projectService.project = JSON.parse(projectStr);
-          } catch (exception) {
-          }
+    var projectService = {
+      projects: [],
+      optimaliteprojects: [],
+      project: {},
+    };
+
+    function makeUserKey(userId) {
+      return 'activeProjectFor:' + userId;
+    }
+
+    function setActiveProjectId(projectId) {
+      projectService.project.id = projectId;
+      var projectStr = JSON.stringify(projectService.project);
+      localStorage[makeUserKey(userManager.user.id)] = projectStr;
+    }
+
+    function loadActiveProject() {
+      var projectStr = localStorage[makeUserKey(userManager.user.id)];
+      if (projectStr !== null && projectStr !== undefined) {
+        try {
+          projectService.project = JSON.parse(projectStr);
+        } catch (exception) {
         }
       }
-
-      function clearProjectIdIfActive(projectId) {
-        if (projectService.project.id === projectId) {
-          delete projectService.project.id;
-          localStorage.removeItem(makeUserKey(userManager.user.id));
-        }
+    }
+
+    function clearProjectIdIfActive(projectId) {
+      if (projectService.project.id === projectId) {
+        delete projectService.project.id;
+        localStorage.removeItem(makeUserKey(userManager.user.id));
       }
-
-      function clearProjectForUserId(userId) {
-        localStorage.removeItem(makeUserKey(userId));
+    }
+
+    function clearProjectForUserId(userId) {
+      localStorage.removeItem(makeUserKey(userId));
+    }
+
+    function isActiveProjectSet() {
+      return (projectService.project.id !== null && projectService.project.id !== undefined);
+    }
+
+    function clearList(aList) {
+      while (aList.length) {
+        aList.pop(0);
       }
-
-      function isActiveProjectSet() {
-        return (projectService.project.id !== null && projectService.project.id !== undefined);
-      }
-
-      function clearList(aList) {
-        while (aList.length) {
-          aList.pop(0);
-        }
-      }
-
-<<<<<<< HEAD
+    }
+
     function getProjectAndMakeActive(projectId) {
       var deferred = $q.defer();
       rpcService
@@ -79,46 +78,6 @@
           });
       return deferred.promise;
     }
-
-    function getProjectList() {
-      var deferred = $q.defer();
-      rpcService
-        .rpcRun(
-          'load_current_user_project_summaries')
-        .then(
-          function(response) {
-            clearList(projectService.projects);
-            _.each(response.data.projects, function(project) {
-              project.creationTime = Date.parse(project.creationTime);
-              project.updatedTime = Date.parse(project.updatedTime);
-              project.dataUploadTime = Date.parse(project.dataUploadTime);
-              projectService.projects.push(project);
-=======
-      function getProjectAndMakeActive(projectId) {
-        var deferred = $q.defer();
-        utilService
-          .rpcRun(
-            'load_project_summary', [projectId])
-          .then(
-            function(response) {
-              var uploadedProject = response.data;
-              var existingProject = _.findWhere(
-                projectService.projects, {id: uploadedProject.id});
-              if (existingProject) {
-                console.log('getProjectAndMakeActive update', uploadedProject);
-                _.extend(existingProject, uploadedProject);
-              } else {
-                console.log('getProjectAndMakeActive new', uploadedProject);
-                projectService.projects.push(uploadedProject);
-              }
-              setActiveProjectId(uploadedProject.id);
-              deferred.resolve(response);
-            },
-            function(response) {
-              deferred.reject(response);
-            });
-        return deferred.promise;
-      }
 
       //function checkCalibration(project) {
       //  console.log('hiiiii1');
@@ -154,33 +113,50 @@
       //  return costFuncsOK;
       //}
 
-      function getProjectList() {
-        var deferred = $q.defer();
-        utilService
-          .rpcRun(
-            'load_current_user_project_summaries')
-          .then(
-            function(response) {
-              clearList(projectService.projects);
-              _.each(response.data.projects, function(project) {
-                project.creationTime = Date.parse(project.creationTime);
-                project.updatedTime = Date.parse(project.updatedTime);
-                project.dataUploadTime = Date.parse(project.dataUploadTime);
-                //project.calibrationOK = checkCalibration(project);
-                //project.programsOK = checkPrograms(project);
-                //project.costFuncsOK = checkCostFuncs(project);
-                projectService.projects.push(project);
-              });
-              deferred.resolve(response);
-            },
-            function(response) {
-              deferred.reject(response);
->>>>>>> 54ea616d
+    function getProjectList() {
+      var deferred = $q.defer();
+      rpcService
+        .rpcRun(
+          'load_current_user_project_summaries')
+        .then(
+          function(response) {
+            clearList(projectService.projects);
+            _.each(response.data.projects, function(project) {
+              project.creationTime = Date.parse(project.creationTime);
+              project.updatedTime = Date.parse(project.updatedTime);
+              project.dataUploadTime = Date.parse(project.dataUploadTime);
+              projectService.projects.push(project);
             });
-        return deferred.promise;
-      }
-
-<<<<<<< HEAD
+            deferred.resolve(response);
+          },
+          function(response) {
+            deferred.reject(response);
+          });
+      return deferred.promise;
+    }
+
+    function getOptimaLiteProjectList() {
+      var deferred = $q.defer();
+      rpcService
+        .rpcRun(
+          'get_optimalite_projects')
+        .then(
+          function(response) {
+            clearList(projectService.optimaliteprojects);
+            _.each(response.data.projects, function(project) {
+              project.creationTime = Date.parse(project.creationTime);
+              project.updatedTime = Date.parse(project.updatedTime);
+              project.dataUploadTime = Date.parse(project.dataUploadTime);
+              projectService.optimaliteprojects.push(project);
+            });
+            deferred.resolve(response);
+          },
+          function(response) {
+            deferred.reject(response);
+          });
+      return deferred.promise;
+    }
+
     function createProject(project) {
       var deferred = $q.defer();
       rpcService
@@ -259,6 +235,25 @@
       return deferred.promise;
     }
 
+    function copyOptimaLiteProject(projectId, newName) {
+      var deferred = $q.defer();
+      rpcService
+        .rpcRun(
+          'copy_optimalite_project', [projectId, newName])
+        .then(
+          function(response) {
+            console.log('copyProject', response);
+            getProjectAndMakeActive(response.data.projectId)
+              .then(
+                function(response) { deferred.resolve(response); },
+                function(response) { deferred.reject(response); });
+          },
+          function(response) {
+            deferred.reject(response);
+          });
+      return deferred.promise;
+    }
+
     function renameProject(id, project) {
       var deferred = $q.defer();
       rpcService
@@ -285,181 +280,35 @@
             console.log('deleteProjects', projectIds);
             _.each(projectIds, function(projectId) {
               clearProjectIdIfActive(projectId);
-=======
-      function getOptimaLiteProjectList() {
-        var deferred = $q.defer();
-        utilService
-          .rpcRun(
-            'get_optimalite_projects')
-          .then(
-            function(response) {
-              clearList(projectService.optimaliteprojects);
-              _.each(response.data.projects, function(project) {
-                project.creationTime = Date.parse(project.creationTime);
-                project.updatedTime = Date.parse(project.updatedTime);
-                project.dataUploadTime = Date.parse(project.dataUploadTime);
-                projectService.optimaliteprojects.push(project);
-              });
-              deferred.resolve(response);
-            },
-            function(response) {
-              deferred.reject(response);
             });
-        return deferred.promise;
-      }
-
-      function createProject(project) {
-        var deferred = $q.defer();
-        utilService
-          .rpcRun('create_project', [userManager.user.id, project])
-          .then(
-            function(response) {
-              getProjectAndMakeActive(response.data.projectId);
-              utilService
-                .rpcDownload('download_template', [project])
-                .then(
-                  function(response) { deferred.resolve(response); },
-                  function(response) { deferred.reject(response); });
-            },
-            function(response) {
-              deferred.reject(response);
-            });
-        return deferred.promise;
-      }
-
-      function uploadProject() {
-        var deferred = $q.defer();
-        var otherNames = _.pluck(projectService.projects, 'name');
-        utilService
-          .rpcUpload(
-            'create_project_from_prj_file',
-            [userManager.user.id, otherNames])
-          .then(
-            function(response) {
-              getProjectAndMakeActive(response.data.projectId)
-                .then(
-                  function(response) { deferred.resolve(response); },
-                  function(response) { deferred.reject(response); });
-            },
-            function(response) {
-              deferred.reject(response);
-            });
-        return deferred.promise;
-      }
-
-      function uploadProjectFromSpreadsheet() {
-        var deferred = $q.defer();
-        var otherNames = _.pluck(projectService.projects, 'name');
-        utilService
-          .rpcUpload(
-            'create_project_from_spreadsheet',
-            [userManager.user.id, otherNames])
-          .then(
-            function(response) {
-              getProjectAndMakeActive(response.data.projectId)
-                .then(
-                  function(response) { deferred.resolve(response); },
-                  function(response) { deferred.reject(response); });
-            },
-            function(response) {
-              deferred.reject(response);
-            });
-        return deferred.promise;
-      }
-
-      function copyProject(projectId, newName) {
-        var deferred = $q.defer();
-        utilService
-          .rpcRun(
-            'copy_project', [projectId, newName])
-          .then(
-            function(response) {
-              console.log('copyProject', response);
-              getProjectAndMakeActive(response.data.projectId)
-                .then(
-                  function(response) { deferred.resolve(response); },
-                  function(response) { deferred.reject(response); });
-            },
-            function(response) {
-              deferred.reject(response);
-            });
-        return deferred.promise;
-      }
-
-      function copyOptimaLiteProject(projectId, newName) {
-        var deferred = $q.defer();
-        utilService
-          .rpcRun(
-            'copy_optimalite_project', [projectId, newName])
-          .then(
-            function(response) {
-              console.log('copyOptimaLiteProject', response);
-              getProjectAndMakeActive(response.data.projectId)
-                .then(
-                  function(response) { deferred.resolve(response); },
-                  function(response) { deferred.reject(response); });
-            },
-            function(response) {
-              deferred.reject(response);
-            });
-        return deferred.promise;
-      }
-
-      function renameProject(id, project) {
-        var deferred = $q.defer();
-        utilService
-          .rpcRun(
-            'update_project_from_summary', [project])
-          .then(
-            function(response) {
-              setActiveProjectId(project.id);
-              deferred.resolve(response);
-            },
-            function(response) {
-              deferred.reject(response);
->>>>>>> 54ea616d
-            });
-        return deferred.promise;
-      }
-
-      function deleteProjects(projectIds) {
-        var deferred = $q.defer();
-        utilService
-          .rpcRun(
-            'delete_projects', [projectIds])
-          .then(
-            function(response) {
-              console.log('deleteProjects', projectIds);
-              _.each(projectIds, function(projectId) {
-                clearProjectIdIfActive(projectId);
-              });
-              var iInit = projectService.projects.length - 1;
-              for (var i=iInit; i>=0; i-=1) {
-                var p = projectService.projects[i];
-                if (_.contains(projectIds, p.id)) {
-                  projectService.projects.splice(i, 1);
-                }
+            var iInit = projectService.projects.length - 1;
+            for (var i=iInit; i>=0; i-=1) {
+              var p = projectService.projects[i];
+              if (_.contains(projectIds, p.id)) {
+                projectService.projects.splice(i, 1);
               }
-              deferred.resolve(response);
-            },
-            function(response) {
-              deferred.reject(response);
-            });
-        return deferred.promise;
-      }
-
-      getProjectList();
-      getOptimaLiteProjectList();
-
-<<<<<<< HEAD
+            }
+            deferred.resolve(response);
+          },
+          function(response) {
+            deferred.reject(response);
+          });
+      return deferred.promise;
+    }
+
+    getProjectList();
+    getOptimaLiteProjectList();
+
     _.assign(projectService, {
       getProjectList: getProjectList,
+      getOptimaLiteProjectList: getOptimaLiteProjectList,
       setActiveProjectId: setActiveProjectId,
       loadActiveProject: loadActiveProject,
       clearProjectIdIfActive: clearProjectIdIfActive,
       clearProjectForUserId: clearProjectForUserId,
       isActiveProjectSet: isActiveProjectSet,
       copyProject: copyProject,
+      copyOptimaLiteProject: copyOptimaLiteProject,
       renameProject: renameProject,
       createProject: createProject,
       deleteProjects: deleteProjects,
@@ -484,42 +333,8 @@
         return rpcService.rpcRun('load_project_program_summaries', [projectId]);
       },
     });
-=======
-      _.assign(projectService, {
-        getProjectList: getProjectList,
-        setActiveProjectId: setActiveProjectId,
-        loadActiveProject: loadActiveProject,
-        clearProjectIdIfActive: clearProjectIdIfActive,
-        clearProjectForUserId: clearProjectForUserId,
-        isActiveProjectSet: isActiveProjectSet,
-        copyProject: copyProject,
-        renameProject: renameProject,
-        createProject: createProject,
-        deleteProjects: deleteProjects,
-        uploadProject: uploadProject,
-        uploadProjectFromSpreadsheet: uploadProjectFromSpreadsheet,
-        getActiveProject: function () {
-          var projectId = projectService.project.id;
-          if (projectId) {
-            return getProjectAndMakeActive(projectId);
-          }
-        },
-        downloadSelectedProjects: function (projectIds) {
-          return utilService.rpcDownload('load_zip_of_prj_files', [projectIds]);
-        },
-        getAllProjectList: function () {
-          return utilService.rpcRun('load_all_project_summaries');
-        },
-        getPopulations: function () {
-          return utilService.rpcRun('get_default_populations');
-        },
-        getDefaultPrograms: function (projectId) {
-          return utilService.rpcRun('load_project_program_summaries', [projectId]);
-        },
-      });
->>>>>>> 54ea616d
-
-      return projectService;
-
-    }]);
+
+    return projectService;
+
+  }]);
 });