<table class="table table-bordered">
  <tr>
    <th style="width:{{table.widths[$index]}}"
        ng-repeat="title in table.titles track by $index">
      {{title}}
    </th>
<<<<<<< HEAD
    <th style="width: 50px">
      Manage
    </th>
=======
    <th style="width: 50px;">Manage</th>
>>>>>>> 127859e4
  </tr>
  <tr ng-repeat="row in table.rows">

    <!-- Normal cell values -->
<<<<<<< HEAD
    <td style="width:{{table.widths[$index]}}"
=======
    <td
        style="width:{{table.widths[$index]}}"
>>>>>>> 127859e4
        ng-if="$parent.$index != table.iEditRow"
        ng-repeat="cell in getDisplayRow($index) track by $index">
      <span
          style="width:{{table.widths[$index]}}"
          ng-if='table.types[$index] == "number"'>
        {{cell}}
      </span>
      <span
          style="width:{{table.widths[$index]}}"
          ng-if='table.types[$index] == "display"'>
        {{cell}}
      </span>
      <span
          style="width:{{table.widths[$index]}}"
          ng-if='table.types[$index] == "selector"'>
        {{cell}}
      </span>
    </td>

    <!-- Editable cell values -->
    <td style="width:{{table.widths[$index]}}"
        ng-if="$parent.$index == table.iEditRow"
        ng-repeat="cell in getDisplayRow($index) track by $index">
      <input
          ng-if='table.types[$index] == "number"'
          style="width:{{table.widths[$index]}}"
          type="number"
        ng-model="row[$index]">
      <span
         style="width:{{table.widths[$index]}}"
         ng-if='table.types[$index] == "display"'>
        {{cell}}
      </span>
      <div
        style="width:{{table.widths[$index]}}">
        <select
            ng-if='table.types[$index] == "selector"'
            ng-model="row[$index]"
            ng-change="update()"
            ng-options="o.value as o.label for o in table.options[$index]">
        </select>
      </div>
    </td>

    <!-- Control elements -->
<<<<<<< HEAD
    <td style="width: 50px">
=======
    <td style="width: 50px;">
>>>>>>> 127859e4
      <span ng-if="$index != table.iEditRow" >
        <i class="fa fa-pencil"
           ng-click="editRow($index)">
        </i>
        &nbsp;
        <i class="fa fa-times"
           ng-click="deleteRow($index)">
        </i>
      </span>
      <span ng-if="$index == table.iEditRow">
        <i class="fa fa-check"
           ng-click="acceptEdit()">
        </i>
      </span>
    </td>
  </tr>
</table><|MERGE_RESOLUTION|>--- conflicted
+++ resolved
@@ -4,23 +4,12 @@
         ng-repeat="title in table.titles track by $index">
       {{title}}
     </th>
-<<<<<<< HEAD
-    <th style="width: 50px">
-      Manage
-    </th>
-=======
     <th style="width: 50px;">Manage</th>
->>>>>>> 127859e4
   </tr>
   <tr ng-repeat="row in table.rows">
 
     <!-- Normal cell values -->
-<<<<<<< HEAD
     <td style="width:{{table.widths[$index]}}"
-=======
-    <td
-        style="width:{{table.widths[$index]}}"
->>>>>>> 127859e4
         ng-if="$parent.$index != table.iEditRow"
         ng-repeat="cell in getDisplayRow($index) track by $index">
       <span
@@ -66,11 +55,7 @@
     </td>
 
     <!-- Control elements -->
-<<<<<<< HEAD
     <td style="width: 50px">
-=======
-    <td style="width: 50px;">
->>>>>>> 127859e4
       <span ng-if="$index != table.iEditRow" >
         <i class="fa fa-pencil"
            ng-click="editRow($index)">
