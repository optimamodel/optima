{
<<<<<<< HEAD
  "name": "ngseed",
  "description": "Neat combination of Angular & Require intended for bulding complex frontend applications",
  "repository": "https://github.com/StarterSquad/angularjs-requirejs-seed.git",
  "version": "0.0.3",
=======
  "name": "optima-client",
  "description": "Optima HIV client code, originally based on ng-seed by StarterSquad",
  "repository": "http://git@github.com:optimamodel/optima.git",
  "version": "2.3.7",
  "license": "LGPL-3.0",
>>>>>>> f06dcb96
  "devDependencies": {
    "amdefine": "=1.0.0",
    "autoprefixer": "=6.0.3",
    "bower": "=1.5.3",
    "csswring": "=4.0.0",
    "event-stream": "=3.3.1",
    "gulp": "=3.9.0",
    "gulp-concat": "=2.6.0",
    "gulp-css-globbing": "=0.1.8",
    "gulp-livereload": "=3.8.1",
    "gulp-ng-annotate": "=1.1.0",
    "gulp-plumber": "=1.0.1",
    "gulp-postcss": "=6.0.1",
    "gulp-protractor": "=1.0.0",
    "gulp-regex-replace": "^0.2.3",
    "gulp-replace": "^0.5.4",
<<<<<<< HEAD
    "gulp-requirejs": "https://github.com/StarterSquad/gulp-requirejs.git",
    "gulp-sass": "=2.0.4",
    "gulp-uglify": "=1.4.1",
    "gulp-util": "=3.0.6",
    "karma": "=0.13.10",
    "karma-chrome-launcher": "=0.2.0",
    "karma-coffee-preprocessor": "=0.3.0",
    "karma-coverage": "=0.5.2",
    "karma-firefox-launcher": "=0.1.6",
    "karma-jasmine": "=0.3.6",
    "karma-phantomjs-launcher": "=0.2.1",
    "karma-requirejs": "=0.2.2",
    "karma-script-launcher": "=0.1.0",
=======
    "gulp-requirejs": "=0.1.3",
    "gulp-sass": "=2.0.4",
    "gulp-uglify": "=1.4.1",
    "gulp-util": "=3.0.6",
>>>>>>> f06dcb96
    "postcss-assets": "=3.0.3",
    "postcss-import": "=7.0.0",
    "underscore": "=1.8.3"
  },
  "scripts": {
    "postinstall": "node_modules/bower/bin/bower install"
  },
  "dependencies": {
    "gulp": "^3.9.1"
  }
}<|MERGE_RESOLUTION|>--- conflicted
+++ resolved
@@ -1,16 +1,9 @@
 {
-<<<<<<< HEAD
-  "name": "ngseed",
-  "description": "Neat combination of Angular & Require intended for bulding complex frontend applications",
-  "repository": "https://github.com/StarterSquad/angularjs-requirejs-seed.git",
-  "version": "0.0.3",
-=======
   "name": "optima-client",
   "description": "Optima HIV client code, originally based on ng-seed by StarterSquad",
   "repository": "http://git@github.com:optimamodel/optima.git",
   "version": "2.3.7",
   "license": "LGPL-3.0",
->>>>>>> f06dcb96
   "devDependencies": {
     "amdefine": "=1.0.0",
     "autoprefixer": "=6.0.3",
@@ -27,26 +20,10 @@
     "gulp-protractor": "=1.0.0",
     "gulp-regex-replace": "^0.2.3",
     "gulp-replace": "^0.5.4",
-<<<<<<< HEAD
-    "gulp-requirejs": "https://github.com/StarterSquad/gulp-requirejs.git",
-    "gulp-sass": "=2.0.4",
-    "gulp-uglify": "=1.4.1",
-    "gulp-util": "=3.0.6",
-    "karma": "=0.13.10",
-    "karma-chrome-launcher": "=0.2.0",
-    "karma-coffee-preprocessor": "=0.3.0",
-    "karma-coverage": "=0.5.2",
-    "karma-firefox-launcher": "=0.1.6",
-    "karma-jasmine": "=0.3.6",
-    "karma-phantomjs-launcher": "=0.2.1",
-    "karma-requirejs": "=0.2.2",
-    "karma-script-launcher": "=0.1.0",
-=======
     "gulp-requirejs": "=0.1.3",
     "gulp-sass": "=2.0.4",
     "gulp-uglify": "=1.4.1",
     "gulp-util": "=3.0.6",
->>>>>>> f06dcb96
     "postcss-assets": "=3.0.3",
     "postcss-import": "=7.0.0",
     "underscore": "=1.8.3"
