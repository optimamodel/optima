
# Optima 2.0 webclient

- the Optima webclient is a single-page-application written in 
  Javascript ES5, using the Angular 1.0 framework.
- the entry point of the developing version of the webclient is `source/index.html`. 

## Building the Webclient

First off, here are the two scripts to build the webclient:

- `clean_build.sh` for production in the `build` folder
- `clean_dev_build.sh` for development in the `source` folder

In these scripts:
 
- `npm` is used to install all the `node` modules
required to compile the assets required for the webserver.  
- `gulpfile.js` describes all the steps required to build the
  webclient, and the compilation is carried out by `gulp`, a node-based
  task-runner (batch commands, compilation, copying etc.)
- `package.json` lists all the npm modules to download, including
  `gulp` and all the modules that the `gulpfile` requires
- `bower` is used to load modules required in the webclient itself
  and the modules are stored in the `source/vendor` folder
- `bower.json` lists all the third-party modules required
  within the webclient
- there is a hook in `package.json` that runs `bower` to install
  the third-party libraries in `source/vendor`
- the CSS files are written as `sass` files in the `source/sass`
  directory, and are compiled by `gulp-sass`, and
<<<<<<< HEAD
  ultimately placed in the `source/assets/css` folder
=======
  ultimately placed in the `*__``*source/assets/css` folder
>>>>>>> 6f22838e

## Compiling the webclient

The compilation of the webclient is carried out by [Gulp](http://gulpjs.com/) and is 
described in `gulpfile.js`. The different tasks that can be carried out are:
 
- `gulp` builds client into `build` directory.
- `gulp watch` listens to changes to stylesheets and scripts and reloads browser page during development.
- `gulp bump-version` updates JSON files and `source/index.html` with tagged releases.
- `gulp write-version-js` updates `source/js/version.js` to the latest git version and date
- `gulp compile-sass` compiles the SASS files in `source/sass` to CSS files in `source/assets/css`.
- `gulp compile-build-js-client` compiles a single-file version of the webclient in `build`

## Layout of the webclient

- uses the AMD method for loading modules
- uses `angular.bootstrap` for modal dialogs
- uses `toastr` for the notifications
- uses `mpld3` and `d3` to display the graphs exported from matplotlib
- uses `angularjs-slider` for sliders
- uses `font-awesome` for web-icons
- `normalize.css` is used for cross-browser compatibility
- the `sass` files follow the [MCSS](http://operatino.github.io/MCSS/en/) convention
- uses `angular-tooltip` - https://github.com/samiralajmovic/tooltip
- uses `angular-loading-bar` - http://chieffancypants.github.io/angular-loading-bar/

In the `source` folder:

- the `source/assets` folder holds CSS files, images and icons
- the `source/vendor` folder stores third-party libraries used in the webclient such as angular
- the `source/index.html` is the entry-point into the webclient
- the `source/js` holds the javascript files and internal modules
- the `source/sass` holds the SASS files that will be compiled into CSS files

In the `source/js` folder:

- `version.js` lists the current git branch and commit date, to be displayed in the help page
- `config.js` is the loading point of all modules, vendor and internal
- `main.js` the main loading point, with pre-loading hooks
- `app.js` the entry point of the Angular app where all modules are loaded
- the `modules` folder:
    - `admin` handles administrator user and projects views
    - `analysis` scenario and optimization pages
    - `chart` directives, services and libraries to render graphs
    - `common` utility functions and directives
    - `contact` feedback/contact page
    - `help` help page, loads `version.js`
    - `model` the calibration page
    - `portfolio` the geospatial analysis
    - `program` program set and cost functions page
    - `project` project management (home), project edit/populations, and population modal dialog, and some services
    - `sha224` stripped down SHA224 module to hash passwords
    - `ui` menu items and common modal dialogs
    - `user` user manager and user-api services, login, register, and user-edit pages
- services and directives
    - `active-project` stores/extracts active project from local storage
    - `project-api-service` sores/extracts projects from webserver
    - `resources-user` sores/extracts users from webserver
    - `user-manager` stores/extracts current user





<|MERGE_RESOLUTION|>--- conflicted
+++ resolved
@@ -29,11 +29,7 @@
   the third-party libraries in `source/vendor`
 - the CSS files are written as `sass` files in the `source/sass`
   directory, and are compiled by `gulp-sass`, and
-<<<<<<< HEAD
-  ultimately placed in the `source/assets/css` folder
-=======
   ultimately placed in the `*__``*source/assets/css` folder
->>>>>>> 6f22838e
 
 ## Compiling the webclient
 
