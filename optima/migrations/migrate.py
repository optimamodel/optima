--- conflicted
+++ resolved
@@ -213,7 +213,6 @@
     return None
 
 
-<<<<<<< HEAD
 def removenumcircdata(project, **kwargs):
     """
     Migration between Optima 2.1.2 and 2.1.3.
@@ -231,13 +230,12 @@
     project.version = "2.1.4"
     return None
 
-=======
+
 def CCOdictstopars(project, **kwargs):
     """
-    Migration between Optima 2.1.2 and 2.2 -- convert CCO objects from simple dictionaries to parameters.
+    Migration between Optima 2.1.4 and 2.2 -- convert CCO objects from simple dictionaries to parameters.
     """
     raise Exception('NOT IMPLEMENTED')
->>>>>>> 89fda825
 
 
 migrations = {
@@ -249,12 +247,9 @@
 '2.0.4': redotransitions,
 '2.1':   makepropsopt,
 '2.1.1': addalleverincare,
-<<<<<<< HEAD
 '2.1.2': removenumcircdata,
 '2.1.3': removepopcharacteristicsdata,
-=======
-'2.1.2': CCOdictstopars,
->>>>>>> 89fda825
+'2.1.4': CCOdictstopars,
 }
 
 
