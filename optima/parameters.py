--- conflicted
+++ resolved
@@ -7,12 +7,8 @@
 """
 
 from numpy import array, nan, isnan, zeros, argmax, mean, log, polyfit, exp, maximum, minimum, Inf, linspace, median, shape
-<<<<<<< HEAD
-from optima import OptimaException, odict, printv, sanitize, uuid, today, getdate, smoothinterp, dcp, defaultrepr, objrepr, isnumber # Utilities 
-=======
 
 from optima import OptimaException, odict, printv, sanitize, uuid, today, getdate, smoothinterp, dcp, defaultrepr, objrepr, isnumber, findinds # Utilities 
->>>>>>> 7b0f89fd
 from optima import Settings, getresults, convertlimits, gettvecdt # Heftier functions
 
 defaultsmoothness = 1.0 # The number of years of smoothing to do by default
@@ -458,7 +454,7 @@
     pars['numcirc'].y = pars['numcirc'].y.sort(popkeys) # Sort them so they have the same order as everything else
     pars['numcirc'].t = pars['numcirc'].t.sort(popkeys)
     for key in pars['numcirc'].y.keys():
-        pars['numcirc'].y[key] *= 0.0 # += nan # WARNING, forcilby set to 0 for all populations, since program parameter only
+        pars['numcirc'].y[key] *= 0.0 # WARNING, forcilby set to 0 for all populations, since program parameter only
 
     # Metaparameters
     for key in popkeys: # Define values
@@ -566,10 +562,6 @@
     if par is not None:
         if limits is None: limits = par.limits
         parname = par.name
-    
-    # Whatever else happens, replace nan with 0.0
-    if isnumber(y) and isnan(y): y = 0.0
-    elif shape(y): y[isnan(y)] = 0.0
         
     # If no limits supplied, don't do anything
     if limits is None:
@@ -701,13 +693,8 @@
         else: output = odict()
         meta = self.m if usemeta else 1.0
         for pop,key in enumerate(keys): # Loop over each population, always returning an [npops x npts] array
-<<<<<<< HEAD
-            ypop = applylimits(par=self, y=self.y[pop], limits=self.limits, dt=dt)
-            yinterp = self.m * smoothinterp(tvec, self.t[pop], ypop, smoothness=smoothness) # Use interpolation
-=======
             yinterp = meta * smoothinterp(tvec, self.t[pop], self.y[pop], smoothness=smoothness) # Use interpolation
             yinterp = applylimits(par=self, y=yinterp, limits=self.limits, dt=dt)
->>>>>>> 7b0f89fd
             if asarray: output[pop,:] = yinterp
             else: output[key] = yinterp
         if npops==1 and self.by=='tot' and asarray: return output[0,:] # npops should always be 1 if by==tot, but just be doubly sure
