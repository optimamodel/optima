"""
This module defines the Timepar, Popsizepar, and Constant classes, which are 
used to define a single parameter (e.g., hivtest) and the full set of
parameters, the Parameterset class.

Version: 1.5 (2016jul06)
"""

from numpy import array, nan, isnan, zeros, argmax, mean, log, polyfit, exp, maximum, minimum, Inf, linspace, median, shape

from optima import OptimaException, odict, printv, sanitize, uuid, today, getdate, smoothinterp, dcp, defaultrepr, objrepr, isnumber, findinds # Utilities 
from optima import Settings, getresults, convertlimits, gettvecdt # Heftier functions

defaultsmoothness = 1.0 # The number of years of smoothing to do by default


#############################################################################################################################
### Define the parameters!
##  NOTE, this should be consistent with the spreadsheet http://optimamodel.com/file/parameters
##  Edit there, then copy and paste from there into here; be sure to include header row
#############################################################################################################################
partable = '''
name	short	limits	by	partype	fittable	auto	cascade	coverage	visible	proginteract
Initial HIV prevalence	initprev	(0, 1)	pop	initprev	pop	init	0	None	0	None
Population size	popsize	(0, 'maxpopsize')	pop	popsize	exp	popsize	0	None	0	None
Force-of-infection (unitless)	force	(0, 'maxmeta')	pop	meta	pop	force	0	None	0	None
Inhomogeneity (unitless)	inhomo	(0, 'maxmeta')	pop	meta	pop	inhomo	0	None	0	None
Risk transitions (fraction moving/year)	risktransit	(0, 'maxrate')	array	meta	no	no	0	None	0	None
Age transitions (fraction moving/year)	agetransit	(0, 'maxrate')	array	meta	no	no	0	None	0	None
Birth transitions (fraction born/year)	birthtransit	(0, 'maxrate')	array	meta	no	no	0	None	0	None
Mortality rate (per year)	death	(0, 'maxrate')	pop	timepar	meta	other	0	0	1	random
HIV testing rate (per year)	hivtest	(0, 'maxrate')	pop	timepar	meta	test	0	0	1	random
AIDS testing rate (per year)	aidstest	(0, 'maxrate')	tot	timepar	meta	test	0	0	1	random
STI prevalence	stiprev	(0, 1)	pop	timepar	meta	other	0	0	1	random
Tuberculosis prevalence	tbprev	(0, 1)	pop	timepar	meta	other	0	0	1	random
Number of people on treatment	numtx	(0, 'maxpopsize')	tot	timepar	meta	treat	0	1	1	random
Number of people on PMTCT	numpmtct	(0, 'maxpopsize')	tot	timepar	meta	other	0	1	1	random
Proportion of women who breastfeed	breast	(0, 1)	tot	timepar	meta	other	0	0	1	random
Birth rate (births/woman/year)	birth	(0, 'maxrate')	fpop	timepar	meta	other	0	0	1	random
Male circumcision prevalence	propcirc	(0, 1)	mpop	timepar	meta	other	0	0	1	random
Number of circumcisions	numcirc	(0, 'maxpopsize')	mpop	timepar	meta	other	0	1	1	random
Number of PWID on OST	numost	(0, 'maxpopsize')	tot	timepar	meta	other	0	1	1	random
Probability of needle sharing (per injection)	sharing	(0, 1)	pop	timepar	meta	other	0	0	1	random
Proportion of people on PrEP	prep	(0, 1)	pop	timepar	meta	other	0	0	1	random
Number of regular acts (acts/year)	actsreg	(0, 'maxacts')	pship	timepar	meta	other	0	0	1	random
Number of casual acts (acts/year)	actscas	(0, 'maxacts')	pship	timepar	meta	other	0	0	1	random
Number of commercial acts (acts/year)	actscom	(0, 'maxacts')	pship	timepar	meta	other	0	0	1	random
Number of injecting acts (injections/year)	actsinj	(0, 'maxacts')	pship	timepar	meta	other	0	0	1	random
Condom use for regular acts	condreg	(0, 1)	pship	timepar	meta	other	0	0	1	random
Condom use for casual acts	condcas	(0, 1)	pship	timepar	meta	other	0	0	1	random
Condom use for commercial acts	condcom	(0, 1)	pship	timepar	meta	other	0	0	1	random
Immediate linkage to care	immediatecare	(0, 1)	pop	timepar	meta	cascade	1	0	1	random
Viral suppression when initiating ART	treatvs	(0, 1)	tot	timepar	meta	cascade	1	0	1	random
HIV-diagnosed people linked to care (per year)	linktocare	(0, 'maxrate')	pop	timepar	meta	cascade	1	0	1	random
Viral load monitoring (number/year)	freqvlmon	(0, 'maxrate')	tot	timepar	meta	cascade	1	0	1	random
Rate of ART re-initiation (per year)	restarttreat	(0, 'maxrate')	tot	timepar	meta	cascade	1	0	1	random
Rate of people on ART who stop (per year)	stoprate	(0, 'maxrate')	pop	timepar	meta	cascade	1	0	1	random
People in care lost to follow-up (per year)	leavecare	(0, 'maxrate')	pop	timepar	meta	cascade	1	0	1	random
Biological failure rate (per year)	biofailure	(0, 'maxrate')	tot	timepar	meta	cascade	1	0	1	random
PLHIV aware of their status	propdx	(0, 1)	tot	timepar	no	no	0	0	1	None
Diagnosed PLHIV in care	propcare	(0, 1)	tot	timepar	no	no	1	0	1	None
PLHIV in care on treatment	proptx	(0, 1)	tot	timepar	no	no	0	0	1	None
People on ART with viral suppression	propsupp	(0, 1)	tot	timepar	no	no	0	0	1	None
Male-female insertive transmissibility (per act)	transmfi	(0, 1)	tot	constant	const	const	0	None	0	None
Male-female receptive transmissibility (per act)	transmfr	(0, 1)	tot	constant	const	const	0	None	0	None
Male-male insertive transmissibility (per act)	transmmi	(0, 1)	tot	constant	const	const	0	None	0	None
Male-male receptive transmissibility (per act)	transmmr	(0, 1)	tot	constant	const	const	0	None	0	None
Injection-related transmissibility (per injection)	transinj	(0, 1)	tot	constant	const	const	0	None	0	None
Mother-to-child breastfeeding transmissibility	mtctbreast	(0, 1)	tot	constant	const	const	0	None	0	None
Mother-to-child no-breastfeeding transmissibility	mtctnobreast	(0, 1)	tot	constant	const	const	0	None	0	None
Relative transmissibility for acute HIV (unitless)	cd4transacute	(0, 'maxmeta')	tot	constant	const	const	0	None	0	None
Relative transmissibility for CD4>500 (unitless)	cd4transgt500	(0, 'maxmeta')	tot	constant	const	const	0	None	0	None
Relative transmissibility for CD4>350 (unitless)	cd4transgt350	(0, 'maxmeta')	tot	constant	const	const	0	None	0	None
Relative transmissibility for CD4>200 (unitless)	cd4transgt200	(0, 'maxmeta')	tot	constant	const	const	0	None	0	None
Relative transmissibility for CD4>50 (unitless)	cd4transgt50	(0, 'maxmeta')	tot	constant	const	const	0	None	0	None
Relative transmissibility for CD4<50 (unitless)	cd4translt50	(0, 'maxmeta')	tot	constant	const	const	0	None	0	None
Relative transmissibility with STIs (unitless)	effsti	(0, 'maxmeta')	tot	constant	const	const	0	None	0	None
Progression rate for acute HIV (per year)	progacute	(0, 'maxrate')	tot	constant	const	const	0	None	0	None
Progression rate for CD4>500 (per year)	proggt500	(0, 'maxrate')	tot	constant	const	const	0	None	0	None
Progression rate for CD4>350 (per year)	proggt350	(0, 'maxrate')	tot	constant	const	const	0	None	0	None
Progression rate for CD4>200 (per year)	proggt200	(0, 'maxrate')	tot	constant	const	const	0	None	0	None
Progression rate for CD4>50 (per year)	proggt50	(0, 'maxrate')	tot	constant	const	const	0	None	0	None
People on unsuppressive ART who progress	progusvl	(0, 1)	tot	constant	const	const	1	None	0	None
Treatment recovery rate into CD4>500 (per year)	recovgt500	(0, 'maxrate')	tot	constant	const	const	0	None	0	None
Treatment recovery rate into CD4>350 (per year)	recovgt350	(0, 'maxrate')	tot	constant	const	const	0	None	0	None
Treatment recovery rate into CD4>200 (per year)	recovgt200	(0, 'maxrate')	tot	constant	const	const	0	None	0	None
Treatment recovery rate into CD4>50 (per year)	recovgt50	(0, 'maxrate')	tot	constant	const	const	0	None	0	None
People on unsuppressive ART who recover	recovusvl	(0, 1)	tot	constant	const	const	1	None	0	None
Death rate for acute HIV (per year)	deathacute	(0, 'maxrate')	tot	constant	const	const	0	None	0	None
Death rate for CD4>500 (per year)	deathgt500	(0, 'maxrate')	tot	constant	const	const	0	None	0	None
Death rate for CD4>350 (per year)	deathgt350	(0, 'maxrate')	tot	constant	const	const	0	None	0	None
Death rate for CD4>200 (per year)	deathgt200	(0, 'maxrate')	tot	constant	const	const	0	None	0	None
Death rate for CD4>50 (per year)	deathgt50	(0, 'maxrate')	tot	constant	const	const	0	None	0	None
Death rate for CD4<50 (per year)	deathlt50	(0, 'maxrate')	tot	constant	const	const	0	None	0	None
Relative death rate on treatment (unitless)	deathtreat	(0, 'maxmeta')	tot	constant	const	const	0	None	0	None
Relative death rate with tuberculosis (unitless)	deathtb	(0, 'maxmeta')	tot	constant	const	const	0	None	0	None
Efficacy of unsuppressive ART	efftxunsupp	(0, 1)	tot	constant	const	const	1	None	0	None
Efficacy of suppressive ART	efftxsupp	(0, 1)	tot	constant	const	const	1	None	0	None
Efficacy of PMTCT	effpmtct	(0, 1)	tot	constant	const	const	0	None	0	None
Efficacy of PrEP	effprep	(0, 1)	tot	constant	const	const	0	None	0	None
Efficacy of condoms	effcondom	(0, 1)	tot	constant	const	const	0	None	0	None
Efficacy of circumcision	effcirc	(0, 1)	tot	constant	const	const	0	None	0	None
Efficacy of OST	effost	(0, 1)	tot	constant	const	const	0	None	0	None
Efficacy of diagnosis for behavior change	effdx	(0, 1)	tot	constant	const	const	0	None	0	None
Disutility of acute HIV	disutilacute	(0, 1)	tot	constant	const	const	0	None	0	None
Disutility of CD4>500	disutilgt500	(0, 1)	tot	constant	const	const	0	None	0	None
Disutility of CD4>350	disutilgt350	(0, 1)	tot	constant	const	const	0	None	0	None
Disutility of CD4>200	disutilgt200	(0, 1)	tot	constant	const	const	0	None	0	None
Disutility of CD4>50	disutilgt50	(0, 1)	tot	constant	const	const	0	None	0	None
Disutility of CD4<50	disutillt50	(0, 1)	tot	constant	const	const	0	None	0	None
Disutility on treatment	disutiltx	(0, 1)	tot	constant	const	const	0	None	0	None
People lost to follow up who are still in care	stoppropcare	(0, 1)	tot	constant	const	const	1	None	0	None
'''


def loadpartable(inputpartable=None):
    ''' 
    Function to parse the parameter definitions above and return a structure that can be used to generate the parameters
    '''
    if inputpartable is None: inputpartable = partable # Use default defined one if not supplied as an input
    rawpars = []
    alllines = inputpartable.split('\n')[1:-1] # Load all data, and remove first and last lines which are empty
    for l in range(len(alllines)): alllines[l] = alllines[l].split('\t') # Remove end characters and split from tabs
    attrs = alllines.pop(0) # First line is attributes
    for l in range(len(alllines)): # Loop over parameters
        rawpars.append(dict()) # Create an odict to store attributes
        for i,attr in enumerate(attrs): # Loop over attributes
            try:
                if attr in ['limits', 'coverage', 'visible']: alllines[l][i] = eval(alllines[l][i]) # Turn into actual values
                if alllines[l][i]=='None': alllines[l][i] = None # Turn any surviving 'None' values to actual None
                rawpars[l][attr] = alllines[l][i] # Store attributes
            except:
                errormsg = 'Error processing parameter line "%s"' % alllines[l]
                raise OptimaException(errormsg)
    return rawpars






### Define the functions for handling the parameters

def popgrow(exppars, tvec):
    ''' Return a time vector for a population growth '''
    return exppars[0]*exp(tvec*exppars[1]) # Simple exponential growth



def getvalidyears(years, validdata, defaultind=0):
    ''' Return the years that are valid based on the validity of the input data '''
    if sum(validdata): # There's at least one data point entered
        if len(years)==len(validdata): # They're the same length: use for logical indexing
            validyears = array(array(years)[validdata]) # Store each year
        elif len(validdata)==1: # They're different lengths and it has length 1: it's an assumption
            validyears = array([array(years)[defaultind]]) # Use the default index; usually either 0 (start) or -1 (end)
    else: validyears = array([0.0]) # No valid years, return 0 -- NOT an empty array, as you might expect!
    return validyears



def data2prev(data=None, keys=None, index=0, blh=0, **defaultargs): # WARNING, "blh" means "best low high", currently upper and lower limits are being thrown away, which is OK here...?
    """ Take an array of data return either the first or last (...or some other) non-NaN entry -- used for initial HIV prevalence only so far... """
    par = Constant(y=odict(), **defaultargs) # Create structure
    for row,key in enumerate(keys):
        par.y[key] = sanitize(data['hivprev'][blh][row])[index] # Return the specified index -- usually either the first [0] or last [-1]

    return par



def data2popsize(data=None, keys=None, blh=0, uniformgrowth=False, doplot=False, **defaultargs):
    ''' Convert population size data into population size parameters '''
    par = Popsizepar(m=1, **defaultargs)
    
    # Parse data into consistent form
    sanitizedy = odict() # Initialize to be empty
    sanitizedt = odict() # Initialize to be empty
    for row,key in enumerate(keys):
        sanitizedy[key] = sanitize(data['popsize'][blh][row]) # Store each extant value
        sanitizedt[key] = array(data['years'])[~isnan(data['popsize'][blh][row])] # Store each year
    
    # Store a list of population sizes that have at least 2 data points
    atleast2datapoints = [] 
    for key in keys:
        if len(sanitizedy[key])>=2:
            atleast2datapoints.append(key)
    if len(atleast2datapoints)==0:
        errormsg = 'Not more than one data point entered for any population size\n'
        errormsg += 'To estimate growth trends, at least one population must have at least 2 data points'
        raise OptimaException(errormsg)
        
    largestpopkey = atleast2datapoints[argmax([mean(sanitizedy[key]) for key in atleast2datapoints])] # Find largest population size (for at least 2 data points)
    
    # Perform 2-parameter exponential fit to data
    startyear = data['years'][0]
    par.start = data['years'][0]
    tdata = odict()
    ydata = odict()
    for key in atleast2datapoints:
        tdata[key] = sanitizedt[key]-startyear
        ydata[key] = log(sanitizedy[key])
        try:
            fitpars = polyfit(tdata[key], ydata[key], 1)
            par.p[key] = array([exp(fitpars[1]), fitpars[0]])
        except:
            errormsg = 'Fitting population size data for population "%s" failed' % key
            raise OptimaException(errormsg)
    
    # Handle populations that have only a single data point
    only1datapoint = list(set(keys)-set(atleast2datapoints))
    thisyear = odict()
    thispopsize = odict()
    for key in only1datapoint:
        largestpars = par.p[largestpopkey] # Get the parameters from the largest population
        if len(sanitizedt[key]) != 1:
            errormsg = 'Error interpreting population size for population "%s"\n' % key
            errormsg += 'Please ensure at least one time point is entered'
            raise OptimaException(errormsg)
        thisyear[key] = sanitizedt[key][0]
        thispopsize[key] = sanitizedy[key][0]
        largestthatyear = popgrow(largestpars, thisyear[key]-startyear)
        par.p[key] = [largestpars[0]*thispopsize[key]/largestthatyear, largestpars[1]]
    par.p = par.p.sort(keys) # Sort to regain the original key order -- WARNING, causes horrendous problems later if this isn't done!
    
    if uniformgrowth:
        for key in keys:
            par.p[key][1] = par.p[largestpopkey][1] # Reset exponent to match the largest population
            meanpopulationsize = mean(sanitizedy[key]) # Calculate the mean of all the data
            weightedyear = mean(sanitizedy[key][:]*sanitizedt[key][:])/meanpopulationsize # Calculate the "mean year"
            par.p[key][0] = meanpopulationsize*(1+par.p[key][1])**(startyear-weightedyear) # Project backwards to starting population size
    
    if doplot:
        from pylab import figure, subplot, plot, scatter, arange, show, title
        nplots = len(par.keys())
        figure()
        tvec = arange(data['years'][0], data['years'][-1]+1)
        yvec = par.interp(tvec=tvec)
        for k,key in enumerate(par.keys()):
            subplot(nplots,1,k+1)
            if key in atleast2datapoints: scatter(tdata[key]+startyear, exp(ydata[key]))
            elif key in only1datapoint: scatter(thisyear[key], thispopsize[key])
            else: raise OptimaException('This population is nonexistent')
            plot(tvec, yvec[k])
            title('Pop size: ' + key)
            print(par.p[key])
            show()
    
    return par





def data2timepar(data=None, keys=None, defaultind=0, verbose=2, **defaultargs):
    """ Take an array of data and turn it into default parameters -- here, just take the means """
    # Check that at minimum, name and short were specified, since can't proceed otherwise
    try: 
        name, short = defaultargs['name'], defaultargs['short']
    except: 
        errormsg = 'Cannot create a time parameter without keyword arguments "name" and "short"! \n\nArguments:\n %s' % defaultargs.items()
        raise OptimaException(errormsg)
        
    par = Timepar(m=1, y=odict(), t=odict(), **defaultargs) # Create structure
    for row,key in enumerate(keys):
        try:
            validdata = ~isnan(data[short][row])
            par.t[key] = getvalidyears(data['years'], validdata, defaultind=defaultind) 
            if sum(validdata): 
                par.y[key] = sanitize(data[short][row])
            else:
                printv('data2timepar(): no data for parameter "%s", key "%s"' % (name, key), 3, verbose) # Probably ok...
                par.y[key] = array([0.0]) # Blank, assume zero -- WARNING, is this ok?
        except:
            errormsg = 'Error converting time parameter "%s", key "%s"' % (name, key)
            raise OptimaException(errormsg)

    return par


## Acts
def balance(act=None, which=None, data=None, popkeys=None, limits=None, popsizepar=None, eps=None):
    ''' 
    Combine the different estimates for the number of acts or condom use and return the "average" value.
    
    Set which='numacts' to compute for number of acts, which='condom' to compute for condom.
    '''
    if eps is None: eps = Settings().eps   # If not supplied (it won't be), get from default settings  
    
    if which not in ['numacts','condom']: raise OptimaException('Can only balance numacts or condom, not "%s"' % which)
    mixmatrix = array(data['part'+act]) # Get the partnerships matrix
    npops = len(popkeys) # Figure out the number of populations
    symmetricmatrix = zeros((npops,npops));
    for pop1 in range(npops):
        for pop2 in range(npops):
            if which=='numacts': symmetricmatrix[pop1,pop2] = symmetricmatrix[pop1,pop2] + (mixmatrix[pop1,pop2] + mixmatrix[pop2,pop1]) / float(eps+((mixmatrix[pop1,pop2]>0)+(mixmatrix[pop2,pop1]>0)))
            if which=='condom': symmetricmatrix[pop1,pop2] = bool(symmetricmatrix[pop1,pop2] + mixmatrix[pop1,pop2] + mixmatrix[pop2,pop1])
        
    # Decide which years to use -- use the earliest year, the latest year, and the most time points available
    yearstouse = []    
    for row in range(npops): yearstouse.append(getvalidyears(data['years'], ~isnan(data[which+act][row])))
    minyear = Inf
    maxyear = -Inf
    npts = 1 # Don't use fewer than 1 point
    for row in range(npops):
        minyear = minimum(minyear, min(yearstouse[row]))
        maxyear = maximum(maxyear, max(yearstouse[row]))
        npts = maximum(npts, len(yearstouse[row]))
    if minyear==Inf:  minyear = data['years'][0] # If not set, reset to beginning
    if maxyear==-Inf: maxyear = data['years'][-1] # If not set, reset to end
    ctrlpts = linspace(minyear, maxyear, npts).round() # Force to be integer...WARNING, guess it doesn't have to be?
    
    # Interpolate over population acts data for each year
    tmppar = data2timepar(name='tmp', short=which+act, limits=(0,'maxacts'), data=data, keys=popkeys, by='pop', verbose=0) # Temporary parameter for storing acts
    tmpsim = tmppar.interp(tvec=ctrlpts)
    if which=='numacts': popsize = popsizepar.interp(tvec=ctrlpts)
    npts = len(ctrlpts)
    
    # Compute the balanced acts
    output = zeros((npops,npops,npts))
    for t in range(npts):
        if which=='numacts':
            smatrix = dcp(symmetricmatrix) # Initialize
            psize = popsize[:,t]
            popacts = tmpsim[:,t]
            for pop1 in range(npops): smatrix[pop1,:] = smatrix[pop1,:]*psize[pop1] # Yes, this needs to be separate! Don't try to put in the next for loop, the indices are opposite!
            for pop1 in range(npops): smatrix[:,pop1] = psize[pop1]*popacts[pop1]*smatrix[:,pop1] / float(eps+sum(smatrix[:,pop1])) # Divide by the sum of the column to normalize the probability, then multiply by the number of acts and population size to get total number of acts
        
        # Reconcile different estimates of number of acts, which must balance
        thispoint = zeros((npops,npops));
        for pop1 in range(npops):
            for pop2 in range(npops):
                if which=='numacts':
                    balanced = (smatrix[pop1,pop2] * psize[pop1] + smatrix[pop2,pop1] * psize[pop2])/(psize[pop1]+psize[pop2]) # here are two estimates for each interaction; reconcile them here
                    thispoint[pop2,pop1] = balanced/psize[pop2] # Divide by population size to get per-person estimate
                    thispoint[pop1,pop2] = balanced/psize[pop1] # ...and for the other population
                if which=='condom':
                    thispoint[pop1,pop2] = (tmpsim[pop1,t]+tmpsim[pop2,t])/2.0
                    thispoint[pop2,pop1] = thispoint[pop1,pop2]
    
        output[:,:,t] = thispoint
    
    return output, ctrlpts








def makepars(data, label=None, verbose=2):
    """
    Translates the raw data (which were read from the spreadsheet) into
    parameters that can be used in the model. These data are then used to update 
    the corresponding model (project). This method should be called before a 
    simulation is run.
    
    Version: 2016jan14 by cliffk
    """
    
    printv('Converting data to parameters...', 1, verbose)
    
    
    ###############################################################################
    ## Loop over quantities
    ###############################################################################
    
    pars = odict()
    pars['label'] = label # Add optional label, default None
    
    # Shorten information on which populations are male, which are female, which inject, which provide commercial sex
    pars['male'] = array(data['pops']['male']).astype(bool) # Male populations 
    pars['female'] = array(data['pops']['female']).astype(bool) # Female populations
    pars['injects'] = array(data['pops']['injects']).astype(bool) # Populations that inject
    pars['sexworker'] = array(data['pops']['sexworker']).astype(bool) # Populations that provide commercial sex
    
    # Set up keys
    totkey = ['tot'] # Define a key for when not separated by population
    popkeys = data['pops']['short'] # Convert to a normal string and to lower case...maybe not necessary
    fpopkeys = [popkey for popno,popkey in enumerate(popkeys) if data['pops']['female'][popno]]
    mpopkeys = [popkeys[i] for i in range(len(popkeys)) if pars['male'][i]] # WARNING, these two lines should be consistent -- they both work, so the question is which is more elegant -- if pars['male'] is a dict then could do: [popkeys[key] for key in popkeys if pars['male'][key]]
    pars['popkeys'] = dcp(popkeys)
    
    # Read in parameters automatically -- WARNING, not currently implemented
    rawpars = loadpartable() # Read the parameters structure
    for rawpar in rawpars: # Iterate over all automatically read in parameters
        printv('Converting data parameter "%s"...' % rawpar['short'], 3, verbose)
        
        # Shorten key variables
        partype = rawpar.pop('partype')
        parname = rawpar['short']
        by = rawpar['by']
        rawpar['verbose'] = verbose # Easiest way to pass it in
        
        
        # Decide what the keys are
        if by=='tot': keys = totkey
        elif by=='pop': keys = popkeys
        elif by=='fpop': keys = fpopkeys
        elif by=='mpop': keys = mpopkeys
        else: keys = [] # They're not necessarily empty, e.g. by partnership, but too complicated to figure out here
        if by in ['fpop', 'mpop']: rawpar['by'] = 'pop' # Reset, since no longer needed
        
        # Decide how to handle it based on parameter type
        if partype=='initprev': # Initialize prevalence only
            pars['initprev'] = data2prev(data=data, keys=keys, **rawpar) # Pull out first available HIV prevalence point
        
        elif partype=='popsize': # Population size only
            pars['popsize'] = data2popsize(data=data, keys=keys, **rawpar)
        
        elif partype=='timepar': # Otherwise it's a regular time par, made from data
            pars[parname] = data2timepar(data=data, keys=keys, **rawpar) 
        
        elif partype=='constant': # The constants, e.g. transmfi
            best = data['const'][parname][0] # low = data['const'][parname][1] ,  high = data['const'][parname][2]
            pars[parname] = Constant(y=best, **rawpar) # WARNING, should the limits be the limits defined in the spreadsheet? Or the actual mathematical limits?
        
        elif partype=='meta': # Force-of-infection and inhomogeneity and transitions
            pars[parname] = Constant(y=odict(), **rawpar)
            
    

    ###############################################################################
    ## Tidy up -- things that can't be converted automatically
    ###############################################################################
    
    # Births rates. This parameter is coupled with the birth matrix defined below
    for key in list(set(popkeys)-set(fpopkeys)): # Births are only female: add zeros
        pars['birth'].y[key] = array([0.0])
        pars['birth'].t[key] = array([0.0])
    pars['birth'].y = pars['birth'].y.sort(popkeys) # Sort them so they have the same order as everything else
    pars['birth'].t = pars['birth'].t.sort(popkeys)
    
    # Birth transitions - these are stored as the proportion of transitions, which is constant, and is multiplied by time-varying birth rates in model.py
    npopkeys = len(popkeys)
    birthtransit = zeros((npopkeys,npopkeys))
    c = 0
    for pkno,popkey in enumerate(popkeys):
        if data['pops']['female'][pkno]: # WARNING, really ugly
            for colno,col in enumerate(data['birthtransit'][c]):
                if sum(data['birthtransit'][c]):
                    birthtransit[pkno,colno] = col/sum(data['birthtransit'][c])
            c += 1
    pars['birthtransit'] = birthtransit 

    # Aging transitions - these are time-constant transition rates
    agetransit = zeros((npopkeys,npopkeys))
    duration = array([age[1]-age[0]+1.0 for age in data['pops']['age']])
    for rowno,row in enumerate(data['agetransit']):
        if sum(row):
            for colno,col in enumerate(row):
                agetransit[rowno,colno] = col/sum(row)/duration[rowno]
    pars['agetransit'] = agetransit

    # Risk transitions - these are time-constant transition rates
    risktransit = zeros((npopkeys,npopkeys))
    for rowno,row in enumerate(data['risktransit']):
        for colno, col in enumerate(row):
            if col:
                risktransit[rowno,colno] = 1.0/col
    pars['risktransit'] = risktransit 
    
    # Circumcision
    for key in list(set(popkeys)-set(mpopkeys)): # Circumcision is only male
        pars['propcirc'].y[key] = array([0.0])
        pars['propcirc'].t[key] = array([0.0])
        pars['numcirc'].y[key]  = array([0.0])
        pars['numcirc'].t[key]  = array([0.0])
    pars['propcirc'].y = pars['propcirc'].y.sort(popkeys) # Sort them so they have the same order as everything else
    pars['propcirc'].t = pars['propcirc'].t.sort(popkeys)
    pars['numcirc'].y = pars['numcirc'].y.sort(popkeys) # Sort them so they have the same order as everything else
    pars['numcirc'].t = pars['numcirc'].t.sort(popkeys)
    for key in pars['numcirc'].y.keys():
        pars['numcirc'].y[key] *= 0.0 # WARNING, forcilby set to 0 for all populations, since program parameter only

    # Metaparameters
    for key in popkeys: # Define values
        pars['force'].y[key] = 1.0
        pars['inhomo'].y[key] = 0.0
    
    # Overwrite parameters that shouldn't be being loaded from the data
    for parname in ['propdx', 'proptx', 'propcare', 'propsupp']:
        pars[parname].t['tot'] = [0.]
        pars[parname].y['tot'] = [nan]
        
    
    
    # Balance partnerships parameters    
    tmpacts = odict()
    tmpcond = odict()
    tmpactspts = odict()
    tmpcondpts = odict()
    for act in ['reg','cas','com', 'inj']: # Number of acts
        actsname = 'acts'+act
        tmpacts[act], tmpactspts[act] = balance(act=act, which='numacts', data=data, popkeys=popkeys, popsizepar=pars['popsize'])
    for act in ['reg','cas','com']: # Condom use
        condname = 'cond'+act
        tmpcond[act], tmpcondpts[act] = balance(act=act, which='condom', data=data, popkeys=popkeys)
        
    # Convert matrices to lists of of population-pair keys
    for act in ['reg', 'cas', 'com', 'inj']: # Will probably include birth matrices in here too...
        actsname = 'acts'+act
        condname = 'cond'+act
        for i,key1 in enumerate(popkeys):
            for j,key2 in enumerate(popkeys):
                if sum(array(tmpacts[act])[i,j,:])>0:
                    pars[actsname].y[(key1,key2)] = array(tmpacts[act])[i,j,:]
                    pars[actsname].t[(key1,key2)] = array(tmpactspts[act])
                    if act!='inj':
                        if i>=j:
                            pars[condname].y[(key1,key2)] = array(tmpcond[act])[i,j,:]
                            pars[condname].t[(key1,key2)] = array(tmpcondpts[act])
    
    
    return pars


    
        



def makesimpars(pars, inds=None, keys=None, start=None, end=None, dt=None, tvec=None, settings=None, smoothness=None, asarray=True, onlyvisible=False, verbose=2, name=None, uid=None):
    ''' 
    A function for taking a single set of parameters and returning the interpolated versions -- used
    very directly in Parameterset.
    
    Version: 2016jun by cliffk
    '''
    
    # Handle inputs and initialization
    simpars = odict() # Used to be called M
    simpars['parsetname'] = name
    simpars['parsetuid'] = uid
    generalkeys = ['male', 'female', 'injects', 'sexworker', 'popkeys']
    staticmatrixkeys = ['birthtransit','agetransit','risktransit']
    if start is None: start=2000 # WARNING, should be a better way of declaring defaults...
    if end is None: end=2030
    if dt is None: dt=0.2
    if keys is None: keys = pars.keys() # Just get all keys
    if type(keys)==str: keys = [keys] # Listify if string
    if tvec is not None: simpars['tvec'] = tvec
    elif settings is not None: simpars['tvec'] = settings.maketvec()
    else: simpars['tvec'] = linspace(start, end, round((end-start)/dt)+1) # Store time vector with the model parameters -- use linspace rather than arange because Python can't handle floats properly
    if len(simpars['tvec'])>1: dt = simpars['tvec'][1] - simpars['tvec'][0] # Recalculate dt since must match tvec
    simpars['dt'] = dt  # Store dt
    if smoothness is None: smoothness = int(defaultsmoothness/dt)
    
    # Copy default keys by default
    for key in generalkeys: simpars[key] = dcp(pars[key])
    for key in staticmatrixkeys: simpars[key] = dcp(array(pars[key]))

    # Loop over requested keys
    for key in keys: # Loop over all keys
        if issubclass(type(pars[key]), Par): # Check that it is actually a parameter -- it could be the popkeys odict, for example
            simpars[key] = pars[key].interp(tvec=simpars['tvec'], dt=dt, smoothness=smoothness, asarray=asarray)
            try: 
                if pars[key].visible or not(onlyvisible): # Optionally only show user-visible parameters
                    simpars[key] = pars[key].interp(tvec=simpars['tvec'], dt=dt, smoothness=smoothness, asarray=asarray) # WARNING, want different smoothness for ART
            except OptimaException as E: 
                errormsg = 'Could not figure out how to interpolate parameter "%s"' % key
                errormsg += 'Error: "%s"' % E.message
                raise OptimaException(errormsg)

    return simpars





def applylimits(y, par=None, limits=None, dt=None, warn=True, verbose=2):
    ''' 
    A function to intelligently apply limits (supplied as [low, high] list or tuple) to an output.
    
    Needs dt as input since that determines maxrate.
    
    Version: 2016jan30
    '''
    
    # If parameter object is supplied, use it directly
    parname = ''
    if par is not None:
        if limits is None: limits = par.limits
        parname = par.name
        
    # If no limits supplied, don't do anything
    if limits is None:
        printv('No limits supplied for parameter "%s"' % parname, 4, verbose)
        return y
    
    if dt is None:
        if warn: raise OptimaException('No timestep specified: required for convertlimits()')
        else: dt = 0.2 # WARNING, should probably not hard code this, although with the warning, and being conservative, probably OK
    
    # Convert any text in limits to a numerical value
    limits = convertlimits(limits=limits, dt=dt, verbose=verbose)
    
    # Apply limits, preserving original class -- WARNING, need to handle nans
    if isnumber(y):
        if isnan(y): return y # Give up
        newy = median([limits[0], y, limits[1]])
        if warn and newy!=y: printv('Note, parameter value "%s" reset from %f to %f' % (parname, y, newy), 3, verbose)
    elif shape(y):
        newy = array(y) # Make sure it's an array and not a list
        naninds = findinds(isnan(newy))
        if len(naninds): newy[naninds] = limits[0] # Temporarily reset -- value shouldn't matter
        newy[newy<limits[0]] = limits[0]
        newy[newy>limits[1]] = limits[1]
        newy[naninds] = nan # And return to nan
        if warn and any(newy!=array(y)):
            printv('Note, parameter "%s" value reset from:\n%s\nto:\n%s' % (parname, y, newy), 3, verbose)
    else:
        if warn: raise OptimaException('Data type "%s" not understood for applying limits for parameter "%s"' % (type(y), parname))
        else: newy = array(y)
    
    if shape(newy)!=shape(y):
        errormsg = 'Something went wrong with applying limits for parameter "%s":\ninput and output do not have the same shape:\n%s vs. %s' % (parname, shape(y), shape(newy))
        raise OptimaException(errormsg)
    
    return newy





def comparepars(pars1=None, pars2=None, ind=0):
    ''' 
    Function to compare two sets of pars. Example usage:
    compareparsets(P.parsets[0], P.parsets[1])
    '''
    if type(pars1)==Parameterset: pars1 = pars1.pars[ind] # If parset is supplied instead of pars, use that instead
    if type(pars2)==Parameterset: pars2 = pars2.pars[ind]
    keys = pars1.keys()
    nkeys = 0
    count = 0
    for key in keys:
        if hasattr(pars1[key],'y'):
            nkeys += 1
            if str(pars1[key].y) != str(pars2[key].y): # Convert to string representation for testing equality
                count += 1
                msg = 'Parameter "%s" differs:\n' % key
                msg += '%s\n' % pars1[key].y
                msg += 'vs\n'
                msg += '%s\n' % pars2[key].y
                msg += '\n\n'
                print(msg)
    if count==0: print('All %i parameters match' % nkeys)
    else:        print('%i of %i parameters did not match' % (count, nkeys))
    return None





#################################################################################################################################
### Define the classes
#################################################################################################################################


class Par(object):
    ''' The base class for parameters '''
    def __init__(self, name=None, short=None, limits=(0,1), by=None, fittable='', auto='', cascade=False, coverage=None, visible=0, proginteract=None, verbose=None): # "type" data needed for parameter table, but doesn't need to be stored
        self.name = name # The full name, e.g. "HIV testing rate"
        self.short = short # The short name, e.g. "hivtest"
        self.limits = limits # The limits, e.g. (0,1) -- a tuple since immutable
        self.by = by # Whether it's by population, partnership, or total
        self.fittable = fittable # Whether or not this parameter can be manually fitted: options are '', 'meta', 'pop', 'exp', etc...
        self.auto = auto # Whether or not this parameter can be automatically fitted -- see parameter definitions above for possibilities; used in calibration.py
        self.cascade = cascade # Whether or not it's a cascade parameter
        self.coverage = coverage # Whether or not this is a coverage parameter
        self.visible = visible # Whether or not this parameter is visible to the user in scenarios and programs
        self.proginteract = proginteract # How multiple programs with this parameter interact
    
    def __repr__(self):
        ''' Print out useful information when called'''
        output = defaultrepr(self)
        return output




class Timepar(Par):
    ''' The definition of a single time-varying parameter, which may or may not vary by population '''
    
    def __init__(self, t=None, y=None, m=1, **defaultargs):
        Par.__init__(self, **defaultargs)
        if t is None: t = odict()
        if y is None: y = odict()
        self.t = t # Time data, e.g. [2002, 2008]
        self.y = y # Value data, e.g. [0.3, 0.7]
        self.m = m # Multiplicative metaparameter, e.g. 1
    
    def keys(self):
        ''' Return the valid keys for using with this parameter '''
        return self.y.keys()
    
    
    def interp(self, tvec=None, dt=None, smoothness=None, asarray=True, usemeta=True):
        """ Take parameters and turn them into model parameters """
        
        # Validate input
        if tvec is None: 
            errormsg = 'Cannot interpolate parameter "%s" with no time vector specified' % self.name
            raise OptimaException(errormsg)
        tvec, dt = gettvecdt(tvec=tvec, dt=dt) # Method for getting these as best possible
        if smoothness is None: smoothness = int(defaultsmoothness/dt) # 
        
        # Set things up and do the interpolation
        keys = self.keys()
        npops = len(keys)
        if self.by=='pship': asarray= False # Force odict since too dangerous otherwise
        if asarray: output = zeros((npops,len(tvec)))
        else: output = odict()
        meta = self.m if usemeta else 1.0
        for pop,key in enumerate(keys): # Loop over each population, always returning an [npops x npts] array
            yinterp = meta * smoothinterp(tvec, self.t[pop], self.y[pop], smoothness=smoothness) # Use interpolation
            yinterp = applylimits(par=self, y=yinterp, limits=self.limits, dt=dt)
            if asarray: output[pop,:] = yinterp
            else: output[key] = yinterp
<<<<<<< HEAD
        if npops==1 and self.by in ['total','tot'] and asarray: return output[0,:] # npops should always be 1 if by==total, but just be doubly sure
=======
        if npops==1 and self.by=='tot' and asarray: return output[0,:] # npops should always be 1 if by==tot, but just be doubly sure
>>>>>>> 628d2ed2
        else: return output






class Popsizepar(Par):
    ''' The definition of the population size parameter '''
    
    def __init__(self, p=None, m=1, start=2000, **defaultargs):
        Par.__init__(self, **defaultargs)
        if p is None: p = odict()
        self.p = p # Exponential fit parameters
        self.m = m # Multiplicative metaparameter, e.g. 1
        self.start = start # Year for which population growth start is calibrated to
    
    def keys(self):
        ''' Return the valid keys for using with this parameter '''
        return self.p.keys()
    

    def interp(self, tvec=None, dt=None, smoothness=None, asarray=True, usemeta=True): # WARNING: smoothness isn't used, but kept for consistency with other methods...
        """ Take population size parameter and turn it into a model parameters """
        
        # Validate input
        if tvec is None: 
            errormsg = 'Cannot interpolate parameter "%s" with no time vector specified' % self.name
            raise OptimaException(errormsg)
        tvec, dt = gettvecdt(tvec=tvec, dt=dt) # Method for getting these as best possible
        
        # Do interpolation
        keys = self.keys()
        npops = len(keys)
        if asarray: output = zeros((npops,len(tvec)))
        else: output = odict()
        meta = self.m if usemeta else 1.0
        for pop,key in enumerate(keys):
            yinterp = meta * popgrow(self.p[key], array(tvec)-self.start)
            yinterp = applylimits(par=self, y=yinterp, limits=self.limits, dt=dt)
            if asarray: output[pop,:] = yinterp
            else: output[key] = yinterp
        return output





class Constant(Par):
    ''' The definition of a single constant parameter, which may or may not vary by population '''
    
    def __init__(self, y=None, **defaultargs):
        Par.__init__(self, **defaultargs)
        self.y = y # y-value data, e.g. [0.3, 0.7]
    
    def keys(self):
        ''' Return the valid keys for using with this parameter '''
        if isnumber(self.y):
            return None
        else:
            return self.y.keys()
        return self.y.keys()
    
    
    def interp(self, tvec=None, dt=None, smoothness=None, asarray=True, usemeta=True): # Keyword arguments are for consistency but not actually used
        """ Take parameters and turn them into model parameters -- here, just return a constant value at every time point """
        
        dt = gettvecdt(tvec=tvec, dt=dt, justdt=True) # Method for getting dt     
        
        if self.keys() is None: # Just a simple constant
            yinterp = applylimits(par=self, y=self.y, limits=self.limits, dt=dt)
            if asarray: output = yinterp
            else: output = odict([('tot',yinterp)])
        else: # No, it has keys, return as an array
            keys = self.keys()
            npops = len(keys)
            if asarray: output = zeros(npops)
            else: output = odict()
            for pop,key in enumerate(keys): # Loop over each population, always returning an [npops x npts] array
                yinterp = applylimits(par=self, y=self.y[key], limits=self.limits, dt=dt)
                if asarray: output[pop] = yinterp
                else: output[key] = yinterp
        return output






class Parameterset(object):
    ''' Class to hold all parameters and information on how they were generated, and perform operations on them'''
    
    def __init__(self, name='default', project=None, progsetname=None, budget=None):
        self.name = name # Name of the parameter set, e.g. 'default'
        self.uid = uuid() # ID
        self.project = project # Store pointer for the project, if available
        self.created = today() # Date created
        self.modified = today() # Date modified
        self.pars = [] # List of dicts holding Parameter objects -- only one if no uncertainty
        self.popkeys = [] # List of populations
        self.resultsref = None # Store pointer to results
        self.progsetname = progsetname # Store the name of the progset that generated the parset, if any
        self.budget = budget # Store the budget that generated the parset, if any
        
    
    def __repr__(self):
        ''' Print out useful information when called'''
        output  = objrepr(self)
        output += 'Parameter set name: %s\n'    % self.name
        output += '    Number of runs: %s\n'    % len(self.pars)
        output += '      Date created: %s\n'    % getdate(self.created)
        output += '     Date modified: %s\n'    % getdate(self.modified)
        output += '               UID: %s\n'    % self.uid
        output += '============================================================\n'
        return output
    
    
    def getresults(self, die=True):
        ''' Method for getting the results '''
        if self.resultsref is not None and self.project is not None:
            results = getresults(project=self.project, pointer=self.resultsref, die=die)
            return results
        else:
            raise OptimaException('No results associated with this parameter set')
    
    
    def makepars(self, data, verbose=2):
        self.pars = [makepars(data, verbose=verbose)] # Initialize as list with single entry
        self.popkeys = dcp(self.pars[-1]['popkeys']) # Store population keys more accessibly
        return None


    def interp(self, inds=None, keys=None, start=2000, end=2030, dt=0.2, tvec=None, smoothness=20, asarray=True, onlyvisible=False, verbose=2):
        """ Prepares model parameters to run the simulation. """
        printv('Making model parameters...', 1, verbose),

        simparslist = []
        if isnumber(tvec): tvec = array([tvec]) # Convert to 1-element array -- WARNING, not sure if this is necessary or should be handled lower down
        if isnumber(inds): inds = [inds]
        if inds is None:inds = range(len(self.pars))
        for ind in inds:
            simpars = makesimpars(pars=self.pars[ind], keys=keys, start=start, end=end, dt=dt, tvec=tvec, smoothness=smoothness, asarray=asarray, onlyvisible=onlyvisible, verbose=verbose, name=self.name, uid=self.uid)
            simparslist.append(simpars) # Wrap up
        
        return simparslist
    
    
    def printpars(self, ind=None, output=False):
        if ind is None: ind = 0
        outstr = ''
        count = 0
        for par in self.pars[ind].values():
            if hasattr(par,'p'): print('WARNING, population size not implemented!')
            if hasattr(par,'y'):
                if hasattr(par.y, 'keys'):
                    count += 1
                    if len(par.y.keys())>1:
                        outstr += '%3i: %s\n' % (count, par.name)
                        for key in par.y.keys():
                            outstr += '     %s = %s\n' % (key, par.y[key])
                    elif len(par.y.keys())==1:
                        outstr += '%3i: %s = %s\n\n' % (count, par.name, par.y[0])
                    elif len(par.y.keys())==0:
                        outstr += '%3i: %s = (empty)' % (count, par.name)
                    else:
                        print('WARNING, not sure what to do with %s: %s' % (par.name, par.y))
                else:
                    count += 1
                    outstr += '%3i: %s = %s\n\n' % (count, par.name, par.y)
        print(outstr)
        if output: return outstr
        else: return None


    def listattributes(self):
        ''' Go through all the parameters and make a list of their possible attributes '''
        
        maxlen = 20
        pars = self.pars[0]
        
        print('\n\n\n')
        print('CONTENTS OF PARS, BY TYPE:')
        partypes = []
        for key in pars: partypes.append(type(pars[key]))
        partypes = set(partypes)
        count1 = 0
        count2 = 0
        for partype in set(partypes): 
            count1 += 1
            print('  %i..%s' % (count1, str(partype)))
            for key in pars:
                if type(pars[key])==partype:
                    count2 += 1
                    print('      %i.... %s' % (count2, str(key)))
        
        print('\n\n\n')
        print('ATTRIBUTES:')
        attributes = {}
        for key in pars:
            if issubclass(type(pars[key]), Par):
                theseattr = pars[key].__dict__.keys()
                for attr in theseattr:
                    if attr not in attributes.keys(): attributes[attr] = []
                    attributes[attr].append(getattr(pars[key], attr))
        for key in attributes:
            print('  ..%s' % key)
        print('\n\n')
        for key in attributes:
            count = 0
            print('  ..%s' % key)
            items = []
            for item in attributes[key]:
                try: 
                    string = str(item)
                    if string not in items: 
                        if len(string)>maxlen: string = string[:maxlen]
                        items.append(string) 
                except: 
                    items.append('Failed to append item')
            for item in items:
                count += 1
                print('      %i....%s' % (count, str(item)))
        return None


    def manualfitlists(self, ind=0):
        ''' WARNING -- not sure if this function is needed; if it is needed, it should be combined with manualgui,py '''
        if not self.pars:
            raise OptimaException("No parameters available!")
        elif len(self.pars) <= ind:
            raise OptimaException("Parameter with index {} not found!".format(ind))
    
        tmppars = self.pars[ind]
        mflists = {'keys': [], 'subkeys': [], 'types': [], 'values': [], 'labels': []}
        keylist = mflists['keys']
        subkeylist = mflists['subkeys']
        typelist = mflists['types']
        valuelist = mflists['values']
        labellist = mflists['labels']
    
        for key in tmppars.keys():
            par = tmppars[key]
            if hasattr(par,
                       'fittable') and par.fittable != 'no':  # Don't worry if it doesn't work, not everything in tmppars is actually a parameter
                if par.fittable == 'meta':
                    keylist.append(key)
                    subkeylist.append(None)
                    typelist.append(par.fittable)
                    valuelist.append(par.m)
                    labellist.append('%s -- meta' % par.name)
                elif par.fittable == 'const':
                    keylist.append(key)
                    subkeylist.append(None)
                    typelist.append(par.fittable)
                    valuelist.append(par.y)
                    labellist.append(par.name)
                elif par.fittable in ['pop', 'pship']:
                    for subkey in par.y.keys():
                        keylist.append(key)
                        subkeylist.append(subkey)
                        typelist.append(par.fittable)
                        valuelist.append(par.y[subkey])
                        labellist.append('%s -- %s' % (par.name, str(subkey)))
                elif par.fittable == 'exp':
                    for subkey in par.p.keys():
                        keylist.append(key)
                        subkeylist.append(subkey)
                        typelist.append(par.fittable)
                        valuelist.append(par.p[subkey][0])
                        labellist.append('%s -- %s' % (par.name, str(subkey)))
                else:
                    print('Parameter type "%s" not implemented!' % par.fittable)
    
        return mflists
    
    
    ## Define update step
    def update(self, mflists, ind=0):
        ''' Update Parameterset with new results -- WARNING, duplicates the function in gui.py!!!! '''
        if not self.pars:
            raise OptimaException("No parameters available!")
        elif len(self.pars) <= ind:
            raise OptimaException("Parameter with index {} not found!".format(ind))
    
        tmppars = self.pars[ind]
    
        keylist = mflists['keys']
        subkeylist = mflists['subkeys']
        typelist = mflists['types']
        valuelist = mflists['values']
    
        ## Loop over all parameters and update them
        verbose = 0
        for (key, subkey, ptype, value) in zip(keylist, subkeylist, typelist, valuelist):
            if ptype == 'meta':  # Metaparameters
                vtype = type(tmppars[key].m)
                tmppars[key].m = vtype(value)
                printv('%s.m = %s' % (key, value), 4, verbose)
            elif ptype in ['pop', 'pship']:  # Populations or partnerships
                vtype = type(tmppars[key].y[subkey])
                tmppars[key].y[subkey] = vtype(value)
                printv('%s.y[%s] = %s' % (key, subkey, value), 4, verbose)
            elif ptype == 'exp':  # Population growth
                vtype = type(tmppars[key].p[subkey][0])
                tmppars[key].p[subkey][0] = vtype(value)
                printv('%s.p[%s] = %s' % (key, subkey, value), 4, verbose)
            elif ptype == 'const':  # Metaparameters
                vtype = type(tmppars[key].y)
                tmppars[key].y = vtype(value)
                printv('%s.y = %s' % (key, value), 4, verbose)
            else:
                print('Parameter type "%s" not implemented!' % ptype)
    
                # parset.interp() and calculate results are supposed to be called from the outside
    
    def export(self, filename=None, ind=0):
        '''
        Little function to export code for the current parameter set. To use, do something like:
        
        pars = P.parsets[0].pars[0]
        
        and then paste in the output of this function.
        '''
        pars = self.pars[ind]
        
        def oneline(values): return str(values).replace('\n',' ') 
        
        output = ''
        for parname,par in pars.items():
            if hasattr(par,'fittable'):
                if par.fittable=='pop': 
                    values = par.y[:].tolist()
                    prefix = "pars['%s'].y[:] = " % parname
                elif par.fittable=='const': 
                    values = par.y
                    prefix = "pars['%s'].y = " % parname
                elif par.fittable=='meta':
                    values = par.m
                    prefix = "pars['%s'].m = " % parname
                elif par.fittable=='no':
                    values = None
                else: 
                    print('Parameter fittable type "%s" not implemented' % par.fittable)
                    values = None
                if values is not None:
                    output += prefix+oneline(values)+'\n'
        
        if filename is not None:
            with open(filename, 'w') as f:
                f.write(output)
        else:
            return output
            
                <|MERGE_RESOLUTION|>--- conflicted
+++ resolved
@@ -718,11 +718,7 @@
             yinterp = applylimits(par=self, y=yinterp, limits=self.limits, dt=dt)
             if asarray: output[pop,:] = yinterp
             else: output[key] = yinterp
-<<<<<<< HEAD
-        if npops==1 and self.by in ['total','tot'] and asarray: return output[0,:] # npops should always be 1 if by==total, but just be doubly sure
-=======
         if npops==1 and self.by=='tot' and asarray: return output[0,:] # npops should always be 1 if by==tot, but just be doubly sure
->>>>>>> 628d2ed2
         else: return output
 
 
