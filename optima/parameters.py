--- conflicted
+++ resolved
@@ -6,242 +6,20 @@
 Version: 2.1 (2017apr04)
 """
 
-<<<<<<< HEAD
 from numpy import array, nan, isnan, zeros, argmax, mean, log, polyfit, exp, maximum, minimum, Inf, linspace, median, shape
 from numpy.random import uniform, normal, seed
 from optima import OptimaException, Link, odict, dataframe, printv, sanitize, uuid, today, getdate, makefilepath, smoothinterp, dcp, defaultrepr, isnumber, findinds, getvaliddata, promotetoarray, promotetolist # Utilities 
 from optima import Settings, getresults, convertlimits, gettvecdt, loadpartable, loadtranstable # Heftier functions
 import optima as op
-=======
-from numpy import array, nan, isnan, zeros, argmax, mean, log, polyfit, exp, maximum, minimum, Inf, linspace, median, shape, ones
-
-from optima import OptimaException, odict, printv, sanitize, uuid, today, getdate, smoothinterp, dcp, defaultrepr, objrepr, isnumber, findinds, getvaliddata # Utilities 
-from optima import Settings, getresults, convertlimits, gettvecdt # Heftier functions
->>>>>>> ba5bcaac
 
 defaultsmoothness = 1.0 # The number of years of smoothing to do by default
 generalkeys = ['male', 'female', 'popkeys', 'injects', 'fromto', 'transmatrix'] # General parameter keys that are just copied
 staticmatrixkeys = ['birthtransit','agetransit','risktransit'] # Static keys that are also copied, but differently :)
 
 
-<<<<<<< HEAD
 #################################################################################################################################
 ### Define the parameter set
 #################################################################################################################################
-=======
-#############################################################################################################################
-### Define the parameters!
-##  NOTE, this should be consistent with the spreadsheet http://optimamodel.com/file/parameters
-##  Edit there, then copy and paste from there into here; be sure to include header row
-#############################################################################################################################
-partable = '''
-name	short	limits	by	partype	fittable	auto	cascade	coverage	visible	proginteract	fromdata
-Initial HIV prevalence	initprev	(0, 1)	pop	initprev	pop	init	0	None	0	None	1
-Population size	popsize	(0, 'maxpopsize')	pop	popsize	exp	popsize	0	None	0	None	1
-Force-of-infection (unitless)	force	(0, 'maxmeta')	pop	meta	pop	force	0	None	0	None	0
-Inhomogeneity (unitless)	inhomo	(0, 'maxmeta')	pop	meta	pop	inhomo	0	None	0	None	0
-Risk transitions (fraction moving/year)	risktransit	(0, 'maxrate')	array	meta	no	no	0	None	0	None	1
-Age transitions (fraction moving/year)	agetransit	(0, 'maxrate')	array	meta	no	no	0	None	0	None	1
-Birth transitions (fraction born/year)	birthtransit	(0, 'maxrate')	array	meta	no	no	0	None	0	None	1
-Mortality rate (per year)	death	(0, 'maxrate')	pop	timepar	meta	other	0	0	1	random	1
-HIV testing rate (per year)	hivtest	(0, 'maxrate')	pop	timepar	meta	test	0	0	1	random	1
-AIDS testing rate (per year)	aidstest	(0, 'maxrate')	tot	timepar	meta	test	0	0	1	random	1
-STI prevalence	stiprev	(0, 1)	pop	timepar	meta	other	0	0	1	random	1
-Tuberculosis prevalence	tbprev	(0, 1)	pop	timepar	meta	other	0	0	1	random	1
-Number of people on treatment	numtx	(0, 'maxpopsize')	tot	timepar	meta	treat	0	1	1	random	1
-Number of people on PMTCT	numpmtct	(0, 'maxpopsize')	tot	timepar	meta	other	0	1	1	random	1
-Proportion of women who breastfeed	breast	(0, 1)	tot	timepar	meta	other	0	0	1	random	1
-Birth rate (births/woman/year)	birth	(0, 'maxrate')	fpop	timepar	meta	other	0	0	1	random	1
-Male circumcision prevalence	propcirc	(0, 1)	mpop	timepar	meta	other	0	0	1	random	1
-Number of circumcisions	numcirc	(0, 'maxpopsize')	mpop	timepar	meta	other	0	1	1	random	1
-Number of PWID on OST	numost	(0, 'maxpopsize')	tot	timepar	meta	other	0	1	1	random	1
-Probability of needle sharing (per injection)	sharing	(0, 1)	pop	timepar	meta	other	0	0	1	random	1
-Proportion of people on PrEP	prep	(0, 1)	pop	timepar	meta	other	0	0	1	random	1
-Number of regular acts (acts/year)	actsreg	(0, 'maxacts')	pship	timepar	meta	other	0	0	1	random	1
-Number of casual acts (acts/year)	actscas	(0, 'maxacts')	pship	timepar	meta	other	0	0	1	random	1
-Number of commercial acts (acts/year)	actscom	(0, 'maxacts')	pship	timepar	meta	other	0	0	1	random	1
-Number of injecting acts (injections/year)	actsinj	(0, 'maxacts')	pship	timepar	meta	other	0	0	1	random	1
-Condom use for regular acts	condreg	(0, 1)	pship	timepar	meta	other	0	0	1	random	1
-Condom use for casual acts	condcas	(0, 1)	pship	timepar	meta	other	0	0	1	random	1
-Condom use for commercial acts	condcom	(0, 1)	pship	timepar	meta	other	0	0	1	random	1
-Average time taken to be linked to care (years)	linktocare	(0, 'maxduration')	pop	timepar	meta	cascade	1	0	1	random	1
-Viral load monitoring (number/year)	freqvlmon	(0, 'maxrate')	tot	timepar	meta	cascade	1	0	1	random	1
-People in care lost to follow-up (per year)	leavecare	(0, 'maxrate')	pop	timepar	meta	cascade	1	0	1	random	1
-PLHIV aware of their status	propdx	(0, 1)	tot	timepar	no	other	0	0	1	None	0
-Diagnosed PLHIV in care	propcare	(0, 1)	tot	timepar	no	other	1	0	1	None	0
-PLHIV in care on treatment	proptx	(0, 1)	tot	timepar	no	other	0	0	1	None	0
-People on ART with viral suppression	propsupp	(0, 1)	tot	timepar	no	other	1	0	1	None	0
-Pregnant women and mothers on PMTCT	proppmtct	(0, 1)	tot	timepar	no	other	0	0	1	None	0
-Male-female insertive transmissibility (per act)	transmfi	(0, 1)	tot	constant	const	const	0	None	0	None	1
-Male-female receptive transmissibility (per act)	transmfr	(0, 1)	tot	constant	const	const	0	None	0	None	1
-Male-male insertive transmissibility (per act)	transmmi	(0, 1)	tot	constant	const	const	0	None	0	None	1
-Male-male receptive transmissibility (per act)	transmmr	(0, 1)	tot	constant	const	const	0	None	0	None	1
-Injection-related transmissibility (per injection)	transinj	(0, 1)	tot	constant	const	const	0	None	0	None	1
-Mother-to-child breastfeeding transmissibility	mtctbreast	(0, 1)	tot	constant	const	const	0	None	0	None	1
-Mother-to-child no-breastfeeding transmissibility	mtctnobreast	(0, 1)	tot	constant	const	const	0	None	0	None	1
-Relative transmissibility for acute HIV (unitless)	cd4transacute	(0, 'maxmeta')	tot	constant	const	const	0	None	0	None	1
-Relative transmissibility for CD4>500 (unitless)	cd4transgt500	(0, 'maxmeta')	tot	constant	const	const	0	None	0	None	1
-Relative transmissibility for CD4>350 (unitless)	cd4transgt350	(0, 'maxmeta')	tot	constant	const	const	0	None	0	None	1
-Relative transmissibility for CD4>200 (unitless)	cd4transgt200	(0, 'maxmeta')	tot	constant	const	const	0	None	0	None	1
-Relative transmissibility for CD4>50 (unitless)	cd4transgt50	(0, 'maxmeta')	tot	constant	const	const	0	None	0	None	1
-Relative transmissibility for CD4<50 (unitless)	cd4translt50	(0, 'maxmeta')	tot	constant	const	const	0	None	0	None	1
-Relative transmissibility with STIs (unitless)	effsti	(0, 'maxmeta')	tot	constant	const	const	0	None	0	None	1
-Progression time from acute HIV (years)	progacute	(0, 'maxduration')	tot	constant	const	const	0	None	0	None	1
-Progression from CD4>500 (years)	proggt500	(0, 'maxduration')	tot	constant	const	const	0	None	0	None	1
-Progression from CD4>350 (years)	proggt350	(0, 'maxduration')	tot	constant	const	const	0	None	0	None	1
-Progression from CD4>200 (years)	proggt200	(0, 'maxduration')	tot	constant	const	const	0	None	0	None	1
-Progression from CD4>50 (years)	proggt50	(0, 'maxduration')	tot	constant	const	const	0	None	0	None	1
-Treatment recovery into CD4>500 (years)	svlrecovgt350	(0, 'maxduration')	tot	constant	const	const	0	None	0	None	1
-Treatment recovery into CD4>350 (years)	svlrecovgt200	(0, 'maxduration')	tot	constant	const	const	0	None	0	None	1
-Treatment recovery into CD4>200 (years)	svlrecovgt50	(0, 'maxduration')	tot	constant	const	const	0	None	0	None	1
-Treatment recovery into CD4>50 (years)	svlrecovlt50	(0, 'maxduration')	tot	constant	const	const	0	None	0	None	1
-Time after initiating ART to achieve viral suppression (years)	treatvs	(0, 'maxduration')	tot	constant	const	const	0	None	0	None	1
-Progression from CD4>500 to CD4>350 on unsuppressive ART	usvlproggt500	(0, 'maxrate')	tot	constant	const	const	0	None	0	None	1
-Recovery from CD4>350 to CD4>500 on unsuppressive ART	usvlrecovgt350	(0, 'maxrate')	tot	constant	const	const	0	None	0	None	1
-Progression from CD4>350 to CD4>200 on unsuppressive ART	usvlproggt350	(0, 'maxrate')	tot	constant	const	const	0	None	0	None	1
-Recovery from CD4>200 to CD4>350 on unsuppressive ART	usvlrecovgt200	(0, 'maxrate')	tot	constant	const	const	0	None	0	None	1
-Progression from CD4>200 to CD4>50 on unsuppressive ART	usvlproggt200	(0, 'maxrate')	tot	constant	const	const	0	None	0	None	1
-Recovery from CD4>50 to CD4>200 on unsuppressive ART	usvlrecovgt50	(0, 'maxrate')	tot	constant	const	const	0	None	0	None	1
-Progression from CD4>50 to CD4<50 on unsuppressive ART	usvlproggt50	(0, 'maxrate')	tot	constant	const	const	0	None	0	None	1
-Recovery from CD4<50 to CD4>50 on unsuppressive ART	usvlrecovlt50	(0, 'maxrate')	tot	constant	const	const	0	None	0	None	1
-Treatment failure rate	treatfail	(0, 'maxrate')	tot	constant	const	const	0	None	0	None	1
-Death rate for acute HIV (per year)	deathacute	(0, 'maxrate')	tot	constant	const	const	0	None	0	None	1
-Death rate for CD4>500 (per year)	deathgt500	(0, 'maxrate')	tot	constant	const	const	0	None	0	None	1
-Death rate for CD4>350 (per year)	deathgt350	(0, 'maxrate')	tot	constant	const	const	0	None	0	None	1
-Death rate for CD4>200 (per year)	deathgt200	(0, 'maxrate')	tot	constant	const	const	0	None	0	None	1
-Death rate for CD4>50 (per year)	deathgt50	(0, 'maxrate')	tot	constant	const	const	0	None	0	None	1
-Death rate for CD4<50 (per year)	deathlt50	(0, 'maxrate')	tot	constant	const	const	0	None	0	None	1
-Relative death rate on suppressive ART (unitless)	deathsvl	(0, 'maxmeta')	tot	constant	const	const	0	None	0	None	1
-Relative death rate on unsuppressive ART (unitless)	deathusvl	(0, 'maxmeta')	tot	constant	const	const	0	None	0	None	1
-Relative death rate with tuberculosis (unitless)	deathtb	(0, 'maxmeta')	tot	constant	const	const	0	None	0	None	1
-Efficacy of unsuppressive ART	efftxunsupp	(0, 1)	tot	constant	const	const	1	None	0	None	1
-Efficacy of suppressive ART	efftxsupp	(0, 1)	tot	constant	const	const	1	None	0	None	1
-Efficacy of PMTCT	effpmtct	(0, 1)	tot	constant	const	const	0	None	0	None	1
-Efficacy of PrEP	effprep	(0, 1)	tot	constant	const	const	0	None	0	None	1
-Efficacy of condoms	effcondom	(0, 1)	tot	constant	const	const	0	None	0	None	1
-Efficacy of circumcision	effcirc	(0, 1)	tot	constant	const	const	0	None	0	None	1
-Efficacy of OST	effost	(0, 1)	tot	constant	const	const	0	None	0	None	1
-Efficacy of diagnosis for behavior change	effdx	(0, 1)	tot	constant	const	const	0	None	0	None	1
-Disutility of acute HIV	disutilacute	(0, 1)	tot	constant	no	no	0	None	0	None	1
-Disutility of CD4>500	disutilgt500	(0, 1)	tot	constant	no	no	0	None	0	None	1
-Disutility of CD4>350	disutilgt350	(0, 1)	tot	constant	no	no	0	None	0	None	1
-Disutility of CD4>200	disutilgt200	(0, 1)	tot	constant	no	no	0	None	0	None	1
-Disutility of CD4>50	disutilgt50	(0, 1)	tot	constant	no	no	0	None	0	None	1
-Disutility of CD4<50	disutillt50	(0, 1)	tot	constant	no	no	0	None	0	None	1
-Disutility on treatment	disutiltx	(0, 1)	tot	constant	no	no	0	None	0	None	1
-'''
-
-
-def loadpartable(inputpartable=None):
-    ''' 
-    Function to parse the parameter definitions above and return a structure that can be used to generate the parameters
-    '''
-    if inputpartable is None: inputpartable = partable # Use default defined one if not supplied as an input
-    rawpars = []
-    alllines = inputpartable.split('\n')[1:-1] # Load all data, and remove first and last lines which are empty
-    for l in range(len(alllines)): alllines[l] = alllines[l].split('\t') # Remove end characters and split from tabs
-    attrs = alllines.pop(0) # First line is attributes
-    for l in range(len(alllines)): # Loop over parameters
-        rawpars.append(dict()) # Create an odict to store attributes
-        for i,attr in enumerate(attrs): # Loop over attributes
-            try:
-                if attr in ['limits', 'coverage', 'visible', 'cascade', 'fromdata']: alllines[l][i] = eval(alllines[l][i]) # Turn into actual values
-                if alllines[l][i]=='None': alllines[l][i] = None # Turn any surviving 'None' values to actual None
-                rawpars[l][attr] = alllines[l][i] # Store attributes
-            except:
-                errormsg = 'Error processing parameter line "%s"' % alllines[l]
-                raise OptimaException(errormsg)
-    return rawpars
-
-
-#############################################################################################################################
-### Define the allowable transitions!
-##  NOTE, this should be consistent with the spreadsheet https://docs.google.com/spreadsheets/d/1ALJ3v8CXD7BkinGoUrfWPkxAg22l0PMTzWnMFldAYV0/edit?usp=sharing
-##  Edit there, then copy and paste from there into here; include row and column numbers
-#############################################################################################################################
-transtable = '''
-	0	1	2	3	4	5	6	7	8	9	10	11	12	13	14	15	16	17	18	19	20	21	22	23	24	25	26	27	28	29	30	31	32	33	34	35	36	37
-0	1		1																																			
-1		1	1																																			
-2			1	1					1	1																												
-3				1	1					1	1																											
-4					1	1					1	1																										
-5						1	1					1	1																									
-6							1	1					1	1																								
-7								1						1																								
-8									1	1					1	1																						
-9										1	1					1	1																					
-10											1	1					1	1																				
-11												1	1					1	1																			
-12													1	1					1	1																		
-13														1						1																		
-14															1	1																	1	1				
-15																1	1																	1	1			
-16																	1	1																	1	1		
-17																		1	1																	1	1	
-18																			1	1																	1	1
-19																				1																		1
-20																					1	1					1	1										
-21																						1	1					1	1									
-22																						1	1	1				1	1	1								
-23																							1	1	1				1	1	1							
-24																								1	1	1				1	1	1						
-25																									1	1					1	1						
-26																					1	1					1	1										
-27																						1						1										
-28																						1	1					1	1									
-29																							1	1					1	1								
-30																								1	1					1	1							
-31																									1	1					1	1						
-32															1	1																	1	1				
-33																1	1																	1	1			
-34																	1	1																	1	1		
-35																		1	1																	1	1	
-36																			1	1																	1	1
-37																				1																		1
-'''
-
-def loadtranstable(npops=None,inputtranstable=None):
-    ''' 
-    Function to parse the parameter definitions above and return a structure that can be used to generate the parameters
-    '''
-    if inputtranstable is None: inputtranstable = transtable # Use default defined one if not supplied as an input
-    if npops is None: npops = 1 # Use just one population if not told otherwise
-    rawtransit = []
-    alllines = inputtranstable.split('\n')[1:-1] # Load all data, and remove first and last lines which are empty
-    for l in range(len(alllines)): alllines[l] = alllines[l].split('\t') # Remove end characters and split from tabs
-    attrs = alllines.pop(0) # First line is tostates
-    for l in range(len(alllines)): # Loop over all healthstates 
-        rawtransit.append([[],[]]) # Create a list to store states that you can move to
-        for i,attr in enumerate(attrs): # Loop over attributes
-            try:
-                if alllines[l][i] and attrs[i]:
-                    rawtransit[l][0].append(int(attrs[i]))
-                    rawtransit[l][1].append(ones(npops))
-            except:
-                errormsg = 'Error processing transition line "%s"' % alllines[l]
-                raise OptimaException(errormsg)
-        rawtransit[l][1] = array(rawtransit[l][1])
-    return rawtransit
-
-
-
-
-### Define the functions for handling the parameters
-
-def popgrow(exppars, tvec):
-    ''' Return a time vector for a population growth '''
-    return exppars[0]*exp(tvec*exppars[1]) # Simple exponential growth
-
-
-def data2prev(data=None, keys=None, index=0, blh=0, **defaultargs): # WARNING, "blh" means "best low high", currently upper and lower limits are being thrown away, which is OK here...?
-    """ Take an array of data return either the first or last (...or some other) non-NaN entry -- used for initial HIV prevalence only so far... """
-    par = Constant(y=odict(), **defaultargs) # Create structure
-    for row,key in enumerate(keys):
-        par.y[key] = sanitize(data['hivprev'][blh][row])[index] # Return the specified index -- usually either the first [0] or last [-1]
-
-    return par
->>>>>>> ba5bcaac
 
 
 
@@ -296,7 +74,6 @@
 
         # Get results
         try:
-<<<<<<< HEAD
             results = getresults(project=self.projectref(), pointer=self.resultsref, die=die)
             assert(results is not None) # Might return something empty
         except:
@@ -313,60 +90,6 @@
         elif proptype in ['supp','suppressed','propsupp','propsuppressed']: proptype = 'propsuppressed'
         else:
             raise OptimaException('Unknown proportion type %s' % proptype)
-=======
-            validdata = ~isnan(data[short][row]) # WARNING, this could all be greatly simplified!!!! Shouldn't need to call this and sanitize()
-            par.t[key] = getvaliddata(data['years'], validdata, defaultind=defaultind) 
-            if sum(validdata): 
-                par.y[key] = sanitize(data[short][row])
-            else:
-                printv('data2timepar(): no data for parameter "%s", key "%s"' % (name, key), 3, verbose) # Probably ok...
-                par.y[key] = array([0.0]) # Blank, assume zero -- WARNING, is this ok?
-                par.t[key] = array([0.0])
-        except:
-            errormsg = 'Error converting time parameter "%s", key "%s"' % (name, key)
-            raise OptimaException(errormsg)
-
-    return par
-
-
-## Acts
-def balance(act=None, which=None, data=None, popkeys=None, limits=None, popsizepar=None, eps=None):
-    ''' 
-    Combine the different estimates for the number of acts or condom use and return the "average" value.
-    
-    Set which='numacts' to compute for number of acts, which='condom' to compute for condom.
-    '''
-    if eps is None: eps = Settings().eps   # If not supplied (it won't be), get from default settings  
-    
-    if which not in ['numacts','condom']: raise OptimaException('Can only balance numacts or condom, not "%s"' % which)
-    mixmatrix = array(data['part'+act]) # Get the partnerships matrix
-    npops = len(popkeys) # Figure out the number of populations
-    symmetricmatrix = zeros((npops,npops));
-    for pop1 in range(npops):
-        for pop2 in range(npops):
-            if which=='numacts': symmetricmatrix[pop1,pop2] = symmetricmatrix[pop1,pop2] + (mixmatrix[pop1,pop2] + mixmatrix[pop2,pop1]) / float(eps+((mixmatrix[pop1,pop2]>0)+(mixmatrix[pop2,pop1]>0)))
-            if which=='condom': symmetricmatrix[pop1,pop2] = bool(symmetricmatrix[pop1,pop2] + mixmatrix[pop1,pop2] + mixmatrix[pop2,pop1])
-        
-    # Decide which years to use -- use the earliest year, the latest year, and the most time points available
-    yearstouse = []    
-    for row in range(npops): yearstouse.append(getvaliddata(data['years'], data[which+act][row]))
-    minyear = Inf
-    maxyear = -Inf
-    npts = 1 # Don't use fewer than 1 point
-    for row in range(npops):
-        minyear = minimum(minyear, min(yearstouse[row]))
-        maxyear = maximum(maxyear, max(yearstouse[row]))
-        npts = maximum(npts, len(yearstouse[row]))
-    if minyear==Inf:  minyear = data['years'][0] # If not set, reset to beginning
-    if maxyear==-Inf: maxyear = data['years'][-1] # If not set, reset to end
-    ctrlpts = linspace(minyear, maxyear, npts).round() # Force to be integer...WARNING, guess it doesn't have to be?
-    
-    # Interpolate over population acts data for each year
-    tmppar = data2timepar(name='tmp', short=which+act, limits=(0,'maxacts'), data=data, keys=popkeys, by='pop', verbose=0) # Temporary parameter for storing acts
-    tmpsim = tmppar.interp(tvec=ctrlpts)
-    if which=='numacts': popsize = popsizepar.interp(tvec=ctrlpts)
-    npts = len(ctrlpts)
->>>>>>> ba5bcaac
     
         if ind in ['median', 'm', 'best', 'b', 'average', 'av', 'single',0]: ind=0
         elif ind in ['lower','l','low',1]: ind=1
@@ -1622,136 +1345,6 @@
     if count==0: print('All %i parameters match' % nkeys)
     else:        print('%i of %i parameters did not match' % (count, nkeys))
     return None
-<<<<<<< HEAD
-=======
-
-
-
-
-
-#################################################################################################################################
-### Define the classes
-#################################################################################################################################
-
-
-class Basepar(object):
-    ''' The base class for parameters '''
-    def __init__(self, name=None, short=None, limits=(0,1), verbose=None):
-        self.name = name # The full name, e.g. "HIV testing rate"
-        self.short = short # The short name, e.g. "hivtest"
-        self.limits = limits # The limits, e.g. (0,1) -- a tuple since immutable
-    
-    def __repr__(self):
-        ''' Print out useful information when called'''
-        output = defaultrepr(self)
-        return output
-
-
-class Par(Basepar):
-    ''' The base class for epidemiological model parameters '''
-    def __init__(self, by=None, fittable='', auto='', cascade=False, coverage=None, visible=0, proginteract=None, fromdata=None, verbose=None, **defaultargs): 
-        Basepar.__init__(self, **defaultargs)
-        self.by = by # Whether it's by population, partnership, or total
-        self.fittable = fittable # Whether or not this parameter can be manually fitted: options are '', 'meta', 'pop', 'exp', etc...
-        self.auto = auto # Whether or not this parameter can be automatically fitted -- see parameter definitions above for possibilities; used in calibration.py
-        self.cascade = cascade # Whether or not it's a cascade parameter
-        self.coverage = coverage # Whether or not this is a coverage parameter
-        self.visible = visible # Whether or not this parameter is visible to the user in scenarios and programs
-        self.proginteract = proginteract # How multiple programs with this parameter interact
-        self.fromdata = fromdata # Whether or not the parameter is made from data
-    
-    def __repr__(self):
-        ''' Print out useful information when called'''
-        output = defaultrepr(self)
-        return output
-
-
-class Timepar(Par):
-    ''' The definition of a single time-varying parameter, which may or may not vary by population '''
-    
-    def __init__(self, t=None, y=None, m=1, **defaultargs):
-        Par.__init__(self, **defaultargs)
-        if t is None: t = odict()
-        if y is None: y = odict()
-        self.t = t # Time data, e.g. [2002, 2008]
-        self.y = y # Value data, e.g. [0.3, 0.7]
-        self.m = m # Multiplicative metaparameter, e.g. 1
-    
-    def keys(self):
-        ''' Return the valid keys for using with this parameter '''
-        return self.y.keys()
-    
-    
-    def interp(self, tvec=None, dt=None, smoothness=None, asarray=True, usemeta=True):
-        """ Take parameters and turn them into model parameters """
-        
-        # Validate input
-        if tvec is None: 
-            errormsg = 'Cannot interpolate parameter "%s" with no time vector specified' % self.name
-            raise OptimaException(errormsg)
-        tvec, dt = gettvecdt(tvec=tvec, dt=dt) # Method for getting these as best possible
-        if smoothness is None: smoothness = int(defaultsmoothness/dt) # 
-        
-        # Set things up and do the interpolation
-        keys = self.keys()
-        npops = len(keys)
-        if self.by=='pship': asarray= False # Force odict since too dangerous otherwise
-        if asarray: output = zeros((npops,len(tvec)))
-        else: output = odict()
-        meta = self.m if usemeta else 1.0
-        for pop,key in enumerate(keys): # Loop over each population, always returning an [npops x npts] array
-            yinterp = meta * smoothinterp(tvec, self.t[pop], self.y[pop], smoothness=smoothness) # Use interpolation
-            yinterp = applylimits(par=self, y=yinterp, limits=self.limits, dt=dt)
-            if asarray: output[pop,:] = yinterp
-            else: output[key] = yinterp
-        if npops==1 and self.by=='tot' and asarray: return output[0,:] # npops should always be 1 if by==tot, but just be doubly sure
-        else: return output
-
-
-
-
-
-
-class Popsizepar(Par):
-    ''' The definition of the population size parameter '''
-    
-    def __init__(self, p=None, m=1, start=2000, **defaultargs):
-        Par.__init__(self, **defaultargs)
-        if p is None: p = odict()
-        self.p = p # Exponential fit parameters
-        self.m = m # Multiplicative metaparameter, e.g. 1
-        self.start = start # Year for which population growth start is calibrated to
-    
-    def keys(self):
-        ''' Return the valid keys for using with this parameter '''
-        return self.p.keys()
-    
-
-    def interp(self, tvec=None, dt=None, smoothness=None, asarray=True, usemeta=True): # WARNING: smoothness isn't used, but kept for consistency with other methods...
-        """ Take population size parameter and turn it into a model parameters """
-        
-        # Validate input
-        if tvec is None: 
-            errormsg = 'Cannot interpolate parameter "%s" with no time vector specified' % self.name
-            raise OptimaException(errormsg)
-        tvec, dt = gettvecdt(tvec=tvec, dt=dt) # Method for getting these as best possible
-        
-        # Do interpolation
-        keys = self.keys()
-        npops = len(keys)
-        if asarray: output = zeros((npops,len(tvec)))
-        else: output = odict()
-        meta = self.m if usemeta else 1.0
-        for pop,key in enumerate(keys):
-            yinterp = meta * popgrow(self.p[key], array(tvec)-self.start)
-            yinterp = applylimits(par=self, y=yinterp, limits=self.limits, dt=dt)
-            if asarray: output[pop,:] = yinterp
-            else: output[key] = yinterp
-        return output
-
-
-
->>>>>>> ba5bcaac
 
 
 def sanitycheck(simpars=None, showdiff=True, threshold=0.1, eps=1e-6):
@@ -1820,59 +1413,4 @@
                 skipped.append(key)
         
     print(outstr)
-    return outstr
-
-class CCOpar(Basepar):
-    ''' The definition of a single cost-coverage-outcome parameter '''
-    
-    def __init__(self, t=None, y=None, m=1, **defaultargs):
-        Basepar.__init__(self, **defaultargs)
-        if t is None: t = odict()
-        if y is None: y = odict()
-        self.t = t # Time data, e.g. [2002, 2008]
-        self.y = y # Value data, e.g. [0.3, 0.7]
-    
-    def keys(self):
-        ''' Return the valid keys for using with this parameter '''
-        return self.y.keys()
-    
-    
-    def interp(self, tvec=None, dt=None, smoothness=None, asarray=True):
-        """ Take parameters and turn them into model parameters """
-        
-        # Validate input
-        if tvec is None: 
-            errormsg = 'Cannot interpolate parameter "%s" with no time vector specified' % self.name
-            raise OptimaException(errormsg)
-        tvec, dt = gettvecdt(tvec=tvec, dt=dt) # Method for getting these as best possible
-        if smoothness is None: smoothness = int(defaultsmoothness/dt) # 
-        
-        # Set things up and do the interpolation
-        keys = self.keys()
-        npars = len(keys)
-        if asarray: output = zeros((npars,len(tvec)))
-        else: output = odict()
-        for par,key in enumerate(keys): # Loop over each population, always returning an [npops x npts] array
-            yinterp = smoothinterp(tvec, self.t[par], self.y[par], smoothness=smoothness) # Use interpolation
-            yinterp = applylimits(par=self, y=yinterp, limits=self.limits, dt=dt)
-            if asarray: output[par,:] = yinterp
-            else: output[key] = yinterp
-        if npars==1 and asarray: return output[0,:] # npops should always be 1 if by==tot, but just be doubly sure
-        else: return output
-
-
-
-
-
-
-
-
-
-
-
-
-
-
-
-            
-                +    return outstr