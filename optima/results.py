--- conflicted
+++ resolved
@@ -213,9 +213,6 @@
         svl = self.settings.svl
         data = self.data
         
-        if (allpeople<0).any():
-            raise OptimaException('Negative people found')
-        
         self.main['prev'].pops = quantile(allpeople[:,allplhiv,:,:][:,:,:,indices].sum(axis=1) / allpeople[:,:,:,indices].sum(axis=1), quantiles=quantiles) # Axis 1 is health state
         self.main['prev'].tot = quantile(allpeople[:,allplhiv,:,:][:,:,:,indices].sum(axis=(1,2)) / allpeople[:,:,:,indices].sum(axis=(1,2)), quantiles=quantiles) # Axis 2 is populations
         if data is not None: 
@@ -309,30 +306,6 @@
         self.main['popsize'].tot = quantile(allpeople[:,:,:,indices].sum(axis=(1,2)), quantiles=quantiles).round()
         if data is not None: self.main['popsize'].datapops = processdata(data['popsize'], uncertainty=True)
 
-<<<<<<< HEAD
-        upperagelims = array(self.data['pops']['age'])[:,1]
-        adultpops = findinds(upperagelims>=15)
-        childpops = findinds(upperagelims<15)
-        if len(adultpops): self.other['adultprev'].tot = quantile(allpeople[:,allplhiv,:,:][:,:,adultpops,:][:,:,:,indices].sum(axis=(1,2)) / allpeople[:,:,adultpops,:][:,:,:,indices].sum(axis=(1,2)), quantiles=quantiles) # Axis 2 is populations
-        if len(childpops): self.other['childprev'].tot = quantile(allpeople[:,allplhiv,:,:][:,:,childpops,:][:,:,:,indices].sum(axis=(1,2)) / allpeople[:,:,childpops,:][:,:,:,indices].sum(axis=(1,2)), quantiles=quantiles) # Axis 2 is populations
-
-        # Calculate DALYs
-        yearslostperdeath = 15 # WARNING, KLUDGY -- this gives roughly a 5:1 ratio of YLL:YLD
-        disutiltx = data['const']['disutiltx'][0]
-        disutils = [data['const']['disutil'+key][0] for key in self.settings.hivstates]
-        dalypops = alldeaths.sum(axis=1)     * yearslostperdeath
-        dalytot  = alldeaths.sum(axis=(1,2)) * yearslostperdeath
-        dalypops += allpeople[:,alltx,:,:].sum(axis=1)     * disutiltx
-        dalytot  += allpeople[:,alltx,:,:].sum(axis=(1,2)) * disutiltx
-        notonart = set(self.settings.notonart)
-        for h,key in enumerate(self.settings.hivstates): # Loop over health states
-            hivstateindices = set(getattr(self.settings,key))
-            healthstates = array(list(hivstateindices & notonart)) # Find the intersection of this HIV state and not on ART states
-            dalypops += allpeople[:,healthstates,:,:].sum(axis=1) * disutils[h]
-            dalytot += allpeople[:,healthstates,:,:].sum(axis=(1,2)) * disutils[h]
-        self.main['numdaly'].pops = quantile(dalypops[:,:,indices], quantiles=quantiles).round()
-        self.main['numdaly'].tot  = quantile(dalytot[:,indices], quantiles=quantiles).round()
-=======
         if data is not None:
             upperagelims = array(self.data['pops']['age'])[:,1]
             adultpops = findinds(upperagelims>=15)
@@ -356,9 +329,8 @@
                 healthstates = array(list(hivstateindices & notonart)) # Find the intersection of this HIV state and not on ART states
                 dalypops += allpeople[:,healthstates,:,:].sum(axis=1) * disutils[h]
                 dalytot += allpeople[:,healthstates,:,:].sum(axis=(1,2)) * disutils[h]
-            self.main['numdaly'].pops = quantile(dalypops[:,:,indices], quantiles=quantiles)
-            self.main['numdaly'].tot  = quantile(dalytot[:,indices], quantiles=quantiles)
->>>>>>> 06f33610
+            self.main['numdaly'].pops = quantile(dalypops[:,:,indices], quantiles=quantiles).round()
+            self.main['numdaly'].tot  = quantile(dalytot[:,indices], quantiles=quantiles).round()
         
         return None # make()
         
@@ -499,7 +471,7 @@
     def __repr__(self):
         ''' Print out useful information when called '''
         output = '============================================================\n'
-        output += '      Project name: %s\n'    % (self.projectref().name if self.projectref() is not None else None)
+        output += '      Project name: %s\n'    % self.projectinfo['name']
         output += '      Date created: %s\n'    % getdate(self.created)
         output += '               UID: %s\n'    % self.uid
         output += '      Results sets: %s\n'    % self.keys
