--- conflicted
+++ resolved
@@ -59,11 +59,7 @@
             if settings is None: settings = project.settings
         
         # Fundamental quantities -- populated by project.runsim()
-<<<<<<< HEAD
-        self.pars = pars # Keep pars
-=======
         if keepraw: self.raw = raw
->>>>>>> 051986ae
         self.simpars = simpars # ...and sim parameters
         self.popkeys = raw[0]['popkeys']
         self.datayears = data['years'] if data is not None else None # Only get data years if data available
@@ -120,11 +116,7 @@
         self.other['adultprev']    = Result('Adult HIV prevalence (%)', ispercentage=True)
         self.other['childprev']    = Result('Child HIV prevalence (%)', ispercentage=True)
         
-<<<<<<< HEAD
-        if domake: self.make(raw)
-=======
         if domake: self.make(raw, verbose=verbose)
->>>>>>> 051986ae
     
     
     def __repr__(self):
