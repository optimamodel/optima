--- conflicted
+++ resolved
@@ -1,11 +1,7 @@
 """
 This module defines the classes for stores the results of a single simulation run.
 
-<<<<<<< HEAD
-Version: 2016oct28
-=======
 Version: 2017oct23
->>>>>>> 2689c63d
 """
 
 from optima import OptimaException, Link, Settings, odict, pchip, plotpchip, sigfig # Classes/functions
