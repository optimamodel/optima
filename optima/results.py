--- conflicted
+++ resolved
@@ -236,7 +236,7 @@
         if lifeexpectancy is None: lifeexpectancy = 80 # 80 year life expectancy
         if discountrate   is None: discountrate   = 0.03 # Discounting of 3% for YLL only
         tvec = dcp(raw[0]['tvec'])
-        eps = self.settings.eps
+#        eps = self.settings.eps
         if annual is False: # Decide what to do with the time vector
             indices = arange(len(tvec)) # Use all indices
             self.tvec = tvec
@@ -331,13 +331,8 @@
         self.main['numplhiv'].pops = process(allpeople[:,allplhiv,:,:][:,:,:,indices].sum(axis=1)) # Axis 1 is health state
         self.main['numplhiv'].tot  = process(allpeople[:,allplhiv,:,:][:,:,:,indices].sum(axis=(1,2))) # Axis 2 is populations
         if data is not None: 
-<<<<<<< HEAD
-            self.main['numplhiv'].datatot = processdata(data['optplhiv'])
+            self.main['numplhiv'].datatot = processdata(data['optplhiv'], uncertainty=True)
             self.main['numplhiv'].estimate = True # It's not real data, just an estimate
-=======
-            self.main['prev'].datapops = processdata(data['hivprev'], uncertainty=True, bypop=True)
-            self.main['prev'].datatot  = processdata(data['optprev'], uncertainty=True)
->>>>>>> ac961a75
         
         self.main['numdiag'].pops = process(allpeople[:,alldx,:,:][:,:,:,indices].sum(axis=1)) # Note that allpeople[:,txinds,:,indices] produces an error
         self.main['numdiag'].tot = process(allpeople[:,alldx,:,:][:,:,:,indices].sum(axis=(1,2))) # Axis 1 is populations
@@ -364,22 +359,8 @@
         self.main['numinciartbypop'].pops = process(alltxincibypop[:,:,indices])
         self.main['numinciartbypop'].tot  = process(alltxincibypop[:,:,indices].sum(axis=1)) # Axis 1 is populations
 
-<<<<<<< HEAD
         self.main['numotherdeath'].pops = process(otherdeaths[:,:,indices])
         self.main['numotherdeath'].tot = process(otherdeaths[:,:,indices].sum(axis=1)) # Axis 1 is populations
-=======
-        self.main['numhivbirths'].pops = process(allhivbirths[:,:,indices])
-        self.main['numhivbirths'].tot  = process(allhivbirths[:,:,indices].sum(axis=1))
-
-        self.main['numpmtct'].pops = process(allpmtct[:,:,indices])
-        self.main['numpmtct'].tot  = process(allpmtct[:,:,indices].sum(axis=1))
-
-        self.main['numnewdiag'].pops = process(alldiag[:,:,indices])
-        self.main['numnewdiag'].tot  = process(alldiag[:,:,indices].sum(axis=1)) # Axis 1 is populations
-        if data is not None: 
-            self.main['numnewdiag'].datatot = processdata(data['optnumdiag'], uncertainty=True)
-            self.main['numnewdiag'].estimate = False # It's real data, not just an estimate
->>>>>>> ac961a75
         
         self.main['numdeath'].pops = process(alldeaths[:,:,:,indices].sum(axis=1))
         self.main['numdeath'].tot  = process(alldeaths[:,:,:,indices].sum(axis=(1,2))) # Axis 1 is populations
@@ -393,13 +374,8 @@
         self.main['numnewdiag'].pops = process(alldiag[:,:,indices])
         self.main['numnewdiag'].tot  = process(alldiag[:,:,indices].sum(axis=1)) # Axis 1 is populations
         if data is not None: 
-<<<<<<< HEAD
             self.main['numnewdiag'].datatot = processdata(data['optnumdiag'])
             self.main['numnewdiag'].estimate = False # It's real data, not just an estimate
-=======
-            self.main['numplhiv'].datatot = processdata(data['optplhiv'], uncertainty=True)
-            self.main['numplhiv'].estimate = True # It's not real data, just an estimate
->>>>>>> ac961a75
         
         self.main['numnewtreat'].pops = process(allnewtreat[:,:,indices])
         self.main['numnewtreat'].tot  = process(allnewtreat[:,:,indices].sum(axis=1)) # Axis 1 is populations
@@ -407,17 +383,8 @@
         self.main['numpreg'].pops = process(allbirthsto[:,:,indices])
         self.main['numpreg'].tot = process(allbirthsto[:,:,indices].sum(axis=1))
         
-<<<<<<< HEAD
         self.main['numhivbirths'].pops = process(allhivbirths[:,:,indices])
         self.main['numhivbirths'].tot  = process(allhivbirths[:,:,indices].sum(axis=1))
-=======
-        self.main['propdiag'].pops = process(allpeople[:,alldx,:,:][:,:,:,indices].sum(axis=1)/maximum(allpeople[:,allplhiv,:,:][:,:,:,indices].sum(axis=1),eps), percent=True) 
-        self.main['propdiag'].tot  = process(allpeople[:,alldx,:,:][:,:,:,indices].sum(axis=(1,2))/maximum(allpeople[:,allplhiv,:,:][:,:,:,indices].sum(axis=(1,2)),eps), percent=True) # Axis 1 is populations
-        if data is not None: self.main['propdiag'].datatot = processdata(data['optpropdx'], uncertainty=True)
-        
-        self.main['numevercare'].pops = process(allpeople[:,allevercare,:,:][:,:,:,indices].sum(axis=1)) #  Note that allpeople[:,txinds,:,indices] produces an error
-        self.main['numevercare'].tot  = process(allpeople[:,allevercare,:,:][:,:,:,indices].sum(axis=(1,2))) # Axis 1 is populations
->>>>>>> ac961a75
 
         self.main['numhivdxbirths'].pops = process(allhivdxbirths[:,:,indices])
         self.main['numhivdxbirths'].tot  = process(allhivdxbirths[:,:,indices].sum(axis=1))
@@ -431,26 +398,14 @@
 #        self.main['force'].pops = process(allinci[:,:,indices] / allpeople[:,:,:,indices].sum(axis=1), percent=True) # Axis 1 is health state
 #        self.main['force'].tot  = process(allinci[:,:,indices].sum(axis=1) / allpeople[:,:,:,indices].sum(axis=(1,2)), percent=True) # Axis 2 is populations
 
-<<<<<<< HEAD
 #        self.main['nummtct'].pops = process(allmtct[:,:,indices])
 #        self.main['nummtct'].tot  = process(allmtct[:,:,indices].sum(axis=1))
-=======
-        self.main['propincare'].pops = process(allpeople[:,allcare,:,:][:,:,:,indices].sum(axis=1)/maximum(allpeople[:,alldx,:,:][:,:,:,indices].sum(axis=1),eps), percent=True) 
-        self.main['propincare'].tot  = process(allpeople[:,allcare,:,:][:,:,:,indices].sum(axis=(1,2))/maximum(allpeople[:,alldx,:,:][:,:,:,indices].sum(axis=(1,2)),eps), percent=True) # Axis 1 is populations
-        if data is not None: self.main['propincare'].datatot = processdata(data['optpropcare'], uncertainty=True)
->>>>>>> ac961a75
 
 #        self.main['numpmtct'].pops = process(allpmtct[:,:,indices])
 #        self.main['numpmtct'].tot  = process(allpmtct[:,:,indices].sum(axis=1))
 
-<<<<<<< HEAD
 #        self.main['numaids'].pops = process(allpeople[:,allaids,:,:][:,:,:,indices].sum(axis=1)) # Axis 1 is health state
 #        self.main['numaids'].tot  = process(allpeople[:,allaids,:,:][:,:,:,indices].sum(axis=(1,2))) # Axis 2 is populations
-=======
-        self.main['proptreat'].pops = process(allpeople[:,alltx,:,:][:,:,:,indices].sum(axis=1)/maximum(allpeople[:,alldx,:,:][:,:,:,indices].sum(axis=1),eps), percent=True) 
-        self.main['proptreat'].tot  = process(allpeople[:,alltx,:,:][:,:,:,indices].sum(axis=(1,2))/maximum(allpeople[:,alldx,:,:][:,:,:,indices].sum(axis=(1,2)),eps), percent=True) # Axis 1 is populations
-        if data is not None: self.main['proptreat'].datatot = processdata(data['optproptx'], uncertainty=True)
->>>>>>> ac961a75
 
 #        self.main['propdiag'].pops = process(allpeople[:,alldx,:,:][:,:,:,indices].sum(axis=1)/maximum(allpeople[:,allplhiv,:,:][:,:,:,indices].sum(axis=1),eps), percent=True) 
 #        self.main['propdiag'].tot  = process(allpeople[:,alldx,:,:][:,:,:,indices].sum(axis=(1,2))/maximum(allpeople[:,allplhiv,:,:][:,:,:,indices].sum(axis=(1,2)),eps), percent=True) # Axis 1 is populations
@@ -462,20 +417,13 @@
 #        self.main['propevercare'].pops = process(allpeople[:,allevercare,:,:][:,:,:,indices].sum(axis=1)/maximum(allpeople[:,alldx,:,:][:,:,:,indices].sum(axis=1),eps), percent=True) 
 #        self.main['propevercare'].tot  = process(allpeople[:,allevercare,:,:][:,:,:,indices].sum(axis=(1,2))/maximum(allpeople[:,alldx,:,:][:,:,:,indices].sum(axis=(1,2)),eps), percent=True) # Axis 1 is populations
 
-<<<<<<< HEAD
 #        self.main['numincare'].pops = process(allpeople[:,allcare,:,:][:,:,:,indices].sum(axis=1)) #  Note that allpeople[:,txinds,:,indices] produces an error
 #        self.main['numincare'].tot  = process(allpeople[:,allcare,:,:][:,:,:,indices].sum(axis=(1,2))) # Axis 1 is populations
-=======
-        self.main['propsuppressed'].pops = process(allpeople[:,svl,:,:][:,:,:,indices].sum(axis=1)/maximum(allpeople[:,alltx,:,:][:,:,:,indices].sum(axis=1),eps), percent=True) 
-        self.main['propsuppressed'].tot = process(allpeople[:,svl,:,:][:,:,:,indices].sum(axis=(1,2))/maximum(allpeople[:,alltx,:,:][:,:,:,indices].sum(axis=(1,2)),eps), percent=True) # Axis 1 is populations
-        if data is not None: self.main['propsuppressed'].datatot = processdata(data['optpropsupp'], uncertainty=True)
->>>>>>> ac961a75
 
 #        self.main['propincare'].pops = process(allpeople[:,allcare,:,:][:,:,:,indices].sum(axis=1)/maximum(allpeople[:,alldx,:,:][:,:,:,indices].sum(axis=1),eps), percent=True) 
 #        self.main['propincare'].tot  = process(allpeople[:,allcare,:,:][:,:,:,indices].sum(axis=(1,2))/maximum(allpeople[:,alldx,:,:][:,:,:,indices].sum(axis=(1,2)),eps), percent=True) # Axis 1 is populations
 #        if data is not None: self.main['propincare'].datatot = processdata(data['optpropcare'])
 
-<<<<<<< HEAD
 #        self.main['costtreat'].pops = process(allcosttreat[:,:,indices])
 #        self.main['costtreat'].tot  = process(allcosttreat[:,:,indices].sum(axis=1)) # Axis 1 is populations
 
@@ -543,74 +491,6 @@
 #            healthinds = getattr(self.settings, healthkey)
 #            self.other['only'+healthkey].pops = process(allpeople[:,healthinds,:,:][:,:,:,indices].sum(axis=1)) # WARNING, this is ugly, but allpeople[:,txinds,:,indices] produces an error
 #            self.other['only'+healthkey].tot =  process(allpeople[:,healthinds,:,:][:,:,:,indices].sum(axis=(1,2))) # Axis 1 is populations
-=======
-        self.main['popsize'].pops = process(allpeople[:,:,:,indices].sum(axis=1))
-        self.main['popsize'].tot = process(allpeople[:,:,:,indices].sum(axis=(1,2)))
-        if data is not None: 
-            self.main['popsize'].datatot  = processtotalpopsizedata(self, data['popsize'])
-            self.main['popsize'].datapops = processdata(data['popsize'], uncertainty=True, bypop=True)
-
-        
-        # Calculate DALYs
-        
-        ## Years of life lost
-        yllpops = alldeaths.sum(axis=1) # Total deaths per population, sum over health states
-        for pk,popkey in enumerate(self.popkeys): # Loop over each population
-            meanage = self.pars['age'][pk].mean()
-            potentialyearslost = max(0,lifeexpectancy-meanage) # Don't let this go negative!
-            if discountrate>0 and discountrate<1: # Make sure it has reasonable bounds
-                denominator = log(1-discountrate) # Start calculating the integral of (1-discountrate)**potentialyearslost
-                numerator = (1-discountrate)**potentialyearslost - 1 # Minus 1 for t=0
-                discountedyearslost = numerator/denominator # See https://en.wikipedia.org/wiki/Lists_of_integrals#Exponential_functions
-            elif discountrate==0: # Nothing to discount
-                discountedyearslost = potentialyearslost
-            else:
-                raise OptimaException('Invalid discount rate (%s)' % discountrate)
-            yllpops[:,pk,:] *= discountedyearslost # Multiply by the number of potential years of life lost
-        ylltot = yllpops.sum(axis=1) # Sum over populations
-        
-        ## Years lived with disability
-        disutiltx = self.pars['disutiltx'].y
-        disutils = [self.pars['disutil'+key].y for key in self.settings.hivstates]
-        yldpops = allpeople[:,alltx,:,:].sum(axis=1)     * disutiltx
-        yldtot  = allpeople[:,alltx,:,:].sum(axis=(1,2)) * disutiltx
-        notonart = set(self.settings.notonart)
-        for h,key in enumerate(self.settings.hivstates): # Loop over health states
-            hivstateindices = set(getattr(self.settings,key))
-            healthstates = array(list(hivstateindices & notonart)) # Find the intersection of this HIV state and not on ART states
-            yldpops += allpeople[:,healthstates,:,:].sum(axis=1) * disutils[h]
-            yldtot += allpeople[:,healthstates,:,:].sum(axis=(1,2)) * disutils[h]
-        
-        ## Add them up
-        dalypops = yllpops + yldpops
-        dalytot  = ylltot + yldtot
-        self.main['numdaly'].pops = process(dalypops[:,:,indices])
-        self.main['numdaly'].tot  = process(dalytot[:,indices])
-        
-        
-        ## Other indicators
-        upperagelims = self.pars['age'][:,1] # All populations, but upper range
-        adultpops = findinds(upperagelims>=15)
-        childpops = findinds(upperagelims<15)
-        if len(adultpops): self.other['adultprev'].tot = process(allpeople[:,allplhiv,:,:][:,:,adultpops,:][:,:,:,indices].sum(axis=(1,2)) / (eps+allpeople[:,:,adultpops,:][:,:,:,indices].sum(axis=(1,2))), percent=True) # Axis 2 is populations
-        else:              self.other['adultprev'].tot = self.main['prev'].tot # In case it's not available, use population average
-        if len(childpops): self.other['childprev'].tot = process(allpeople[:,allplhiv,:,:][:,:,childpops,:][:,:,:,indices].sum(axis=(1,2)) / (eps+allpeople[:,:,childpops,:][:,:,:,indices].sum(axis=(1,2))), percent=True) # Axis 2 is populations
-        else:              self.other['childprev'].tot = self.main['prev'].tot
-        self.other['adultprev'].pops = self.main['prev'].pops # This is silly, but avoids errors from a lack of consistency of these results not having pop attributes
-        self.other['childprev'].pops = self.main['prev'].pops
-        
-        self.other['numotherdeath'].pops = process(otherdeaths[:,:,indices])
-        self.other['numotherdeath'].tot = process(otherdeaths[:,:,indices].sum(axis=1)) # Axis 1 is populations
-        
-        self.other['numbirths'].pops = process(allbirths[:,:,indices])
-        self.other['numbirths'].tot = process(allbirths[:,:,indices].sum(axis=1))
-        
-        # Add in each health state
-        for healthkey in self.settings.healthstates: # Health keys: ['susreg', 'progcirc', 'undx', 'dx', 'care', 'lost', 'usvl', 'svl']
-            healthinds = getattr(self.settings, healthkey)
-            self.other['only'+healthkey].pops = process(allpeople[:,healthinds,:,:][:,:,:,indices].sum(axis=1)) # WARNING, this is ugly, but allpeople[:,txinds,:,indices] produces an error
-            self.other['only'+healthkey].tot =  process(allpeople[:,healthinds,:,:][:,:,:,indices].sum(axis=(1,2))) # Axis 1 is populations
->>>>>>> ac961a75
 
         return None
         
