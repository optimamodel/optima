--- conflicted
+++ resolved
@@ -103,24 +103,15 @@
 
 
 class BOC(object):
-<<<<<<< HEAD
     ''' Structure to hold a budget and outcome array for geospatial analysis'''
-    def __init__(self, projectname='Unspecified', x=None, y=None, objectives=None):
-=======
-    ''' Very lightweight structure to hold a budget and outcome array for geospatial analysis'''
     def __init__(self, name='unspecified', x=None, y=None, objectives=None):
->>>>>>> ef4cac9d
         self.uid = uuid()
         self.created = today()
         self.x = x if x else [] # A list of budget totals
         self.y = y if y else [] # A corresponding list of 'maximally' optimised outcomes
         self.objectives = objectives # Specification for what outcome y represents (objectives['budget'] excluded)
         
-<<<<<<< HEAD
-        self.projectname = projectname # Name of corresponding project [[[REFERENCE PROJECT IF MORE NEEDED]]]
-=======
         self.name = name # Required by rmresult in Project.
->>>>>>> ef4cac9d
 
     def __repr__(self):
         ''' Print out summary stats '''
