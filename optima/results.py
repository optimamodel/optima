--- conflicted
+++ resolved
@@ -449,20 +449,6 @@
                     if self.main[mainkey].ispercentage: outputstr += ('%s'+sep) % sigfig(data[t], sigfigs=sigfigs)
                     else:                           outputstr += ('%i'+sep) % data[t]
        
-<<<<<<< HEAD
-        if hasattr(self, 'budgets'):
-            if len(self.budgets):        thisbudget = self.budgets[ind]
-            else:                        thisbudget = [] 
-        else:                            thisbudget = self.budget
-        if hasattr(self, 'coverages'):
-            if len(self.coverages):      thiscoverage = self.coverages[ind]
-            else:                        thiscoverage = [] 
-        else:                            thiscoverage = self.coverage
-        if hasattr(self, 'timevarying'): 
-            try:                         tvbudget = self.timevarying[self.keys[ind]] # Call by key rather than index
-            except:                      tvbudget = None
-        else:                            tvbudget = None
-=======
         # Handle budget and coverage
         thisbudget = []
         thiscoverage = []
@@ -470,7 +456,6 @@
         except: pass
         try:    thiscoverage = self.coverages[ind]
         except: pass
->>>>>>> df2ac1cb
         
         if len(thisbudget): # WARNING, does not support multiple years
             outputstr += '\n\n\n'
