"""
This module defines the classes for stores the results of a single simulation run.

Version: 2016jul06 by cliffk
"""

from optima import OptimaException, Settings, uuid, today, getdate, quantile, printv, odict, dcp, objrepr, defaultrepr, sigfig, pchip, plotpchip, findinds
from numpy import array, nan, zeros, arange, shape
from numbers import Number





class Result(object):
    ''' Class to hold overall and by-population results '''
    def __init__(self, name=None, ispercentage=False, pops=None, tot=None, datapops=None, datatot=None):
        self.name = name # Name of this parameter
        self.ispercentage = ispercentage # Whether or not the result is a percentage
        self.pops = pops # The model result by population, if available
        self.tot = tot # The model result total, if available
        self.datapops = datapops # The input data by population, if available
        self.datatot = datatot # The input data total, if available
        self.estimate = False # If the input data is an estimate rather than real data
    
    def __repr__(self):
        ''' Print out useful information when called '''
        output = defaultrepr(self)
        return output






class Resultset(object):
    ''' Structure to hold results '''
    def __init__(self, raw=None, name=None, pars=None, simpars=None, project=None, settings=None, data=None, parset=None, progset=None, budget=None, coverage=None, budgetyears=None, domake=True):
        # Basic info
        self.uid = uuid()
        self.created = today()
        self.name = name # May be blank if automatically generated, but can be overwritten
        
        # Turn inputs into lists if not already
        if raw is None: raise OptimaException('To generate results, you must feed in model output: none provided')
        if type(simpars)!=list: simpars = [simpars] # Force into being a list
        if type(raw)!=list: raw = [raw] # Force into being a list
        
        # Read things in from the project if defined
        if project is not None:
            if parset is None:
                try: parset = project.parsets[simpars[0]['parsetname']] # Get parset if not supplied -- WARNING, UGLY
                except: pass # Don't really worry if the parset can't be populated
            if progset is None:
                try: progset = project.progset[simpars[0]['progsetname']] # Get parset if not supplied -- WARNING, UGLY
                except: pass # Don't really worry if the parset can't be populated
            if data is None: data = project.data # Copy data if not supplied -- DO worry if data don't exist!
            if settings is None: settings = project.settings
        
        # Fundamental quantities -- populated by project.runsim()
        self.raw = raw
        self.pars = pars # Keep pars
        self.simpars = simpars # ...and sim parameters
        self.popkeys = raw[0]['popkeys']
        self.datayears = data['years'] if data is not None else None # Only get data years if data available
        self.project = project # ...and just store the whole project
        self.parset = dcp(parset) # Store parameters
        self.progset = dcp(progset) # Store programs
        self.data = dcp(data) # Store data
        if self.parset is not None:  self.parset.project  = project # Replace copy of project with reference to project
        if self.progset is not None: self.progset.project = project # Replace copy of project with reference to project
        self.budget = budget if budget is not None else odict() # Store budget
        self.coverage = coverage if coverage is not None else odict()  # Store coverage
        self.budgetyears = budgetyears if budgetyears is not None else odict()  # Store budget
        self.settings = settings if settings is not None else Settings()
        
        # Main results -- time series, by population
        self.main = odict() # For storing main results
<<<<<<< HEAD
        self.main['numplhiv']      = Result('Number of PLHIV')
        self.main['numinci']       = Result('Number of new infections')
        self.main['numdeath']      = Result('Number of HIV-related deaths')
        self.main['numdiag']       = Result('Number of diagnosed PLHIV')
        self.main['numtreat']      = Result('Number of PLHIV on treatment')
        self.main['prev']          = Result('HIV prevalence (%)', isnumber=False)
        self.main['force']         = Result('Incidence (per 100 p.y.)', isnumber=False)
        self.main['numnewdiag']    = Result('Number of new diagnoses')
        self.main['nummtct']       = Result('Number of HIV+ births')
        self.main['popsize']       = Result('Population size')
        self.main['numincare']     = Result('Number of PLHIV in care')
        self.main['numsuppressed'] = Result('Number of virally suppressed PLHIV')
        
        self.other = odict() # For storing other results -- not available in the interface
        self.other['adultprev']    = Result('Adult HIV prevalence (%)', isnumber=False)
        self.other['childprev']    = Result('Child HIV prevalence (%)', isnumber=False)
        self.other['propdx']       = Result('PLHIV diagnosed (%)', isnumber=False)
        self.other['propcare']     = Result('Diagnosed PLHIV in care (%)', isnumber=False)
        self.other['proptx']       = Result('PLHIV in care on treatment (%)', isnumber=False)
        self.other['propsvl']      = Result('Treated PLHIV virally suppressed (%)', isnumber=False)

=======
        self.main['numinci']            = Result('Number of new infections')
        self.main['numdeath']           = Result('Number of HIV-related deaths')
        
        self.main['numplhiv']           = Result('Number of PLHIV')
        self.main['numdiag']            = Result('Number of diagnosed PLHIV')
        self.main['numincare']          = Result('Number of PLHIV in care')
        self.main['numtreat']           = Result('Number of PLHIV on treatment')
        self.main['numsuppressed']      = Result('Number of virally suppressed PLHIV')
        
        self.main['propdiag']           = Result('PLHIV who are diagnosed (%)', ispercentage=True)
        self.main['propincare']         = Result('Diagnosed PLHIV who are in care (%)', ispercentage=True)
        self.main['proptreat']          = Result('PLHIV in care who are on treatment (%)', ispercentage=True)
        self.main['propsuppressed']     = Result('Treated PLHIV who are virally suppressed (%)', ispercentage=True)
        
        self.main['prev']               = Result('HIV prevalence (%)', ispercentage=True)
        self.main['force']              = Result('Incidence (per 100 p.y.)', ispercentage=True)
        self.main['numnewdiag']         = Result('Number of new diagnoses')
        self.main['nummtct']            = Result('Number of HIV+ births')
        self.main['numhivbirths']       = Result('Number of births to HIV+ women')
        self.main['numpmtct']           = Result('Number of HIV+ women receiving PMTCT')
        self.main['popsize']            = Result('Population size')
        
>>>>>>> 5628c51d
        if domake: self.make()
    
    
    def __repr__(self):
        ''' Print out useful information when called -- WARNING, add summary stats '''
        output = '============================================================\n'
        output += '      Project name: %s\n'    % (self.project.name if self.project is not None else None)
        output += '      Date created: %s\n'    % getdate(self.created)
        output += '               UID: %s\n'    % self.uid
        output += '============================================================\n'
        output += objrepr(self)
        return output
        
    
    def __add__(self, R2):
        ''' Define how to add two Resultsets '''
        if type(R2)!=Resultset: raise OptimaException('Can only add results sets with other results sets')
        for attr in ['tvec','popkeys']:
            if any(array(getattr(self,attr))!=array(getattr(R2,attr))):
                raise OptimaException('Cannot add Resultsets that have dissimilar "%s"' % attr)
        R1 = dcp(self) # Keep the properties of this first one
        R1.name += ' + ' + R2.name
        R1.uid = uuid()
        R1.created = today()
        keys = R1.main.keys()
        main1 = dcp(R1.main)
        main2 = dcp(R2.main)
        popsize1 = main1['popsize']
        popsize2 = main2['popsize']
        R1.main = odict()
        for key in keys:
            res1 = main1[key]
            res2 = main2[key]
            R1.main[key] = Result(name=res1.name, ispercentage=res1.ispercentage)
            
            # It's a number, can just sum the arrays
            if res1.ispercentage:
                for attr in ['pops', 'tot']:
                    this = getattr(res1, attr) + getattr(res2, attr)
                    setattr(R1.main[key], attr, this)
            
            # It's a percentage, average by population size
            else: 
                R1.main[key].tot  = 0*res1.tot  # Reset
                R1.main[key].pops = 0*res1.pops # Reset
                for t in range(shape(res1.tot)[-1]):
                    R1.main[key].tot[:,t] = (res1.tot[:,t]*popsize1.tot[0,t] + res2.tot[:,t]*popsize2.tot[0,t]) / (popsize1.tot[0,t] + popsize2.tot[0,t])
                    for p in range(len(R1.popkeys)):
                        R1.main[key].pops[:,p,t] = (res1.pops[:,p,t]*popsize1.pops[0,p,t] + res2.pops[:,p,t]*popsize2.pops[0,p,t]) / (popsize1.pops[0,p,t] + popsize2.pops[0,p,t])
        return R1
            
            
    
    
    
    def make(self, quantiles=None, annual=True, verbose=2):
        """ Gather standard results into a form suitable for plotting with uncertainties. """
        # WARNING: Should use indexes retrieved from project settings!
        
        printv('Making derived results...', 3, verbose)
        
        def processdata(rawdata, uncertainty=False):
            ''' Little method to turn the data into a form suitable for plotting -- basically, replace assumptions with nans '''
            if uncertainty: 
                best = dcp(rawdata[0])
                low = dcp(rawdata[1])
                high = dcp(rawdata[2])
            else:
                best = dcp(rawdata)
                low = dcp(rawdata)
                high = dcp(rawdata)
            for thisdata in [best, low, high]: # Combine in loop, but actual operate on these -- thanks, pass-by-reference!
                for p in range(len(thisdata)):
                    if len(array(thisdata[p]))!=len(self.datayears):
                        thisdata[p] = nan+zeros(len(self.datayears)) # Replace with NaN if an assumption
            processed = array([best, low, high]) # For plotting uncertainties
            return processed
        
        # Initialize
        if quantiles is None: quantiles = [0.5, 0.25, 0.75] # Can't be a kwarg since mutable
        tvec = dcp(self.raw[0]['tvec'])
        if annual is False: # Decide what to do with the time vector
            indices = arange(len(tvec)) # Use all indices
            self.tvec = tvec
        else: 
            indices = arange(0, len(tvec), int(round(1.0/(tvec[1]-tvec[0])))) # Subsample results vector -- WARNING, should dt be taken from e.g. Settings()?
            self.tvec = tvec[indices] # Subsample time vector too
        self.dt = self.tvec[1] - self.tvec[0] # Reset results.dt as well
        allpeople = dcp(array([self.raw[i]['people'] for i in range(len(self.raw))]))
        allinci   = dcp(array([self.raw[i]['inci'] for i in range(len(self.raw))]))
        alldeaths = dcp(array([self.raw[i]['death'] for i in range(len(self.raw))]))
        alldiag   = dcp(array([self.raw[i]['diag'] for i in range(len(self.raw))]))
        allmtct   = dcp(array([self.raw[i]['mtct'] for i in range(len(self.raw))]))
        allhivbirths = dcp(array([self.raw[i]['hivbirths'] for i in range(len(self.raw))]))
        allreceivepmtct = dcp(array([self.raw[i]['receivepmtct'] for i in range(len(self.raw))]))
        allplhiv = self.settings.allplhiv
        alldx = self.settings.alldx
        allcare = self.settings.allcare
        alltx = self.settings.alltx
        svl = self.settings.svl
        data = self.data
        
        self.main['prev'].pops = quantile(allpeople[:,allplhiv,:,:][:,:,:,indices].sum(axis=1) / allpeople[:,:,:,indices].sum(axis=1), quantiles=quantiles) # Axis 1 is health state
        self.main['prev'].tot = quantile(allpeople[:,allplhiv,:,:][:,:,:,indices].sum(axis=(1,2)) / allpeople[:,:,:,indices].sum(axis=(1,2)), quantiles=quantiles) # Axis 2 is populations
        if data is not None: 
            self.main['prev'].datapops = processdata(data['hivprev'], uncertainty=True)
            self.main['prev'].datatot = processdata(data['optprev'])
        
        self.main['force'].pops = quantile(allinci[:,:,indices] / allpeople[:,:,:,indices].sum(axis=1), quantiles=quantiles) # Axis 1 is health state
        self.main['force'].tot = quantile(allinci[:,:,indices].sum(axis=1) / allpeople[:,:,:,indices].sum(axis=(1,2)), quantiles=quantiles) # Axis 2 is populations

        self.main['numinci'].pops = quantile(allinci[:,:,indices], quantiles=quantiles)
        self.main['numinci'].tot = quantile(allinci[:,:,indices].sum(axis=1), quantiles=quantiles) # Axis 1 is populations
        if data is not None: 
            self.main['numinci'].datatot = processdata(data['optnuminfect'])
            self.main['numinci'].estimate = True # It's not real data, just an estimate
        
        self.main['nummtct'].pops = quantile(allmtct[:,:,indices], quantiles=quantiles)
        self.main['nummtct'].tot = quantile(allmtct[:,:,indices].sum(axis=1), quantiles=quantiles)

        self.main['numhivbirths'].pops = quantile(allhivbirths[:,:,indices], quantiles=quantiles)
        self.main['numhivbirths'].tot = quantile(allhivbirths[:,:,indices].sum(axis=1), quantiles=quantiles)

        self.main['numpmtct'].pops = quantile(allreceivepmtct[:,:,indices], quantiles=quantiles)
        self.main['numpmtct'].tot = quantile(allreceivepmtct[:,:,indices].sum(axis=1), quantiles=quantiles)

        self.main['numnewdiag'].pops = quantile(alldiag[:,:,indices], quantiles=quantiles)
        self.main['numnewdiag'].tot = quantile(alldiag[:,:,indices].sum(axis=1), quantiles=quantiles) # Axis 1 is populations
        if data is not None: 
            self.main['numnewdiag'].datatot = processdata(data['optnumdiag'])
            self.main['numnewdiag'].estimate = True # It's not real data, just an estimate
        
        self.main['numdeath'].pops = quantile(alldeaths[:,:,indices], quantiles=quantiles)
        self.main['numdeath'].tot = quantile(alldeaths[:,:,indices].sum(axis=1), quantiles=quantiles) # Axis 1 is populations
        if data is not None: 
            self.main['numdeath'].datatot = processdata(data['optdeath'])
            self.main['numdeath'].estimate = True # It's not real data, just an estimate
        
        self.main['numplhiv'].pops = quantile(allpeople[:,allplhiv,:,:][:,:,:,indices].sum(axis=1), quantiles=quantiles) # Axis 1 is health state
        self.main['numplhiv'].tot = quantile(allpeople[:,allplhiv,:,:][:,:,:,indices].sum(axis=(1,2)), quantiles=quantiles) # Axis 2 is populations
        if data is not None: 
            self.main['numplhiv'].datatot = processdata(data['optplhiv'])
            self.main['numplhiv'].estimate = True # It's not real data, just an estimate
        
        self.main['numdiag'].pops = quantile(allpeople[:,alldx,:,:][:,:,:,indices].sum(axis=1), quantiles=quantiles) # WARNING, this is ugly, but allpeople[:,txinds,:,indices] produces an error
        self.main['numdiag'].tot = quantile(allpeople[:,alldx,:,:][:,:,:,indices].sum(axis=(1,2)), quantiles=quantiles) # Axis 1 is populations
        
        self.main['propdiag'].pops = quantile(allpeople[:,alldx,:,:][:,:,:,indices].sum(axis=1)/allpeople[:,allplhiv,:,:][:,:,:,indices].sum(axis=1), quantiles=quantiles) 
        self.main['propdiag'].tot = quantile(allpeople[:,alldx,:,:][:,:,:,indices].sum(axis=(1,2))/allpeople[:,allplhiv,:,:][:,:,:,indices].sum(axis=(1,2)), quantiles=quantiles) # Axis 1 is populations
        
        self.main['numincare'].pops = quantile(allpeople[:,allcare,:,:][:,:,:,indices].sum(axis=1), quantiles=quantiles) # WARNING, this is ugly, but allpeople[:,txinds,:,indices] produces an error
        self.main['numincare'].tot = quantile(allpeople[:,allcare,:,:][:,:,:,indices].sum(axis=(1,2)), quantiles=quantiles) # Axis 1 is populations

        self.main['propincare'].pops = quantile(allpeople[:,allcare,:,:][:,:,:,indices].sum(axis=1)/allpeople[:,alldx,:,:][:,:,:,indices].sum(axis=1), quantiles=quantiles) 
        self.main['propincare'].tot = quantile(allpeople[:,allcare,:,:][:,:,:,indices].sum(axis=(1,2))/allpeople[:,alldx,:,:][:,:,:,indices].sum(axis=(1,2)), quantiles=quantiles) # Axis 1 is populations

        self.main['numtreat'].pops = quantile(allpeople[:,alltx,:,:][:,:,:,indices].sum(axis=1), quantiles=quantiles) # WARNING, this is ugly, but allpeople[:,txinds,:,indices] produces an error
        self.main['numtreat'].tot = quantile(allpeople[:,alltx,:,:][:,:,:,indices].sum(axis=(1,2)), quantiles=quantiles) # Axis 1 is populations
        if data is not None: self.main['numtreat'].datatot = processdata(data['numtx'])

        self.main['proptreat'].pops = quantile(allpeople[:,alltx,:,:][:,:,:,indices].sum(axis=1)/allpeople[:,allcare,:,:][:,:,:,indices].sum(axis=1), quantiles=quantiles) 
        self.main['proptreat'].tot = quantile(allpeople[:,alltx,:,:][:,:,:,indices].sum(axis=(1,2))/allpeople[:,allcare,:,:][:,:,:,indices].sum(axis=(1,2)), quantiles=quantiles) # Axis 1 is populations

        self.main['numsuppressed'].pops = quantile(allpeople[:,svl,:,:][:,:,:,indices].sum(axis=1), quantiles=quantiles) # WARNING, this is ugly, but allpeople[:,txinds,:,indices] produces an error
        self.main['numsuppressed'].tot = quantile(allpeople[:,svl,:,:][:,:,:,indices].sum(axis=(1,2)), quantiles=quantiles) # Axis 1 is populations

        self.main['propsuppressed'].pops = quantile(allpeople[:,svl,:,:][:,:,:,indices].sum(axis=1)/allpeople[:,alltx,:,:][:,:,:,indices].sum(axis=1), quantiles=quantiles) 
        self.main['propsuppressed'].tot = quantile(allpeople[:,svl,:,:][:,:,:,indices].sum(axis=(1,2))/allpeople[:,alltx,:,:][:,:,:,indices].sum(axis=(1,2)), quantiles=quantiles) # Axis 1 is populations

        self.main['popsize'].pops = quantile(allpeople[:,:,:,indices].sum(axis=1), quantiles=quantiles) 
        self.main['popsize'].tot = quantile(allpeople[:,:,:,indices].sum(axis=(1,2)), quantiles=quantiles)
        if data is not None: self.main['popsize'].datapops = processdata(data['popsize'], uncertainty=True)




        upperagelims = array(self.data['pops']['age'])[:,1]
        adultpops = findinds(upperagelims>=15)
        childpops = findinds(upperagelims<15)
        self.other['adultprev'].tot = quantile(allpeople[:,allplhiv,:,:][:,:,adultpops,:][:,:,:,indices].sum(axis=(1,2)) / allpeople[:,:,adultpops,:][:,:,:,indices].sum(axis=(1,2)), quantiles=quantiles) # Axis 2 is populations
        self.other['childprev'].tot = quantile(allpeople[:,allplhiv,:,:][:,:,childpops,:][:,:,:,indices].sum(axis=(1,2)) / allpeople[:,:,childpops,:][:,:,:,indices].sum(axis=(1,2)), quantiles=quantiles) # Axis 2 is populations

        

# WARNING, need to implement
#        disutils = [D[self.pars['const']['disutil'][key] for key in D['G['healthstates']]
#        tmpdalypops = allpeople[:,concatenate([D['G['tx1'], D['G['tx2']]),:,:].sum(axis=1) * D['P['const['disutil['tx']
#        tmpdalytot = allpeople[:,concatenate([D['G['tx1'], D['G['tx2']]),:,:].sum(axis=(1,2)) * D['P['const['disutil['tx']
#        for h in xrange(len(disutils)): # Loop over health states
#            healthstates = array([D['G['undx'][h], D['G['dx'][h], D['G['fail'][h]])
#            tmpdalypops += allpeople[:,healthstates,:,:].sum(axis=1) * disutils[h]
#            tmpdalytot += allpeople[:,healthstates,:,:].sum(axis=(1,2)) * disutils[h]
#        self.daly.pops = quantile(tmpdalypops, quantiles=quantiles)
#        self.daly.tot = quantile(tmpdalytot, quantiles=quantiles)
        
        return None # make()
        
        
    def export(self, filestem=None, bypop=False, sep=',', ind=0, sigfigs=3, writetofile=True, verbose=2):
        ''' Method for exporting results to a CSV file '''
        if filestem is None:  # Doesn't include extension, hence filestem
            if self.name is not None: filestem = self.project.name+'-'+self.name
            else: filestem = str(self.uid)
        filename = filestem + '.csv'
        npts = len(self.tvec)
        keys = self.main.keys()
        output = sep.join(['Indicator','Year:'] + ['%i'%t for t in self.tvec]) # Create header and years
        for key in keys:
            if bypop: output += '\n' # Add a line break between different indicators
            if bypop: popkeys = ['tot']+self.popkeys # include total even for bypop -- WARNING, don't try to change this!
            else:     popkeys = ['tot']
            for pk,popkey in enumerate(popkeys):
                output += '\n'
                if bypop and popkey!='tot': data = self.main[key].pops[ind][pk-1,:] # WARNING, assumes 'tot' is always the first entry
                else:                       data = self.main[key].tot[ind][:]
                output += key+sep+popkey+sep
                for t in range(npts):
                    if self.main[key].ispercentage: output += ('%s'+sep) % sigfig(data[t])
                    else:                           output += ('%i'+sep) % data[t]
       
        if len(self.budget)>ind: # WARNING, does not support multiple years
            output += '\n\n\n'
            output += 'Budget\n'
            output += sep.join(self.budget[ind].keys()) + '\n'
            output += sep.join([str(val) for val in self.budget[ind].values()]) + '\n'
        
        if len(self.coverage)>ind: # WARNING, does not support multiple years
            output += '\n\n\n'
            output += 'Coverage\n'
            output += sep.join(self.coverage[ind].keys()) + '\n'
            output += sep.join([str(val) for val in self.coverage[ind].values()]) + '\n' # WARNING, should have this val[0] but then dies with None entries
            
        if writetofile: 
            with open(filename, 'w') as f: f.write(output)
            printv('Results exported to "%s"' % filename, 2, verbose)
            return None
        else:
            return output
        
                    
            
        





class Multiresultset(Resultset):
    ''' Structure for holding multiple kinds of results, e.g. from an optimization, or scenarios '''
    def __init__(self, resultsetlist=None, name=None):
        # Basic info
        self.name = name
        self.uid = uuid()
        self.created = today()
        self.nresultsets = len(resultsetlist)
        self.keys = []
        self.budget = odict()
        self.coverage = odict()
        self.budgetyears = odict() 
        if type(resultsetlist)==list: pass # It's already a list, carry on
        elif type(resultsetlist) in [odict, dict]: resultsetlist = resultsetlist.values() # Convert from odict to list
        elif resultsetlist is None: raise OptimaException('To generate multi-results, you must feed in a list of result sets: none provided')
        else: raise OptimaException('Resultsetlist type "%s" not understood' % str(type(resultsetlist)))
                
        
        # Fundamental quantities -- populated by project.runsim()
        sameattrs = ['tvec', 'dt', 'popkeys'] # Attributes that should be the same across all results sets
        commonattrs = ['project', 'data', 'datayears', 'settings'] # Uhh...same as sameattrs, not sure my logic in separating this out, but hesitant to remove because it made sense at the time :)
        diffattrs = ['parset', 'progset', 'raw', 'simpars'] # Things that differ between between results sets
        for attr in sameattrs+commonattrs: setattr(self, attr, None) # Shared attributes across all resultsets
        for attr in diffattrs: setattr(self, attr, odict()) # Store a copy for each resultset

        # Main results -- time series, by population -- get right structure, but clear out results -- WARNING, must match format above!
        self.main = dcp(resultsetlist[0].main) # For storing main results -- get the format from the first entry, since should be the same for all
        for key in self.main.keys():
            for at in ['pops', 'tot']:
                setattr(self.main[key], at, odict()) # Turn all of these into an odict -- e.g. self.main['prev'].pops = odict()

        for i,rset in enumerate(resultsetlist):
            key = rset.name if rset.name is not None else str(i)
            self.keys.append(key)
            
            # First, loop over shared attributes, and ensure they match
            for attr in sameattrs+commonattrs:
                orig = getattr(self, attr)
                new = getattr(rset, attr)
                if orig is None: setattr(self, attr, new) # Pray that they match, since too hard to compare
            
            # Loop over different attributes and append to the odict
            for attr in diffattrs:
                getattr(self, attr)[key] = getattr(rset, attr) # Super confusing, but boils down to e.g. self.raw['foo'] = rset.raw -- WARNING, does this even work?
            
            # Now, the real deal: fix self.main
            for key2 in self.main.keys():
                for at in ['pops', 'tot']:
                    getattr(self.main[key2], at)[key] = getattr(rset.main[key2], at)[0] # Add data: e.g. self.main['prev'].pops['foo'] = rset.main['prev'].pops[0] -- WARNING, the 0 discards uncertainty data
            
            # Finally, process the budget and budgetyears
            if getattr(rset,'budget'): # If it has a budget, overwrite coverage information by calculating from budget
                self.budget[key]      = rset.budget
                self.budgetyears[key] = rset.budgetyears
                self.coverage[key]    = rset.progset.getprogcoverage(budget=rset.budget, t=rset.budgetyears, parset=rset.parset, results=rset, proportion=True) # Set proportion TRUE here, because coverage will be outputted as PERCENT covered
            elif getattr(rset,'coverage'): # If no budget, compute budget from coverage
                self.coverage[key]      = rset.coverage
                self.budgetyears[key] = rset.budgetyears
                self.budget[key]    = rset.progset.getprogbudget(coverage=rset.coverage, t=rset.budgetyears, parset=rset.parset, results=rset, proportion=False) # Set proportion FALSE here, because coverage will be inputted as NUMBER covered    
        
        
    def __repr__(self):
        ''' Print out useful information when called '''
        output = '============================================================\n'
        output += '      Project name: %s\n'    % (self.project.name if self.project is not None else None)
        output += '      Date created: %s\n'    % getdate(self.created)
        output += '               UID: %s\n'    % self.uid
        output += '      Results sets: %s\n'    % self.keys
        output += '============================================================\n'
        output += objrepr(self)
        return output
    
    
    def export(self, filestem=None, ind=None, writetofile=True, verbose=2, **kwargs):
        ''' A method to export each multiresult to a different file...not great, but not sure of what's better '''
        if filestem is None: # Filestem rather than filename since doesn't include extension
            if self.name is not None: filestem = self.project.name+'-'+self.name
            else: filestem = str(self.uid)
        output = ''
        for k,key in enumerate(self.keys):
            thisfilestem = filestem+'-'+key
            output += '%s\n\n' % key
            output += Resultset.export(self, filestem=thisfilestem, ind=k, writetofile=False, **kwargs)
            output += '\n'*5
        
        if writetofile: 
            filename = filestem+'.csv'
            with open(filename, 'w') as f: f.write(output)
            printv('Results exported to "%s"' % filename, 2, verbose)
            return None
        else:
            return output






class BOC(object):
    ''' Structure to hold a budget and outcome array for geospatial analysis'''
    
    def __init__(self, name='unspecified', x=None, y=None, objectives=None):
        self.uid = uuid()
        self.created = today()
        self.x = x if x else [] # A list of budget totals
        self.y = y if y else [] # A corresponding list of 'maximally' optimised outcomes
        self.objectives = objectives # Specification for what outcome y represents (objectives['budget'] excluded)
        
        self.name = name # Required by rmresult in Project.

    def __repr__(self):
        ''' Print out summary stats '''
        output = '============================================================\n'
        output += '      Date created: %s\n'    % getdate(self.created)
        output += '               UID: %s\n'    % self.uid
        output += '============================================================\n'
        output += objrepr(self)
        return output
        
    def getoutcome(self, budgets):
        ''' Get interpolated outcome for a corresponding list of budgets '''
        return pchip(self.x, self.y, budgets)
        
    def getoutcomederiv(self, budgets):
        ''' Get interpolated outcome derivatives for a corresponding list of budgets '''
        return pchip(self.x, self.y, budgets, deriv = True)
        
    def plot(self, deriv = False, returnplot = False, initbudget = None, optbudget = None, baseline=0):
        ''' Plot the budget-outcome curve '''
        from pylab import xlabel, ylabel, show
        
        ax = plotpchip(self.x, self.y, deriv = deriv, returnplot = True, initbudget = initbudget, optbudget = optbudget)                 # Plot interpolation
        xlabel('Budget')
        if not deriv: ylabel('Outcome')
        else: ylabel('Marginal outcome')
        if baseline==0: ax.set_ylim((0,ax.get_ylim()[1])) # Reset baseline
        
        if returnplot: return ax
        else: show()
        return None







def getresults(project=None, pointer=None, die=True):
    '''
    Function for returning the results associated with something. 'pointer' can eiher be a UID,
    a string representation of the UID, the actual pointer to the results, or a function to return the
    results.
    
    Example:
        results = P.parsets[0].getresults()
        calls
        getresults(P, P.parsets[0].resultsref)
        which returns
        P.results[P.parsets[0].resultsref]
    
    The "die" keyword lets you choose whether a failure to retrieve results returns None or raises an exception.    
    
    Version: 1.2 (2016feb06)
    '''
    # Nothing supplied, don't try to guess
    if pointer is None: 
        return None 
    
    # Normal usage, e.g. getresults(P, 3) will retrieve the 3rd set of results
    elif isinstance(pointer, (str, unicode, Number, type(uuid()))):
        if project is not None:
            resultnames = [res.name for res in project.results.values()]
            resultuids = [str(res.uid) for res in project.results.values()]
        else: 
            if die: raise OptimaException('To get results using a key or index, getresults() must be given the project')
            else: return None
        try: # Try using pointer as key -- works if name
            results = project.results[pointer]
            return results
        except: # If that doesn't match, keep going
            if pointer in resultnames: # Try again to extract it based on the name
                results = project.results[resultnames.index(pointer)]
                return results
            elif str(pointer) in resultuids: # Next, try extracting via the UID
                results = project.results[resultuids.index(str(pointer))]
                return results
            else: # Give up
                validchoices = ['#%i: name="%s", uid=%s' % (i, resultnames[i], resultuids[i]) for i in range(len(resultnames))]
                errormsg = 'Could not get result "%s": choices are:\n%s' % (pointer, '\n'.join(validchoices))
                if die: raise OptimaException(errormsg)
                else: return None
    
    # The pointer is the results object
    elif isinstance(pointer, (Resultset, Multiresultset, BOC)):
        return pointer # Return pointer directly if it's already a results set
    
    # It seems to be some kind of function, so try calling it -- might be useful for the database or something
    elif callable(pointer): 
        try: 
            return pointer()
        except:
            if die: raise OptimaException('Results pointer "%s" seems to be callable, but call failed' % str(pointer))
            else: return None
    
    # Could not figure out what to do with it
    else: 
        if die: raise OptimaException('Could not retrieve results \n"%s"\n from project \n"%s"' % (pointer, project))
        else: return None<|MERGE_RESOLUTION|>--- conflicted
+++ resolved
@@ -4,7 +4,7 @@
 Version: 2016jul06 by cliffk
 """
 
-from optima import OptimaException, Settings, uuid, today, getdate, quantile, printv, odict, dcp, objrepr, defaultrepr, sigfig, pchip, plotpchip, findinds
+from optima import OptimaException, Settings, uuid, today, getdate, quantile, printv, odict, dcp, objrepr, defaultrepr, sigfig, pchip, plotpchip
 from numpy import array, nan, zeros, arange, shape
 from numbers import Number
 
@@ -76,29 +76,6 @@
         
         # Main results -- time series, by population
         self.main = odict() # For storing main results
-<<<<<<< HEAD
-        self.main['numplhiv']      = Result('Number of PLHIV')
-        self.main['numinci']       = Result('Number of new infections')
-        self.main['numdeath']      = Result('Number of HIV-related deaths')
-        self.main['numdiag']       = Result('Number of diagnosed PLHIV')
-        self.main['numtreat']      = Result('Number of PLHIV on treatment')
-        self.main['prev']          = Result('HIV prevalence (%)', isnumber=False)
-        self.main['force']         = Result('Incidence (per 100 p.y.)', isnumber=False)
-        self.main['numnewdiag']    = Result('Number of new diagnoses')
-        self.main['nummtct']       = Result('Number of HIV+ births')
-        self.main['popsize']       = Result('Population size')
-        self.main['numincare']     = Result('Number of PLHIV in care')
-        self.main['numsuppressed'] = Result('Number of virally suppressed PLHIV')
-        
-        self.other = odict() # For storing other results -- not available in the interface
-        self.other['adultprev']    = Result('Adult HIV prevalence (%)', isnumber=False)
-        self.other['childprev']    = Result('Child HIV prevalence (%)', isnumber=False)
-        self.other['propdx']       = Result('PLHIV diagnosed (%)', isnumber=False)
-        self.other['propcare']     = Result('Diagnosed PLHIV in care (%)', isnumber=False)
-        self.other['proptx']       = Result('PLHIV in care on treatment (%)', isnumber=False)
-        self.other['propsvl']      = Result('Treated PLHIV virally suppressed (%)', isnumber=False)
-
-=======
         self.main['numinci']            = Result('Number of new infections')
         self.main['numdeath']           = Result('Number of HIV-related deaths')
         
@@ -120,8 +97,11 @@
         self.main['numhivbirths']       = Result('Number of births to HIV+ women')
         self.main['numpmtct']           = Result('Number of HIV+ women receiving PMTCT')
         self.main['popsize']            = Result('Population size')
-        
->>>>>>> 5628c51d
+
+        self.other = odict() # For storing other results -- not available in the interface
+        self.other['adultprev']    = Result('Adult HIV prevalence (%)', isnumber=False)
+        self.other['childprev']    = Result('Child HIV prevalence (%)', isnumber=False)
+        
         if domake: self.make()
     
     
@@ -294,8 +274,6 @@
         self.main['popsize'].pops = quantile(allpeople[:,:,:,indices].sum(axis=1), quantiles=quantiles) 
         self.main['popsize'].tot = quantile(allpeople[:,:,:,indices].sum(axis=(1,2)), quantiles=quantiles)
         if data is not None: self.main['popsize'].datapops = processdata(data['popsize'], uncertainty=True)
-
-
 
 
         upperagelims = array(self.data['pops']['age'])[:,1]
