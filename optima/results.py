--- conflicted
+++ resolved
@@ -80,14 +80,7 @@
         self.settings = settings if settings is not None else Settings()
         
         # Main results -- time series, by population
-<<<<<<< HEAD
         self.main['popsize']        = Result('Population size')
-=======
-        self.main['numinci']        = Result('New HIV infections')
-        self.main['numdeath']       = Result('HIV-related deaths')
-        self.main['numincibypop']   = Result('New HIV infections caused')
-        
->>>>>>> 8a60f24b
         self.main['numplhiv']       = Result('PLHIV')
         self.main['numdiag']        = Result('Diagnosed PLHIV')
         self.main['numtreat']       = Result('PLHIV on treatment')
@@ -102,23 +95,15 @@
         self.main['numartdeath']    = Result('HIV-related deaths on ART')
         
         self.main['numnewdiag']     = Result('New diagnoses')
-<<<<<<< HEAD
         self.main['numnewtreat']    = Result('PLHIV newly initiated on treatment')
-=======
-        self.main['nummtct']        = Result('HIV+ births')
-        self.main['numhivbirths']   = Result('Births to HIV+ women')
-        self.main['numpmtct']       = Result('HIV+ women receiving PMTCT')
-        self.main['popsize']        = Result('Population size')
-        self.main['numdaly']        = Result('HIV-related DALYs')
->>>>>>> 8a60f24b
 
         self.main['numpreg']        = Result('Total pregancies')
         self.main['numhivbirths']   = Result('Pregancies to HIV+ women')
         self.main['numhivdxbirths'] = Result('Pregancies to diagnosed HIV+ women')
 
 #        self.main['numpmtct']       = Result('HIV+ women receiving PMTCT')
-#        self.other['adultprev']     = Result('Adult HIV prevalence (%)', ispercentage=True)
-#        self.other['childprev']     = Result('Child HIV prevalence (%)', ispercentage=True)
+        self.main['adultprev']     = Result('Adult HIV prevalence (%)', ispercentage=True)
+        self.main['childprev']     = Result('Child HIV prevalence (%)', ispercentage=True)
 
 #        self.main['numbirths']      = Result('Total births')
 #        self.main['prev']           = Result('HIV prevalence (%)',       ispercentage=True, defaultplot='population')
@@ -316,17 +301,9 @@
         alldiag      = assemble('diag')
         allnewtreat  = assemble('newtreat')
         allhivbirths = assemble('hivbirths')
-<<<<<<< HEAD
         allhivdxbirths = assemble('hivdxbirths')
         allbirthsto    = assemble('birthsto')
         allplhiv     = self.settings.allplhiv
-=======
-        allbirths    = assemble('births')
-        allpmtct     = assemble('pmtct')
-        allplhiv     = self.settings.allplhiv
-        allsus       = self.settings.sus
-        allaids      = self.settings.allaids
->>>>>>> 8a60f24b
         alldx        = self.settings.alldx
         alltx        = self.settings.alltx
         svl          = self.settings.svl
@@ -341,22 +318,16 @@
         
 
         # Actually do calculations
-<<<<<<< HEAD
         self.main['popsize'].pops = process(allpeople[:,:,:,indices].sum(axis=1))
         self.main['popsize'].tot = process(allpeople[:,:,:,indices].sum(axis=(1,2)))
         if data is not None: self.main['popsize'].datapops = processdata(data['popsize'], uncertainty=True)
 
         self.main['numplhiv'].pops = process(allpeople[:,allplhiv,:,:][:,:,:,indices].sum(axis=1)) # Axis 1 is health state
         self.main['numplhiv'].tot  = process(allpeople[:,allplhiv,:,:][:,:,:,indices].sum(axis=(1,2))) # Axis 2 is populations
-=======
-        self.main['prev'].pops = process(allpeople[:,allplhiv,:,:][:,:,:,indices].sum(axis=1) / (eps+allpeople[:,:,:,indices].sum(axis=1)), percent=True) # Axis 1 is health state
-        self.main['prev'].tot  = process(allpeople[:,allplhiv,:,:][:,:,:,indices].sum(axis=(1,2)) / (eps+allpeople[:,:,:,indices].sum(axis=(1,2))), percent=True) # Axis 2 is populations
->>>>>>> 8a60f24b
         if data is not None: 
             self.main['numplhiv'].datatot = processdata(data['optplhiv'])
             self.main['numplhiv'].estimate = True # It's not real data, just an estimate
         
-<<<<<<< HEAD
         self.main['numdiag'].pops = process(allpeople[:,alldx,:,:][:,:,:,indices].sum(axis=1)) # Note that allpeople[:,txinds,:,indices] produces an error
         self.main['numdiag'].tot = process(allpeople[:,alldx,:,:][:,:,:,indices].sum(axis=(1,2))) # Axis 1 is populations
         
@@ -366,10 +337,6 @@
 
         self.main['numsuppressed'].pops = process(allpeople[:,svl,:,:][:,:,:,indices].sum(axis=1)) # WARNING, this is ugly, but allpeople[:,txinds,:,indices] produces an error
         self.main['numsuppressed'].tot = process(allpeople[:,svl,:,:][:,:,:,indices].sum(axis=(1,2))) # Axis 1 is populations
-=======
-        self.main['force'].pops = process(allinci[:,:,indices] / (eps+allpeople[:,allsus,:,:][:,:,:,indices].sum(axis=1)), percent=True) # Axis 1 is health state
-        self.main['force'].tot  = process(allinci[:,:,indices].sum(axis=1) / (eps+allpeople[:,allsus,:,:][:,:,:,indices].sum(axis=(1,2))), percent=True) # Axis 2 is populations
->>>>>>> 8a60f24b
 
         self.main['numinci'].pops = process(allinci[:,:,indices])
         self.main['numinci'].tot  = process(allinci[:,:,indices].sum(axis=1)) # Axis 1 is populations
@@ -431,7 +398,6 @@
 #        self.main['numpmtct'].pops = process(allpmtct[:,:,indices])
 #        self.main['numpmtct'].tot  = process(allpmtct[:,:,indices].sum(axis=1))
 
-<<<<<<< HEAD
 #        self.main['numaids'].pops = process(allpeople[:,allaids,:,:][:,:,:,indices].sum(axis=1)) # Axis 1 is health state
 #        self.main['numaids'].tot  = process(allpeople[:,allaids,:,:][:,:,:,indices].sum(axis=(1,2))) # Axis 2 is populations
 
@@ -441,11 +407,6 @@
         
 #        self.main['numevercare'].pops = process(allpeople[:,allevercare,:,:][:,:,:,indices].sum(axis=1)) #  Note that allpeople[:,txinds,:,indices] produces an error
 #        self.main['numevercare'].tot  = process(allpeople[:,allevercare,:,:][:,:,:,indices].sum(axis=(1,2))) # Axis 1 is populations
-=======
-        self.main['proptreat'].pops = process(allpeople[:,alltx,:,:][:,:,:,indices].sum(axis=1)/maximum(allpeople[:,alldx,:,:][:,:,:,indices].sum(axis=1),eps), percent=True) 
-        self.main['proptreat'].tot  = process(allpeople[:,alltx,:,:][:,:,:,indices].sum(axis=(1,2))/maximum(allpeople[:,alldx,:,:][:,:,:,indices].sum(axis=(1,2)),eps), percent=True) # Axis 1 is populations
-        if data is not None: self.main['proptreat'].datatot = processdata(data['optproptx'])
->>>>>>> 8a60f24b
 
 #        self.main['propevercare'].pops = process(allpeople[:,allevercare,:,:][:,:,:,indices].sum(axis=1)/maximum(allpeople[:,alldx,:,:][:,:,:,indices].sum(axis=1),eps), percent=True) 
 #        self.main['propevercare'].tot  = process(allpeople[:,allevercare,:,:][:,:,:,indices].sum(axis=(1,2))/maximum(allpeople[:,alldx,:,:][:,:,:,indices].sum(axis=(1,2)),eps), percent=True) # Axis 1 is populations
@@ -460,7 +421,6 @@
 #        self.main['costtreat'].pops = process(allcosttreat[:,:,indices])
 #        self.main['costtreat'].tot  = process(allcosttreat[:,:,indices].sum(axis=1)) # Axis 1 is populations
 
-<<<<<<< HEAD
 #        self.main['proptreat'].pops = process(allpeople[:,alltx,:,:][:,:,:,indices].sum(axis=1)/maximum(allpeople[:,alldx,:,:][:,:,:,indices].sum(axis=1),eps), percent=True) 
 #        self.main['proptreat'].tot  = process(allpeople[:,alltx,:,:][:,:,:,indices].sum(axis=(1,2))/maximum(allpeople[:,alldx,:,:][:,:,:,indices].sum(axis=(1,2)),eps), percent=True) # Axis 1 is populations
 #        if data is not None: self.main['proptreat'].datatot = processdata(data['optproptx'])
@@ -474,13 +434,6 @@
 
 #        self.main['propplhivsupp'].pops = process(allpeople[:,svl,:,:][:,:,:,indices].sum(axis=1)/maximum(allpeople[:,allplhiv,:,:][:,:,:,indices].sum(axis=1),eps), percent=True) 
 #        self.main['propplhivsupp'].tot = process(allpeople[:,svl,:,:][:,:,:,indices].sum(axis=(1,2))/maximum(allpeople[:,allplhiv,:,:][:,:,:,indices].sum(axis=(1,2)),eps), percent=True) # Axis 1 is populations
-=======
-        self.main['popsize'].pops = process(allpeople[:,:,:,indices].sum(axis=1))
-        self.main['popsize'].tot = process(allpeople[:,:,:,indices].sum(axis=(1,2)))
-        if data is not None: 
-            self.main['popsize'].datatot  = processtotalpopsizedata(self, data['popsize'])
-            self.main['popsize'].datapops = processdata(data['popsize'], uncertainty=True)
->>>>>>> 8a60f24b
 
         
         # Calculate DALYs
@@ -510,7 +463,6 @@
         for h,key in enumerate(self.settings.hivstates): # Loop over health states
             hivstateindices = set(getattr(self.settings,key))
             healthstates = array(list(hivstateindices & notonart)) # Find the intersection of this HIV state and not on ART states
-<<<<<<< HEAD
             dalypops += allpeople[:,healthstates,:,:].sum(axis=1) * disutils[h]
             dalytot += allpeople[:,healthstates,:,:].sum(axis=(1,2)) * disutils[h]
 #        self.main['numdaly'].pops = process(dalypops[:,:,indices])
@@ -533,40 +485,6 @@
 #            healthinds = getattr(self.settings, healthkey)
 #            self.other['only'+healthkey].pops = process(allpeople[:,healthinds,:,:][:,:,:,indices].sum(axis=1)) # WARNING, this is ugly, but allpeople[:,txinds,:,indices] produces an error
 #            self.other['only'+healthkey].tot =  process(allpeople[:,healthinds,:,:][:,:,:,indices].sum(axis=(1,2))) # Axis 1 is populations
-=======
-            yldpops += allpeople[:,healthstates,:,:].sum(axis=1) * disutils[h]
-            yldtot += allpeople[:,healthstates,:,:].sum(axis=(1,2)) * disutils[h]
-        
-        ## Add them up
-        dalypops = yllpops + yldpops
-        dalytot  = ylltot + yldtot
-        self.main['numdaly'].pops = process(dalypops[:,:,indices])
-        self.main['numdaly'].tot  = process(dalytot[:,indices])
-        
-        
-        ## Other indicators
-        upperagelims = self.pars['age'][:,1] # All populations, but upper range
-        adultpops = findinds(upperagelims>=15)
-        childpops = findinds(upperagelims<15)
-        if len(adultpops): self.other['adultprev'].tot = process(allpeople[:,allplhiv,:,:][:,:,adultpops,:][:,:,:,indices].sum(axis=(1,2)) / (eps+allpeople[:,:,adultpops,:][:,:,:,indices].sum(axis=(1,2))), percent=True) # Axis 2 is populations
-        else:              self.other['adultprev'].tot = self.main['prev'].tot # In case it's not available, use population average
-        if len(childpops): self.other['childprev'].tot = process(allpeople[:,allplhiv,:,:][:,:,childpops,:][:,:,:,indices].sum(axis=(1,2)) / (eps+allpeople[:,:,childpops,:][:,:,:,indices].sum(axis=(1,2))), percent=True) # Axis 2 is populations
-        else:              self.other['childprev'].tot = self.main['prev'].tot
-        self.other['adultprev'].pops = self.main['prev'].pops # This is silly, but avoids errors from a lack of consistency of these results not having pop attributes
-        self.other['childprev'].pops = self.main['prev'].pops
-        
-        self.other['numotherdeath'].pops = process(otherdeaths[:,:,indices])
-        self.other['numotherdeath'].tot = process(otherdeaths[:,:,indices].sum(axis=1)) # Axis 1 is populations
-        
-        self.other['numbirths'].pops = process(allbirths[:,:,indices])
-        self.other['numbirths'].tot = process(allbirths[:,:,indices].sum(axis=1))
-        
-        # Add in each health state
-        for healthkey in self.settings.healthstates: # Health keys: ['susreg', 'progcirc', 'undx', 'dx', 'care', 'lost', 'usvl', 'svl']
-            healthinds = getattr(self.settings, healthkey)
-            self.other['only'+healthkey].pops = process(allpeople[:,healthinds,:,:][:,:,:,indices].sum(axis=1)) # WARNING, this is ugly, but allpeople[:,txinds,:,indices] produces an error
-            self.other['only'+healthkey].tot =  process(allpeople[:,healthinds,:,:][:,:,:,indices].sum(axis=(1,2))) # Axis 1 is populations
->>>>>>> 8a60f24b
 
         return None
         
@@ -593,18 +511,12 @@
             else:     popkeys = ['tot']
             for pk,popkey in enumerate(popkeys):
                 outputstr += '\n'
-<<<<<<< HEAD
                 try:
                     if bypop and popkey!='tot': data = self.main[key].pops[ind][pk-1,:] # WARNING, assumes 'tot' is always the first entry
                     else:                       data = self.main[key].tot[ind][:]
                 except:
                     import traceback; traceback.print_exc(); import pdb; pdb.set_trace()
                 outputstr += self.main[key].name+sep+popkey+sep
-=======
-                if bypop and popkey!='tot': data = self.main[mainkey].pops[ind][pk-1,:] # WARNING, assumes 'tot' is always the first entry
-                else:                       data = self.main[mainkey].tot[ind][:]
-                outputstr += self.main[mainkey].name+sep+popkey+sep
->>>>>>> 8a60f24b
                 for t in range(npts):
                     if self.main[mainkey].ispercentage: outputstr += ('%s'+sep) % sigfig(data[t], sigfigs=sigfigs)
                     else:                           outputstr += ('%i'+sep) % data[t]
