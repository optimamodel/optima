--- conflicted
+++ resolved
@@ -1,12 +1,6 @@
-<<<<<<< HEAD
 from optima import Settings, Parameterset, Programset, Resultset, Optim # Import classes
 from optima import odict, getdate, today, uuid, dcp, objrepr, printv # Import utilities
-from optima import loadspreadsheet, model, gitinfo, sensitivity, manualfit, autofit, minoutcomes # Import functions
-=======
-from optima import Settings, Parameterset, Programset, Resultset # Import classes
-from optima import odict, getdate, today, uuid, dcp, objectid, objatt, objmeth, printv # Import utilities
-from optima import loadspreadsheet, model, gitinfo, sensitivity, manualfit, autofit, loadeconomicsspreadsheet # Import functions
->>>>>>> d69c1d5f
+from optima import loadspreadsheet, model, gitinfo, sensitivity, manualfit, autofit, minoutcomes, loadeconomicsspreadsheet # Import functions
 from optima import __version__ # Get current version
 
 
