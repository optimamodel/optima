--- conflicted
+++ resolved
@@ -1,21 +1,11 @@
-<<<<<<< HEAD
-from optima import OptimaException, Settings, Parameterset, Programset, Resultset, BOC, Parscen, Optim # Import classes
-from optima import odict, getdate, today, uuid, dcp, objrepr, printv, isnumber, saveobj, defaultrepr, promotetolist # Import utilities
-from optima import loadspreadsheet, model, gitinfo, autofit, runscenarios, defaultscenarios, makesimpars, makespreadsheet, makeprogramspreadsheet
-from optima import defaultobjectives, runmodel # Import functions
-try: from optima import manualfit # This is optional
-except: pass
-=======
 from optima import OptimaException, Settings, Parameterset, Programset, Resultset, BOC, Parscen, Optim, Link # Import classes
 from optima import odict, getdate, today, uuid, dcp, objrepr, printv, isnumber, saveobj, promotetolist, sigfig # Import utilities
 from optima import loadspreadsheet, model, gitinfo, defaultscenarios, makesimpars, makespreadsheet
 from optima import defaultobjectives, runmodel, autofit, runscenarios, optimize, multioptimize # Import functions
->>>>>>> 4952a826
 from optima import version # Get current version
 from numpy import argmin, argsort
 from numpy.random import seed, randint
 import os
-
 
 #######################################################################################################
 ## Project class -- this contains everything else!
@@ -139,7 +129,6 @@
         ''' Load a data spreadsheet -- enormous, ugly function so located in its own file '''
 
         ## Load spreadsheet and update metadata
-        self.spreadsheet = Spreadsheet(filename) # Load spreadsheet binary file into project -- WARNING, only partly implemented since not sure how to read from
         self.data = loadspreadsheet(filename, verbose=self.settings.verbose) # Do the hard work of actually loading the spreadsheet
         self.spreadsheetdate = today() # Update date when spreadsheet was last loaded
         self.modified = today()
@@ -157,7 +146,6 @@
         if filename[-5:]!='.xlsx': filename += '.xlsx'
         makespreadsheet(filename=filename, pops=pops, data=self.data, datastart=self.settings.start, dataend=self.settings.dataend)
         return None
-<<<<<<< HEAD
     
     
     def makeprogramspreadsheet(self, filename=None, progset=-1, verbose=2):
@@ -171,8 +159,6 @@
         progs = [{'short':p.short, 'name':p.name, 'targetpops': p.targetpops} for p in self.progsets[progset].programs.values()]
         makeprogramspreadsheet(filename=filename, pops=pops, progs=progs, datastart=self.settings.start, dataend=self.settings.end, verbose=verbose)
         return None
-=======
->>>>>>> 4952a826
 
     
 #    def reorderpops(self, poporder=None):
@@ -401,18 +387,6 @@
         self.modified = today()
         return None
     
-<<<<<<< HEAD
-
-=======
-    
-    def addscenlist(self, scenlist=None): 
-        ''' Function to make it slightly easier to add scenarios all in one go -- WARNING, should make this a general feature of add()! '''
-        for scen in scenlist: self.addscen(name=scen.name, scen=scen, overwrite=True)
-        self.modified = today()
-        return None
-    
-    
->>>>>>> 4952a826
     def save(self, filename=None, saveresults=False, verbose=2):
         ''' Save the current project, by default using its name, and without results '''
         if filename is None:
@@ -446,10 +420,7 @@
         
         if name is None: name = self.parsets.keys() # If none is given, use all
         name = promotetolist(name) # Make sure it's a list
-<<<<<<< HEAD
-=======
         if orig not in self.parsets.keys(): self.makeparset(name=orig) # Make sure the parset exists
->>>>>>> 4952a826
         origpars = self.parsets[orig].pars # "Original" parameters to copy from (based on data)
         for parset in [self.parsets[n] for n in name]: # Loop over all named parsets
             keys = parset.pars.keys() # Assume all pars structures have the same keys
@@ -526,7 +497,6 @@
         
         Version: 2016nov07
         '''
-        
         if start is None: start=self.settings.start # Specify the start year
         if end is None: end=self.settings.end # Specify the end year
         if dt is None: dt=self.settings.dt # Specify the timestep
@@ -557,7 +527,7 @@
         if addresult:
             keyname = self.addresult(result=results, overwrite=overwrite)
             self.parsets[name].resultsref = keyname # If linked to a parset, store the results
-        
+
         self.modified = today()
         return results
 
@@ -689,25 +659,6 @@
             printv('Warning, using default progset', 3, verbose)
             progsetname = -1
         
-<<<<<<< HEAD
-        if budgetlist == None:
-            if not progsetname == None:
-                baseline = self.progsets[progsetname].defaultbudget()
-            else:
-                try:
-                    baseline = self.progsets[-1].defaultbudget()
-                    printv('\nWARNING: no progsetname specified. Using last saved progset "%s" in project "%s".' % (self.progsets[0].name, self.name), 1, verbose)
-                except:
-                    OptimaException('Error: No progsets associated with project for which BOC is being generated!')
-            budgetlist = [x*baseline for x in [1.0, 0.6, 0.3, 0.1, 3.0, 6.0, 10.0]] # Start from original, go down, then go up
-                
-        results = None
-        owbudget = None
-        tmptotals = []
-        tmpallocs = []
-        for i,budget in enumerate(budgetlist):
-            print('Running budget %i/%i (%0.0f)' % (i+1, len(budgetlist), budget))
-=======
         defaultbudget = self.progsets[progsetname].getdefaultbudget()
         
         if budgetratios is None:
@@ -737,7 +688,6 @@
             counts[key] += 1
             budget = ratio*sum(defaultbudget[:])
             printv('Running budget %i/%i ($%0.0f)' % (sum(counts[:]), len(budgetdict)+sum(counts[:])-1, budget), 2, verbose)
->>>>>>> 4952a826
             objectives['budget'] = budget
             optim = Optim(project=self, name=name, objectives=objectives, constraints=constraints, parsetname=parsetname, progsetname=progsetname)
             
@@ -788,11 +738,7 @@
         return None        
     
     
-<<<<<<< HEAD
-    def getBOC(self, objectives=None):
-=======
     def getBOC(self, objectives=None, strict=False, verbose=2):
->>>>>>> 4952a826
         ''' Returns a BOC result with the desired objectives (budget notwithstanding) if it exists, else None '''
         
         boc = None
@@ -851,31 +797,4 @@
         if returnplot: return ax
         else: show()
         return None
-
-
-
-class Spreadsheet(object):
-    ''' A class for reading and writing spreadsheet data in binary format, so a project contains the spreadsheet loaded '''
-    
-    def __init__(self, filename=None):
-        self.data = None
-        self.filename = None
-        if filename is not None: self.load(filename)
-        return None
-    
-    def __repr__(self):
-        output = defaultrepr(self)
-        return output
-    
-    def load(self, filename=None):
-        if filename is not None:
-            self.filename = filename
-            with open(filename, mode='rb') as f: self.data = f.read()
-    
-    def save(self, filename=None, verbose=2):
-        if filename is None:
-            if self.filename is not None: filename = self.filename
-        if filename is not None:
-            with open(filename, mode='wb') as f: f.write(self.data)
-        printv('Spreadsheet "%s" saved.' % filename, 2, verbose)
     