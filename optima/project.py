--- conflicted
+++ resolved
@@ -107,10 +107,7 @@
         ''' Load a data spreadsheet -- enormous, ugly function so located in its own file '''
 
         ## Load spreadsheet and update metadata
-<<<<<<< HEAD
-=======
         self.spreadsheet = Spreadsheet(filename) # Load spreadsheet binary file into project -- WARNING, only partly implemented since not sure how to read from
->>>>>>> 7b0f89fd
         self.data = loadspreadsheet(filename, verbose=self.settings.verbose) # Do the hard work of actually loading the spreadsheet
         self.spreadsheetdate = today() # Update date when spreadsheet was last loaded
         self.modified = today()
