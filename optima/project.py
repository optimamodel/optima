from optima import Settings, Parameterset, Programset, Resultset, Optim # Import classes
from optima import odict, getdate, today, uuid, dcp, objrepr, printv # Import utilities
from optima import loadspreadsheet, model, gitinfo, sensitivity, manualfit, autofit, minoutcomes, loadeconomicsspreadsheet # Import functions
from optima import __version__ # Get current version


#######################################################################################################
## Project class -- this contains everything else!
#######################################################################################################

class Project(object):
    """
    PROJECT

    The main Optima project class. Almost all Optima functionality is provided by this class.

    An Optima project is based around 4 major lists:
        1. parsets -- an odict of parameter sets
        2. progsets -- an odict of program sets
        3. scens -- an odict of scenario structures
        4. optims -- an odict of optimization structures
        5. results -- an odict of results associated with parsets, scens, and optims

    In addition, an Optima project contains:
        1. data -- loaded from the spreadsheet
        2. settings -- timestep, indices, etc.
        3. various kinds of metadata -- project name, creation date, etc.
        4. econ -- data and time series loaded from the economics spreadsheet


    Methods for structure lists:
        1. add -- add a new structure to the odict
        2. remove -- remove a structure from the odict
        3. copy -- copy a structure in the odict
        4. rename -- rename a structure in the odict

    Version: 2016jan18 by cliffk
    """



    #######################################################################################################
    ## Built-in methods -- initialization, and the thing to print if you call a project
    #######################################################################################################

    def __init__(self, name='default', spreadsheet=None):
        ''' Initialize the project '''

        ## Define the structure sets
        self.parsets  = odict()
        self.progsets = odict()
        self.scens    = odict()
        self.optims   = odict()
        self.results  = odict()

        ## Define other quantities
        self.name = name
        self.settings = Settings() # Global settings
        self.data = {} # Data from the spreadsheet

        ## Define metadata
        self.uid = uuid()
        self.created = today()
        self.modified = today()
        self.spreadsheetdate = 'Spreadsheet never loaded'
        self.version = __version__
        self.gitbranch, self.gitversion = gitinfo()

        ## Load spreadsheet, if available
        if spreadsheet is not None:
            self.loadspreadsheet(spreadsheet)

        return None


    def __repr__(self):
        ''' Print out useful information when called '''
        output = '============================================================\n'
        output += '      Project name: %s\n'    % self.name
        output += '\n'
        output += '    Parameter sets: %i\n'    % len(self.parsets)
        output += '      Program sets: %i\n'    % len(self.progsets)
        output += '     Scenario sets: %i\n'    % len(self.scens)
        output += ' Optimization sets: %i\n'    % len(self.optims)
        output += '      Results sets: %i\n'    % len(self.results)
        output += '\n'
        output += '    Optima version: %0.1f\n' % self.version
        output += '      Date created: %s\n'    % getdate(self.created)
        if self.modified: output += '     Date modified: %s\n'    % getdate(self.modified)
        output += 'Spreadsheet loaded: %s\n'    % getdate(self.spreadsheetdate)
        output += '        Git branch: %s\n'    % self.gitbranch
        output += '       Git version: %s\n'    % self.gitversion
        output += '               UID: %s\n'    % self.uid
        output += '============================================================\n'
        output += objrepr(self)
        return output


    #######################################################################################################
    ## Methods for I/O and spreadsheet loading
    #######################################################################################################


    def loadspreadsheet(self, filename, name='default'):
        ''' Load a data spreadsheet -- enormous, ugly function so located in its own file '''

        ## Load spreadsheet and update metadata
        self.data = loadspreadsheet(filename) # Do the hard work of actually loading the spreadsheet
        self.spreadsheetdate = today() # Update date when spreadsheet was last loaded

        self.ensureparset(name)
        return None


    def ensureparset(self, name='default'):
        ''' If parameter set of that name doesn't exist, create it'''
        # question: what is that parset does exist? delete it first?
        if not self.data:
            raise Exception("No data in project %s!" % self.uid)
        if name not in self.parsets:
            parset = Parameterset(name=name, project=self)
            parset.makepars(self.data) # Create parameters
            self.addparset(name=name, parset=parset) # Store parameters
        return None

    def loadeconomics(self, filename):
        ''' Load economic data and tranforms it to useful format'''

        ## Load spreadsheet
        self.data['econ'] = loadeconomicsspreadsheet(filename)

        return None


    #######################################################################################################
    ## Methods to handle common tasks with structure lists
    #######################################################################################################


    def getwhat(self, item=None, what=None):
        '''
        Figure out what kind of structure list is being requested, e.g.
            structlist = getwhat('parameters')
        will return P.parset.
        '''
        if item is None and what is None: raise Exception('No inputs provided')
        if what is not None: # Explicitly define the type, item be damned
            if what in ['p', 'pars', 'parset', 'parameters']: structlist = self.parsets
            elif what in ['pr', 'progs', 'progset', 'progsets']: structlist = self.progsets # WARNING, inconsistent terminology!
            elif what in ['s', 'scen', 'scens', 'scenario', 'scenarios']: structlist = self.scens
            elif what in ['o', 'opt', 'opts', 'optim', 'optims', 'optimisation', 'optimization', 'optimisations', 'optimizations']: structlist = self.optims
            elif what in ['r', 'res', 'result', 'results']: structlist = self.results
            else: raise Exception('Structure list "%s" not understood' % what)
        else: # Figure out the type based on the input
            if type(item)==Parameterset: structlist = self.parsets
            elif type(item)==Programset: structlist = self.progsets
            elif type(item)==Resultset: structlist = self.results
            else: raise Exception('Structure list "%s" not understood' % str(type(item)))
        return structlist


    def checkname(self, what=None, checkexists=None, checkabsent=None, overwrite=False):
        ''' Check that a name exists if it needs to; check that a name doesn't exist if it's not supposed to '''
        if type(what)==odict: structlist=what # It's already a structlist
        else: structlist = self.getwhat(what=what)
        if checkabsent is not None and overwrite==False:
            if checkabsent in structlist:
                raise Exception('Structure list "%s" already has item named "%s"' % (what, checkabsent))
        if checkexists is not None:
            if not checkexists in structlist:
                raise Exception('Structure list "%s" has no item named "%s"' % (what, checkexists))
        return None


    def add(self, name='default', item=None, what=None, overwrite=False):
        ''' Add an entry to a structure list '''
        structlist = self.getwhat(item=item, what=what)
        self.checkname(structlist, checkabsent=name, overwrite=overwrite)
        structlist[name] = item
        structlist[name].name = name # Make sure names are consistent
        # Commenting this out because it carshes when uploading progsets
        # Error is settings object has no attribute 'verbose'
        # printv('Item "%s" added to structure list "%s"' % (name, what), 1, self.settings.verbose)
        return None


    def remove(self, what=None, name=None):
        ''' Remove an entry from a structure list by name '''
        structlist = self.getwhat(what=what)
        self.checkname(what, checkexists=name)
        structlist.pop(name)
        printv('Item "%s" removed from structure list "%s"' % (name, what), 1, self.settings.verbose)
        return None


    def copy(self, what=None, orig='default', new='copy', overwrite=False):
        ''' Copy an entry in a structure list '''
        structlist = self.getwhat(what=what)
        self.checkname(what, checkexists=orig, checkabsent=new, overwrite=overwrite)
        structlist[new] = dcp(structlist[orig])
        structlist[new].name = new  # Update name
        structlist[new].uid = uuid()  # otherwise there will be 2 structures with same unique identifier
        printv('Item "%s" copied to structure list "%s"' % (new, what), 1, self.settings.verbose)
        return None


    def rename(self, what=None, orig='default', new='new', overwrite=False):
        ''' Rename an entry in a structure list '''
        structlist = self.getwhat(what=what)
        self.checkname(what, checkexists=orig, checkabsent=new, overwrite=overwrite)
        structlist[new] = structlist.pop(orig)
        structlist[new].name = new # Update name
        printv('Item "%s" renamed to "%s" in structure list "%s"' % (orig, new, what), 1, self.settings.verbose)
        return None



    #######################################################################################################
    ## Convenience functions -- NOTE, do we need these...?
    #######################################################################################################

    def addparset(self,   name='default', parset=None,   overwrite=False): self.add(what='parset',   name=name, item=parset,  overwrite=overwrite)
    def addprogset(self,  name='default', progset=None,  overwrite=False): self.add(what='progset',  name=name, item=progset, overwrite=overwrite)
    def addscen(self,     name='default', scen=None,     overwrite=False): self.add(what='scen',     name=name, item=scen,    overwrite=overwrite)
    def addoptim(self,    name='default', optim=None,    overwrite=False): self.add(what='optim',    name=name, item=optim,   overwrite=overwrite)

    def rmparset(self,   name): self.remove(what='parset',   name=name)
    def rmprogset(self,  name): self.remove(what='progset',  name=name)
    def rmscen(self,     name): self.remove(what='scen',     name=name)
    def rmoptim(self,    name): self.remove(what='optim',    name=name)


    def copyparset(self,   orig='default', new='new', overwrite=False): self.copy(what='parset',   orig=orig, new=new, overwrite=overwrite)
    def copyprogset(self,  orig='default', new='new', overwrite=False): self.copy(what='progset',  orig=orig, new=new, overwrite=overwrite)
    def copyscen(self,     orig='default', new='new', overwrite=False): self.copy(what='scen',     orig=orig, new=new, overwrite=overwrite)
    def copyoptim(self,    orig='default', new='new', overwrite=False): self.copy(what='optim',    orig=orig, new=new, overwrite=overwrite)

    def renameparset(self,   orig='default', new='new', overwrite=False): self.rename(what='parset',   orig=orig, new=new, overwrite=overwrite)
    def renameprogset(self,  orig='default', new='new', overwrite=False): self.rename(what='progset',  orig=orig, new=new, overwrite=overwrite)
    def renamescen(self,     orig='default', new='new', overwrite=False): self.rename(what='scen',     orig=orig, new=new, overwrite=overwrite)
    def renameoptim(self,    orig='default', new='new', overwrite=False): self.rename(what='optim',    orig=orig, new=new, overwrite=overwrite)

    def addresult(self, result=None): self.add(what='result',  name=str(result.uid), item=result)
    def rmresult(self, index=-1):      self.remove(what='result',   name=self.results.keys()[index]) # Remove by index rather than name





    #######################################################################################################
    ## Methods to perform major tasks
    #######################################################################################################


    def runsim(self, name='default', simpars=None, start=None, end=None, dt=None):
        ''' This function runs a single simulation, or multiple simulations if pars/simpars is a list '''
        if start is None: start=self.settings.start # Specify the start year
        if end is None: end=self.settings.end # Specify the end year
        if dt is None: dt=self.settings.dt # Specify the timestep

        # Get the parameters sorted
        if simpars is None: # Optionally run with a precreated simpars instead
            simparslist = self.parsets[name].interp(start=start, end=end, dt=dt) # "self.parset[name]" is e.g. P.parset['default']
        else:
            if type(simpars)==list: simparslist = simpars
            else: simparslist = [simpars]

        # Run the model!
        rawlist = []
        for ind in range(len(simparslist)):
            raw = model(simparslist[ind], self.settings) # THIS IS SPINAL OPTIMA
            rawlist.append(raw)

        # Store results
        results = Resultset(raw=rawlist, simpars=simparslist, project=self) # Create structure for storing results
        results.project = self # Use hard reference
        self.addresult(result=results)
        if simpars is None: self.parsets[name].resultsref = results.uid

        return results



    def sensitivity(self, name='perturb', orig='default', n=5, what='force', span=0.5, ind=0): # orig=default or orig=0?
        ''' Function to perform sensitivity analysis over the parameters as a proxy for "uncertainty"'''
        parset = sensitivity(orig=self.parsets[orig], ncopies=n, what='force', span=span, ind=ind)
        self.addparset(name=name, parset=parset) # Store parameters
        return None


    def manualfit(self, name='manualfit', orig='default', ind=0, verbose=2): # orig=default or orig=0?
        ''' Function to perform manual fitting '''
        self.copyparset(orig=orig, new=name) # Store parameters
        self.parsets[name].pars = [self.parsets[name].pars[ind]] # Keep only the chosen index
        manualfit(project=self, name=name, ind=ind, verbose=verbose) # Actually run manual fitting
        return None

    def autofit(self, name='autofit', orig='default', what='force', maxtime=None, maxiters=100, inds=None, verbose=2):
        ''' Function to perform automatic fitting '''
        self.copyparset(orig=orig, new=name) # Store parameters
<<<<<<< HEAD
        autofit(project=self, name=name, what=what, maxtime=maxtime, maxiters=maxiters, inds=inds, verbose=verbose)
        return None
    
    def minoutcomes(self, name=None, parsetname=None, progsetname=None, inds=0, objectives=None, constraints=None, maxiters=1000, maxtime=None, verbose=5, stoppingfunc=None, method='asd'):
        ''' Function to minimize outcomes '''
        optim = Optim(project=self, name=name, objectives=objectives, constraints=constraints, parsetname=parsetname, progsetname=progsetname)
        results = minoutcomes(project=self, optim=optim, inds=inds, maxiters=maxiters, maxtime=maxtime, verbose=verbose, stoppingfunc=stoppingfunc, method=method)
        self.addoptim(optim=optim)
        self.addresult(result=results)
        self.optims[-1].resultsref = results.uid
=======
        autofit(self, name=name, what=what, maxtime=maxtime, maxiters=maxiters, inds=inds, verbose=verbose)
>>>>>>> 3ff8e8a3
        return None<|MERGE_RESOLUTION|>--- conflicted
+++ resolved
@@ -298,7 +298,6 @@
     def autofit(self, name='autofit', orig='default', what='force', maxtime=None, maxiters=100, inds=None, verbose=2):
         ''' Function to perform automatic fitting '''
         self.copyparset(orig=orig, new=name) # Store parameters
-<<<<<<< HEAD
         autofit(project=self, name=name, what=what, maxtime=maxtime, maxiters=maxiters, inds=inds, verbose=verbose)
         return None
     
@@ -309,7 +308,4 @@
         self.addoptim(optim=optim)
         self.addresult(result=results)
         self.optims[-1].resultsref = results.uid
-=======
-        autofit(self, name=name, what=what, maxtime=maxtime, maxiters=maxiters, inds=inds, verbose=verbose)
->>>>>>> 3ff8e8a3
         return None