from optima import OptimaException, Settings, Parameterset, Programset, Resultset, Optim # Import classes
from optima import odict, getdate, today, uuid, dcp, objrepr, printv # Import utilities
from optima import loadspreadsheet, model, gitinfo, sensitivity, manualfit, autofit, runscenarios, minoutcomes, loadeconomicsspreadsheet, runmodel # Import functions
from optima import __version__ # Get current version


#######################################################################################################
## Project class -- this contains everything else!
#######################################################################################################

class Project(object):
    """
    PROJECT

    The main Optima project class. Almost all Optima functionality is provided by this class.

    An Optima project is based around 4 major lists:
        1. parsets -- an odict of parameter sets
        2. progsets -- an odict of program sets
        3. scens -- an odict of scenario structures
        4. optims -- an odict of optimization structures
        5. results -- an odict of results associated with parsets, scens, and optims

    In addition, an Optima project contains:
        1. data -- loaded from the spreadsheet
        2. settings -- timestep, indices, etc.
        3. various kinds of metadata -- project name, creation date, etc.
        4. econ -- data and time series loaded from the economics spreadsheet


    Methods for structure lists:
        1. add -- add a new structure to the odict
        2. remove -- remove a structure from the odict
        3. copy -- copy a structure in the odict
        4. rename -- rename a structure in the odict

    Version: 2016jan22 by cliffk
    """



    #######################################################################################################
    ## Built-in methods -- initialization, and the thing to print if you call a project
    #######################################################################################################

    def __init__(self, name='default', spreadsheet=None):
        ''' Initialize the project '''

        ## Define the structure sets
        self.parsets  = odict()
        self.progsets = odict()
        self.scens    = odict()
        self.optims   = odict()
        self.results  = odict()

        ## Define other quantities
        self.name = name
        self.settings = Settings() # Global settings
        self.data = {} # Data from the spreadsheet

        ## Define metadata
        self.uid = uuid()
        self.created = today()
        self.modified = today()
        self.spreadsheetdate = 'Spreadsheet never loaded'
        self.version = __version__
        self.gitbranch, self.gitversion = gitinfo()

        ## Load spreadsheet, if available
        if spreadsheet is not None:
            self.loadspreadsheet(spreadsheet)

        return None


    def __repr__(self):
        ''' Print out useful information when called '''
        output = '============================================================\n'
        output += '      Project name: %s\n'    % self.name
        output += '\n'
        output += '    Parameter sets: %i\n'    % len(self.parsets)
        output += '      Program sets: %i\n'    % len(self.progsets)
        output += '         Scenarios: %i\n'    % len(self.scens)
        output += '     Optimizations: %i\n'    % len(self.optims)
        output += '      Results sets: %i\n'    % len(self.results)
        output += '\n'
        output += '    Optima version: %0.1f\n' % self.version
        output += '      Date created: %s\n'    % getdate(self.created)
        output += '     Date modified: %s\n'    % getdate(self.modified)
        output += 'Spreadsheet loaded: %s\n'    % getdate(self.spreadsheetdate)
        output += '        Git branch: %s\n'    % self.gitbranch
        output += '       Git version: %s\n'    % self.gitversion
        output += '               UID: %s\n'    % self.uid
        output += '============================================================\n'
        output += objrepr(self)
        return output


    #######################################################################################################
    ## Methods for I/O and spreadsheet loading
    #######################################################################################################


    def loadspreadsheet(self, filename, name='default', dorun=True):
        ''' Load a data spreadsheet -- enormous, ugly function so located in its own file '''

        ## Load spreadsheet and update metadata
        self.data = loadspreadsheet(filename) # Do the hard work of actually loading the spreadsheet
        self.spreadsheetdate = today() # Update date when spreadsheet was last loaded
        self.modified = today()
        self.ensureparset(name)
        if dorun: self.runsim(name, addresult=True)
        return None


    def ensureparset(self, name='default'):
        ''' If parameter set of that name doesn't exist, create it'''
        # question: what is that parset does exist? delete it first?
        if not self.data:
            raise OptimaException("No data in project %s!" % self.uid)
        if name not in self.parsets:
            parset = Parameterset(name=name, project=self)
            parset.makepars(self.data) # Create parameters
            self.addparset(name=name, parset=parset) # Store parameters
            self.modified = today()
        return None

    def loadeconomics(self, filename):
        ''' Load economic data and tranforms it to useful format'''

        ## Load spreadsheet
        self.data['econ'] = loadeconomicsspreadsheet(filename)
        self.modified = today()

        return None


    #######################################################################################################
    ## Methods to handle common tasks with structure lists
    #######################################################################################################


    def getwhat(self, item=None, what=None):
        '''
        Figure out what kind of structure list is being requested, e.g.
            structlist = getwhat('parameters')
        will return P.parset.
        '''
        if item is None and what is None: raise OptimaException('No inputs provided')
        if what is not None: # Explicitly define the type, item be damned
            if what in ['p', 'pars', 'parset', 'parameters']: structlist = self.parsets
            elif what in ['pr', 'progs', 'progset', 'progsets']: structlist = self.progsets # WARNING, inconsistent terminology!
            elif what in ['s', 'scen', 'scens', 'scenario', 'scenarios']: structlist = self.scens
            elif what in ['o', 'opt', 'opts', 'optim', 'optims', 'optimisation', 'optimization', 'optimisations', 'optimizations']: structlist = self.optims
            elif what in ['r', 'res', 'result', 'results']: structlist = self.results
            else: raise OptimaException('Structure list "%s" not understood' % what)
        else: # Figure out the type based on the input
            if type(item)==Parameterset: structlist = self.parsets
            elif type(item)==Programset: structlist = self.progsets
            elif type(item)==Resultset: structlist = self.results
            else: raise OptimaException('Structure list "%s" not understood' % str(type(item)))
        return structlist


    def checkname(self, what=None, checkexists=None, checkabsent=None, overwrite=False):
        ''' Check that a name exists if it needs to; check that a name doesn't exist if it's not supposed to '''
        if type(what)==odict: structlist=what # It's already a structlist
        else: structlist = self.getwhat(what=what)
        if isinstance(checkexists, (int, float)): # It's a numerical index
            try: checkexists = structlist.keys()[checkexists] # Convert from 
<<<<<<< HEAD
            except: raise Exception('Index %i is out of bounds for structure list "%s" of length %i' % (checkexists, what, len(structlist)))
        if checkabsent is not None:
            if checkabsent in structlist:
                if overwrite==False:
                    raise Exception('Structure list "%s" already has item named "%s"' % (what, checkabsent))
                else:
                    printv('Structure list "%s" already has item named "%s"' % (what, checkabsent), 2, self.settings.verbose)
                
=======
            except: raise OptimaException('Index %i is out of bounds for structure list "%s" of length %i' % (checkexists, what, len(structlist)))
        if checkabsent is not None and overwrite==False:
            if checkabsent in structlist:
                raise OptimaException('Structure list "%s" already has item named "%s"' % (what, checkabsent))
>>>>>>> ca7a8691
        if checkexists is not None:
            if not checkexists in structlist:
                raise OptimaException('Structure list "%s" has no item named "%s"' % (what, checkexists))
        return None


    def add(self, name=None, item=None, what=None, overwrite=False, consistentnames=True):
        ''' Add an entry to a structure list -- can be used as add('blah', obj), add(name='blah', item=obj), or add(item) '''
        if name is None:
            try: name = item.name # Try getting name from the item
            except: name = 'default' # If not, revert to default
        if item is None and type(name)!=str: # Maybe an item has been supplied as the only argument
            try: 
                item = name # It's actully an item, not a name
                name = item.name # Try getting name from the item
            except: raise OptimaException('Could not figure out how to add item with name "%s" and item "%s"' % (name, item))
        structlist = self.getwhat(item=item, what=what)
        self.checkname(structlist, checkabsent=name, overwrite=overwrite)
        structlist[name] = item
        if consistentnames: structlist[name].name = name # Make sure names are consistent -- should be the case for everything except results, where keys are UIDs
        printv('Item "%s" added to structure list "%s"' % (name, what), 1, self.settings.verbose)
        self.modified = today()
        return None


    def remove(self, what=None, name=None):
        ''' Remove an entry from a structure list by name '''
        structlist = self.getwhat(what=what)
        self.checkname(what, checkexists=name)
        structlist.pop(name)
        printv('Item "%s" removed from structure list "%s"' % (name, what), 1, self.settings.verbose)
        self.modified = today()
        return None


    def copy(self, what=None, orig='default', new='copy', overwrite=False):
        ''' Copy an entry in a structure list '''
        structlist = self.getwhat(what=what)
        self.checkname(what, checkexists=orig, checkabsent=new, overwrite=overwrite)
        structlist[new] = dcp(structlist[orig])
        structlist[new].name = new  # Update name
        structlist[new].uid = uuid()  # Otherwise there will be 2 structures with same unique identifier
        structlist[new].created = today() # Update dates
        structlist[new].modified = today() # Update dates
        if hasattr(structlist[new], 'project'): structlist[new].project = self # Preserve information about project -- don't deep copy -- WARNING, may not work?
        printv('Item "%s" copied to structure list "%s"' % (new, what), 1, self.settings.verbose)
        self.modified = today()
        return None


    def rename(self, what=None, orig='default', new='new', overwrite=False):
        ''' Rename an entry in a structure list '''
        structlist = self.getwhat(what=what)
        self.checkname(what, checkexists=orig, checkabsent=new, overwrite=overwrite)
        structlist[new] = structlist.pop(orig)
        structlist[new].name = new # Update name
        printv('Item "%s" renamed to "%s" in structure list "%s"' % (orig, new, what), 1, self.settings.verbose)
        self.modified = today()
        return None



    #######################################################################################################
    ## Convenience functions -- NOTE, do we need these...?
    #######################################################################################################

    def addparset(self,   name=None, parset=None,   overwrite=False): self.add(what='parset',   name=name, item=parset,  overwrite=overwrite)
    def addprogset(self,  name=None, progset=None,  overwrite=False): self.add(what='progset',  name=name, item=progset, overwrite=overwrite)
    def addscen(self,     name=None, scen=None,     overwrite=False): self.add(what='scen',     name=name, item=scen,    overwrite=overwrite)
    def addoptim(self,    name=None, optim=None,    overwrite=False): self.add(what='optim',    name=name, item=optim,   overwrite=overwrite)

    def rmparset(self,   name): self.remove(what='parset',   name=name)
    def rmprogset(self,  name): self.remove(what='progset',  name=name)
    def rmscen(self,     name): self.remove(what='scen',     name=name)
    def rmoptim(self,    name): self.remove(what='optim',    name=name)


    def copyparset(self,   orig='default', new='new', overwrite=False): self.copy(what='parset',   orig=orig, new=new, overwrite=overwrite)
    def copyprogset(self,  orig='default', new='new', overwrite=False): self.copy(what='progset',  orig=orig, new=new, overwrite=overwrite)
    def copyscen(self,     orig='default', new='new', overwrite=False): self.copy(what='scen',     orig=orig, new=new, overwrite=overwrite)
    def copyoptim(self,    orig='default', new='new', overwrite=False): self.copy(what='optim',    orig=orig, new=new, overwrite=overwrite)

    def renameparset(self,   orig='default', new='new', overwrite=False): self.rename(what='parset',   orig=orig, new=new, overwrite=overwrite)
    def renameprogset(self,  orig='default', new='new', overwrite=False): self.rename(what='progset',  orig=orig, new=new, overwrite=overwrite)
    def renamescen(self,     orig='default', new='new', overwrite=False): self.rename(what='scen',     orig=orig, new=new, overwrite=overwrite)
    def renameoptim(self,    orig='default', new='new', overwrite=False): self.rename(what='optim',    orig=orig, new=new, overwrite=overwrite)

    def addresult(self, result=None): self.add(what='result',  name=str(result.uid), item=result, consistentnames=False) # Use UID for key but keep name
    
    
    def rmresult(self, name=-1):
        resultuids = self.results.keys() # Pull out UID keys
        resultnames = [res.name for res in self.results.values()] # Pull out names
        if isinstance(name, (int, float)) and name<len(self.results):  # Remove by index rather than name
            self.remove(what='result', name=self.results.keys()[name])
        elif name in resultuids: # It's a UID: remove directly 
            self.remove(what='result', name=name)
        elif name in resultnames: # It's a name: find the UID corresponding to this name and remove
            self.remove(what='result', name=resultuids[resultnames.index(name)]) # WARNING, if multiple names match, will delete oldest one -- expected behavior?
        else:
            validchoices = ['#%i: name="%s", uid=%s' % (i, resultnames[i], resultuids[i]) for i in range(len(self.results))]
            errormsg = 'Could not remove result "%s": choices are:\n%s' % (name, '\n'.join(validchoices))
            raise Exception(errormsg)
    
    
    def addscenlist(self, scenlist): 
        ''' Function to make it slightly easier to add scenarios all in one go -- WARNING, should make this a general feature of add()! '''
        for scen in scenlist: self.addscen(name=scen.name, scen=scen, overwrite=True)
        return None




    #######################################################################################################
    ## Methods to perform major tasks
    #######################################################################################################


    def runsim(self, name=None, simpars=None, start=None, end=None, dt=None, addresult=True):
        ''' This function runs a single simulation, or multiple simulations if pars/simpars is a list '''
        if start is None: start=self.settings.start # Specify the start year
        if end is None: end=self.settings.end # Specify the end year
        if dt is None: dt=self.settings.dt # Specify the timestep
        if name is None and simpars is None: name = 'default' # Set default name

        # Get the parameters sorted
        if simpars is None: # Optionally run with a precreated simpars instead
            simparslist = self.parsets[name].interp(start=start, end=end, dt=dt) # "self.parset[name]" is e.g. P.parset['default']
        else:
            if type(simpars)==list: simparslist = simpars
            else: simparslist = [simpars]

        # Run the model!
        rawlist = []
        for ind in range(len(simparslist)):
            raw = model(simparslist[ind], self.settings) # THIS IS SPINAL OPTIMA
            rawlist.append(raw)

        # Store results -- WARNING, is this correct in all cases?
        resultname = 'parset-'+name if simpars is None else 'simpars'
        results = Resultset(name=resultname, raw=rawlist, simpars=simparslist, project=self) # Create structure for storing results
        if addresult:
            self.addresult(result=results)
            if simpars is None: self.parsets[name].resultsref = results.uid # If linked to a parset, store the results

        return results



    def sensitivity(self, name='perturb', orig='default', n=5, what='force', span=0.5, ind=0): # orig=default or orig=0?
        ''' Function to perform sensitivity analysis over the parameters as a proxy for "uncertainty"'''
        parset = sensitivity(project=self, orig=self.parsets[orig], ncopies=n, what='force', span=span, ind=ind)
        self.addparset(name=name, parset=parset) # Store parameters
        self.modified = today()
        return None


    def manualfit(self, name='manualfit', orig='default', ind=0, verbose=2): # orig=default or orig=0?
        ''' Function to perform manual fitting '''
        self.copyparset(orig=orig, new=name) # Store parameters
        self.parsets[name].pars = [self.parsets[name].pars[ind]] # Keep only the chosen index
        manualfit(project=self, name=name, ind=ind, verbose=verbose) # Actually run manual fitting
        self.modified = today()
        return None


    def autofit(self, name='autofit', orig='default', what='force', maxtime=None, maxiters=100, inds=None, verbose=2):
        ''' Function to perform automatic fitting '''
        self.copyparset(orig=orig, new=name) # Store parameters -- WARNING, shouldn't copy, should create new!
        self.parsets[name] = autofit(project=self, name=name, what=what, maxtime=maxtime, maxiters=maxiters, inds=inds, verbose=verbose)
        results = self.runsim(name=name, addresult=False)
        results.improvement = self.parsets[name].improvement # Store in a more accessible place, since plotting functions use results
        self.addresult(result=results)
        self.parsets[name].resultsref = results.uid
        self.modified = today()
        return None
    
    
    def runscenarios(self, scenlist=None, verbose=2):
        ''' Function to run scenarios '''
        if scenlist is not None: self.addscenlist(scenlist) # Replace existing scenario list with a new one
        multires = runscenarios(project=self, verbose=verbose)
        self.addresult(result=multires)
        self.modified = today()
        return None
    

    def runbudget(self, budget=None, budgetyears=None, progsetname=None, parsetname='default', verbose=2):
        ''' Function to run the model for a given budget, years, programset and parameterset '''
        if budget is None: raise OptimaException("Please enter a budget dictionary to run")
        if budgetyears is None: raise OptimaException("Please specify the years for your budget") # WARNING, the budget should probably contain the years itself
        if progsetname is None:
            try:
                progsetname = self.progsets[0].name
                printv('No program set entered to runbudget, using stored program set "%s"' % (self.progsets[0].name), 1, self.settings.verbose)
            except: raise OptimaException("No program set entered, and there are none stored in the project") 
        coverage = self.progsets[progsetname].getprogcoverage(budget=budget, t=budgetyears, parset=self.parsets[parsetname])
        progpars = self.progsets[progsetname].getpars(coverage=coverage,t=budgetyears, parset=self.parsets[parsetname])
        results = runmodel(pars=progpars, project=self, progset=self.progsets[progsetname], budget=budget, budgetyears=budgetyears) # WARNING, this should probably use runsim, but then would need to make simpars...
        self.addresult(results)
        self.modified = today()
        return None

    
    def minoutcomes(self, name=None, parsetname=None, progsetname=None, inds=0, objectives=None, constraints=None, maxiters=1000, maxtime=None, verbose=5, stoppingfunc=None, method='asd'):
        ''' Function to minimize outcomes '''
        optim = Optim(project=self, name=name, objectives=objectives, constraints=constraints, parsetname=parsetname, progsetname=progsetname)
        multires = minoutcomes(project=self, optim=optim, inds=inds, maxiters=maxiters, maxtime=maxtime, verbose=verbose, stoppingfunc=stoppingfunc, method=method)
        self.addoptim(optim=optim)
        self.addresult(result=multires)
        self.modified = today()
        return None<|MERGE_RESOLUTION|>--- conflicted
+++ resolved
@@ -168,7 +168,6 @@
         else: structlist = self.getwhat(what=what)
         if isinstance(checkexists, (int, float)): # It's a numerical index
             try: checkexists = structlist.keys()[checkexists] # Convert from 
-<<<<<<< HEAD
             except: raise Exception('Index %i is out of bounds for structure list "%s" of length %i' % (checkexists, what, len(structlist)))
         if checkabsent is not None:
             if checkabsent in structlist:
@@ -177,15 +176,9 @@
                 else:
                     printv('Structure list "%s" already has item named "%s"' % (what, checkabsent), 2, self.settings.verbose)
                 
-=======
-            except: raise OptimaException('Index %i is out of bounds for structure list "%s" of length %i' % (checkexists, what, len(structlist)))
-        if checkabsent is not None and overwrite==False:
-            if checkabsent in structlist:
-                raise OptimaException('Structure list "%s" already has item named "%s"' % (what, checkabsent))
->>>>>>> ca7a8691
         if checkexists is not None:
             if not checkexists in structlist:
-                raise OptimaException('Structure list "%s" has no item named "%s"' % (what, checkexists))
+                raise Exception('Structure list "%s" has no item named "%s"' % (what, checkexists))
         return None
 
 
@@ -198,7 +191,7 @@
             try: 
                 item = name # It's actully an item, not a name
                 name = item.name # Try getting name from the item
-            except: raise OptimaException('Could not figure out how to add item with name "%s" and item "%s"' % (name, item))
+            except: raise Exception('Could not figure out how to add item with name "%s" and item "%s"' % (name, item))
         structlist = self.getwhat(item=item, what=what)
         self.checkname(structlist, checkabsent=name, overwrite=overwrite)
         structlist[name] = item
@@ -372,13 +365,13 @@
 
     def runbudget(self, budget=None, budgetyears=None, progsetname=None, parsetname='default', verbose=2):
         ''' Function to run the model for a given budget, years, programset and parameterset '''
-        if budget is None: raise OptimaException("Please enter a budget dictionary to run")
-        if budgetyears is None: raise OptimaException("Please specify the years for your budget") # WARNING, the budget should probably contain the years itself
+        if budget is None: raise Exception("Please enter a budget dictionary to run")
+        if budgetyears is None: raise Exception("Please specify the years for your budget") # WARNING, the budget should probably contain the years itself
         if progsetname is None:
             try:
                 progsetname = self.progsets[0].name
                 printv('No program set entered to runbudget, using stored program set "%s"' % (self.progsets[0].name), 1, self.settings.verbose)
-            except: raise OptimaException("No program set entered, and there are none stored in the project") 
+            except: raise Exception("No program set entered, and there are none stored in the project") 
         coverage = self.progsets[progsetname].getprogcoverage(budget=budget, t=budgetyears, parset=self.parsets[parsetname])
         progpars = self.progsets[progsetname].getpars(coverage=coverage,t=budgetyears, parset=self.parsets[parsetname])
         results = runmodel(pars=progpars, project=self, progset=self.progsets[progsetname], budget=budget, budgetyears=budgetyears) # WARNING, this should probably use runsim, but then would need to make simpars...
