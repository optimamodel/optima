--- conflicted
+++ resolved
@@ -1,7 +1,2 @@
-<<<<<<< HEAD
 version = '2.7'
-versiondate = '2017-10-31'
-=======
-version = '2.6.2'
-versiondate = '2018-01-13'
->>>>>>> df2ac1cb
+versiondate = '2018-01-13'