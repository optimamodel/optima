version = '2.6.8'
<<<<<<< HEAD
versiondate = '2018-04-28'
=======
versiondate = '2018-04-30'
>>>>>>> 501cec8f
<|MERGE_RESOLUTION|>--- conflicted
+++ resolved
@@ -1,6 +1,2 @@
-version = '2.6.8'
-<<<<<<< HEAD
-versiondate = '2018-04-28'
-=======
-versiondate = '2018-04-30'
->>>>>>> 501cec8f
+version = '2.6.9'
+versiondate = '2018-04-30'