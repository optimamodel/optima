--- conflicted
+++ resolved
@@ -755,21 +755,11 @@
         currentversion = str(project.version)
         
         if not currentversion in migrations:
-<<<<<<< HEAD
-            errormsg = "No migration exists from version %s to the current version (%s)" % (currentversion, op.version)
-            raise op.OptimaException(errormsg)
-
-        newversion,currentdate,migrator,msg = migrations[currentversion] # Get the details of the current migration -- version, date, function ("migrator"), and message
-
-        op.printv('Migrating "%s" from %6s ->' % (project.name, currentversion), 2, verbose, newline=False)
-        if migrator is not None: migrator(project, verbose=verbose, die=die) # Sometimes there is no upgrader
-        project.version = newversion # Update the version info
-        op.printv("%6s" % project.version, 2, verbose, indent=False)
-=======
             errormsg = "No migration exists from version %s to the latest version (%s)" % (currentversion, op.version)
             if die: raise op.OptimaException(errormsg)
             else:   op.printv(errormsg, 1, verbose)
             proceed = False
+        newversion,currentdate,migrator,msg = migrations[currentversion] # Get the details of the current migration -- version, date, function ("migrator"), and message
 
         op.printv('Migrating "%s" from %6s -> %s' % (project.name, currentversion, newversion), 2, verbose)
         if migrator is not None: 
@@ -783,7 +773,6 @@
                 if die: raise op.OptimaException(errormsg)
                 else:   op.printv(errormsg, 1, verbose)
                 proceed = False
->>>>>>> 8153c790
         
         # Update project info
         project.version = newversion # Update the version info
