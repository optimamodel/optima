--- conflicted
+++ resolved
@@ -298,11 +298,7 @@
 def defaultprogset(P, addcostcovpars=False, addcostcovdata=False, filterprograms=None, verbose=2):
     ''' Make a default programset (for testing optimisations)'''
     programs = defaultprograms(P, addcostcovpars=addcostcovpars, addcostcovdata=addcostcovdata, filterprograms=filterprograms)
-<<<<<<< HEAD
-    R = Programset(programs=programs, project=P, verbose=verbose)   
-=======
     R = Programset(programs=programs, project=P)   
->>>>>>> 6a033083
     return R
 
 
@@ -515,61 +511,6 @@
         
         # Do a super-manual calibration
         P.parsets[0].pars[0]['inhomo'].y[:] = 0.2
-<<<<<<< HEAD
-
-    
-    
-    ##########################################################################################################################
-    ## Concentrated
-    ##########################################################################################################################
-    elif which in ['best','concentrated']:
-        printv('Creating concentrated example...', 2, verbose)
-        # Make project and store results from default sim
-        dorun = kwargs.get('dorun',True) # Use specified dorun setting, otherwise assume true
-        kwargs['dorun'] = False # Don't run now, run after calibration
-        P = Project(spreadsheet=spreadsheetpath+'concentrated.xlsx', verbose=verbose, **kwargs)
-        
-        # "Calibrate"
-#        from numpy import array
-#        P.parsets[0].pars[0]['force'].y[:] = [ 2.09   ,  1.232  ,  0.9625 ,  0.88   ,  1.51525,  0.726  ]
-        P.parsets[0].pars[0]['force'].y[:] = [3.50, 1.50, 1.50, 2.00, 3.00, 1.00]
-        if dorun: P.runsim() # Run after calibration
-       
-    
-        # Get a default progset 
-        R = defaultprogset(P, addcostcovpars=addcostcovpars, addcostcovdata=addcostcovdata, filterprograms=['Condoms', 'FSW programs', 'HTC', 'ART', 'Other'])
-        
-        R.programs['Condoms'].costcovdata =      {'t':[2014],'cost':[1.3e7],'coverage':[3e5]}
-        R.programs['FSW programs'].costcovdata = {'t':[2014],'cost':[2.5e6],'coverage':[1e9]}
-        R.programs['HTC'].costcovdata =          {'t':[2014],'cost':[1e7],'coverage':[1.3e6]}
-        R.programs['ART'].costcovdata =          {'t':[2014],'cost':[2e7],'coverage':[2e4]}
-        R.programs['Other'].costcovdata =        {'t':[2014],'cost':[1.5e7],'coverage':[None]}
-        
-        # Add program effects
-        R.covout['condcas'][('Clients', 'FSW')].addccopar({'intercept':  (0.2,0.25), 't': 2016.0, 'Condoms':(0.35,0.45), 'FSW programs':(0.75,0.85)})
-        R.covout['condcas'][('F 15+','Clients')].addccopar({'intercept': (0.25,0.3), 't': 2016.0, 'Condoms':(0.85,0.95)})
-        R.covout['condcas'][('M 15+', 'FSW')].addccopar({'intercept':    (0.3,0.35), 't': 2016.0, 'Condoms':(0.50,0.55), 'FSW programs':(0.59,0.65)})
-        R.covout['condcas'][('F 15+', 'M 15+')].addccopar({'intercept':  (0.30,0.35), 't': 2016.0, 'Condoms':(0.45,0.50)})
-        R.covout['condcas'][('F 15+', 'PWID')].addccopar({'intercept':   (0.15,0.2), 't': 2016.0, 'Condoms':(0.35,0.45)})
-        R.covout['condcas'][('MSM', 'MSM')].addccopar({'intercept': (0.1,0.15), 't': 2016.0, 'Condoms':(0.55,0.65)})
-    
-        R.covout['condcom'][('Clients', 'FSW')].addccopar({'intercept': (0.3,0.35), 't': 2016.0, 'FSW programs':(0.9,0.95)})
-    
-        R.covout['hivtest']['FSW'].addccopar({'intercept': (0.30,0.40), 't': 2016.0, 'HTC': (0.90,0.95), 'FSW programs':(0.90,0.95)})
-        R.covout['hivtest']['Clients'].addccopar({'intercept': (0.10,0.15), 't': 2016.0, 'HTC': (0.40,0.60)})
-        R.covout['hivtest']['M 15+'].addccopar({'intercept': (0.01,0.02), 't': 2016.0, 'HTC': (0.20,0.30)})
-        R.covout['hivtest']['F 15+'].addccopar({'intercept': (0.01,0.02), 't': 2016.0, 'HTC': (0.20,0.30)})
-        R.covout['hivtest']['PWID'].addccopar({'intercept': (0.10,0.15), 't': 2016.0, 'HTC': (0.80,0.90)})
-        R.covout['hivtest']['MSM'].addccopar({'intercept': (0.12,0.20), 't': 2016.0, 'HTC': (0.80,0.90)})
-    
-        R.covout['numtx']['tot'].addccopar({'intercept': (10.0,15.0), 't': 2016.0})
-        
-        # Store this program set in the project
-        P.addprogset(R)
-        
-        
-=======
->>>>>>> 6a033083
     
     
     
