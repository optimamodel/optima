--- conflicted
+++ resolved
@@ -190,11 +190,7 @@
             exitflag = 2 
             if verbose>=2: print('======== Absolute improvement too small (%f < %f), terminating ========' % (mean(abserrorhistory), AbsTolFun))
             break
-<<<<<<< HEAD
-        if (count > StallIterLimit) and (mean(relerrorhistory) < RelTolFun): # Stop if improvement is too small
-=======
         if (count > StallIterLimit) and (mean(relerrorhistory) < (RelTolFun/StallIterLimit)): # Stop if improvement is too small
->>>>>>> 7b0f89fd
             exitflag = 2 
             if verbose>=2: print('======== Relative improvement too small (%f < %f), terminating ========' % (mean(relerrorhistory), RelTolFun))
             break
