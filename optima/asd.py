def asd(function, x, args=None, stepsize=0.1, sinc=2, sdec=2, pinc=2, pdec=2,
    pinitial=None, sinitial=None, absinitial=None, xmin=None, xmax=None, MaxRangeIter=1000,
    MaxFunEvals=None, MaxIter=1e3, AbsTolFun=1e-6, RelTolFun=1e-3, TolX=None, StallIterLimit=100,
    fulloutput=True, maxarraysize=1e6, timelimit=3600, stoppingfunc=None, verbose=2):
    """
    Optimization using the adaptive stochastic descent algorithm.
    
    X, FVAL, EXITFLAG, OUTPUT = asd(FUN,X0) starts at X0 and attempts to find a 
    local minimizer X of the function FUN. FUN accepts input X and returns a scalar 
    function value F evaluated  at X. X0 can be a scalar, list, or Numpy array of 
    any size. The outputs are:
               X -- The parameter set that minimizes the objective function
            FVAL -- The value of the objective function at X
        EXITFLAG -- The exit condition of the algorithm possibilities are:
                     0 -- Maximum number of function evaluations or iterations reached
                     1 -- Step size below threshold
                     2 -- Improvement in objective function below minimum threshold
                     3 -- Maximum number of iterations to calculate new parameter when out of range reached
                     4 -- Time limit exceeded
                     5 -- Stopping function criteria met
                    -1 -- Algorithm terminated for other reasons
          OUTPUT -- An object with the following attributes:
            iterations -- Number of iterations
             funcCount -- Number of function evaluations
                  fval -- Value of objective function at each iteration
                     x -- Vector of parameter values at each iteration
    
    asd() has the following options that can be set using keyword arguments. Their
    names and default values are as follows:
    
                   stepsize {0.1} -- Initial step size as a fraction of each parameter
                         sinc {2} -- Step size learning rate (increase)
                         sdec {2} -- Step size learning rate (decrease)
                         pinc {2} -- Parameter selection learning rate (increase)
                         pdec {2} -- Parameter selection learning rate (decrease)
      pinitial {ones(2*size(X0))} -- Set initial parameter selection probabilities
                    sinitial {[]} -- Set initial step sizes; if empty, calculated from stepsize instead
                        xmin {[]} -- Min value allowed for each parameter  
                        xmax {[]} -- Max value allowed for each parameter 
              MaxRangeIter {1000} -- Maximum number of iterations to calculate new parameter when out of range
      MaxFunEvals {1000*size(X0)} -- Maximum number of function evaluations
                    MaxIter {1e3} -- Maximum number of iterations (1 iteration = 1 function evaluation)
                 AbsTolFun {1e-3} -- Minimum absolute change in objective function
                 RelTolFun {5e-3} -- Minimum relative change in objective function
              TolX {1e-6*size(x)} -- Minimum change in parameters
              StallIterLimit {50} -- Number of iterations over which to calculate TolFun
                fulloutput {True} -- Whether or not to output the parameters and errors at each iteration
               maxarraysize {1e6} -- Limit on MaxIter and StallIterLimit to ensure arrays don't get too big
                 timelimit {3600} -- Maximum time allowed, in seconds
              stoppingfunc {None} -- External method that can be used to stop the calculation from the outside.
                      verbose {2} -- How much information to print during the run
  
    
    Example:
        from asd import asd
        from pylab import norm
        x, fval, exitflag, output = asd(norm, [1, 2, 3])
    
    
    Version: 2016jan05 by Cliff Kerr (cliff@thekerrlab.com)
    """
    
    from numpy import array, shape, reshape, ones, zeros, size, mean, cumsum, mod, hstack, floor, flatnonzero
    from numpy.random import random # Was pylab.rand
    from copy import deepcopy # For arrays, even y = x[:] doesn't copy properly
    from time import time
    
    def consistentshape(userinput):
        """
        Make sure inputs have the right shape and data type.
        """
        origshape = shape(userinput)
        output = reshape(array(userinput,dtype='float'),-1)
        return output, origshape
    
    
    ## Handle inputs and set defaults
    nparams = size(x); # Number of parameters
    x, origshape = consistentshape(x) # Turn it into a vector but keep the original shape (not necessarily class, though)
    p,tmp = ones(2*nparams),0 if pinitial is None else consistentshape(pinitial)  # Set initial parameter selection probabilities -- uniform by default
    if absinitial is not None:
        s1,tmp = consistentshape([abs(i) for i in absinitial])
    else:
        s1,tmp = abs(stepsize*x),0 if sinitial is None else consistentshape([abs(i) for i in sinitial]) # Set initial parameter selection probabilities -- uniform by default
    s1 = hstack((s1,s1)) # need to duplicate since two for each parameter
    if xmax is not None: xmax,tmp = consistentshape(xmax)
    if xmin is not None: xmin,tmp = consistentshape(xmin)
    MaxFunEvals = 1000*nparams if MaxFunEvals == None else MaxFunEvals # Maximum number of function evaluations
    TolX = 1e-6*mean(x) if TolX == None else TolX  # Minimum change in parameters
    StallIterLimit = min(StallIterLimit, maxarraysize); # Don't by default let users create arrays larger than this -- slow and pointless
    MaxIter = min(MaxIter, maxarraysize);
    
    ## Initialization
    s1[s1==0] = mean(s1[s1!=0]) # Replace step sizes of zeros with the mean of non-zero entries
    fval = function(x, **args) # Calculate initial value of the objective function
    fvalorig = fval # Store the original value of the objective function, since fval is overwritten on each step
    count = 0 # Keep track of how many iterations have occurred
    exitflag = -1 # Set default exit flag
    abserrorhistory = zeros(int(StallIterLimit)) # Store previous error changes
    relerrorhistory = zeros(int(StallIterLimit)) # Store previous error changes
    if fulloutput: # Include additional output structure
        fulloutputfval = zeros(int(MaxIter)) # Store all objective function values
        fulloutputx = zeros((int(MaxIter),int(nparams))) # Store all parameters
    
    ## Loop
    start = time()
    offset = ' '*5 # Offset the print statements
    while 1:
        if verbose==1: print(offset+'Iteration %i; elapsed %0.1f s; objective: %0.3e' % (count+1, time()-start, fval)) # For more verbose, use other print statement below
        
        # Calculate next step
        count += 1 # On each iteration there are two function evaluations
        p = p/sum(p) # Normalize probabilities
        cumprobs = cumsum(p) # Calculate the cumulative distribution
        inrange = 0
        count2 = 0
        while not inrange:
            count2=count2+1
            choice = flatnonzero(cumprobs > random())[0] # Choose a parameter and upper/lower at random
            par = mod(choice,nparams) # Which parameter was chosen
            pm = floor((choice)/nparams) # Plus or minus
            newval = x[par] + ((-1)**pm)*s1[choice] # Calculate the new parameter set
            if count2 > MaxRangeIter: # if stuck due to x range limits, exit after 1000 iterations
                newval = x[par]
                #exitflag = -1
                inrange = 1
            elif (xmax is None) and (xmin is None): 
                inrange = 1
            elif (xmin is None) and (xmax is not None) and (newval <= xmax[par]):
                inrange = 1
            elif (xmax is None) and (xmin is not None) and (newval >= xmin[par]):
                inrange = 1
            elif (xmax is not None) and (xmin is not None) and (newval <= xmax[par]) and (newval >= xmin[par]):
                inrange = 1
            else:
                p[choice] = p[choice]/pdec # decrease probability of picking this parameter again
                s1[choice] = s1[choice]/sdec # decrease size of step for next time

        
        
        xnew = deepcopy(x) # Initialize the new parameter set
        xnew[par] = newval # Update the new parameter set
        fvalnew = function(xnew, **args) # Calculate the objective function for the new parameter set
        abserrorhistory[mod(count,StallIterLimit)] = fval - fvalnew # Keep track of improvements in the error
        relerrorhistory[mod(count,StallIterLimit)] = fval/float(fvalnew)-1 # Keep track of improvements in the error  
        if verbose>=3:
            print(offset+'step=%i choice=%s, par=%s, pm=%s, origval=%s, newval=%s, inrange=%s' % (count, choice, par, pm, x[par], xnew[par], inrange))

        # Check if this step was an improvement
        fvalold = fval # Store old fval
        if fvalnew < fvalold: # New parameter set is better than previous one
            p[choice] = p[choice]*pinc # Increase probability of picking this parameter again
            s1[choice] = s1[choice]*sinc # Increase size of step for next time
            x = xnew # Reset current parameters
            fval = fvalnew # Reset current error
            flag = 'SUCCESS'
        elif fvalnew >= fvalold: # New parameter set is the same or worse than the previous one
            p[choice] = p[choice]/pdec # Decrease probability of picking this parameter again
            s1[choice] = s1[choice]/sdec # Decrease size of step for next time
            flag = 'FAILURE'
        if verbose>=2: 
<<<<<<< HEAD
            print(offset + 'Step %i (%0.1f s): %s (orig: %s | old:%s | new:%s | diff:%s | ratio:%0.5f)' % ((count, time()-start, flag)+sigfig([fvalorig, fvalold, fvalnew, fvalnew-fvalold]) + (fvalnew/fvalold,)))
=======
            print(offset + 'Step %i (%0.1f s): %s (orig: %s | old:%s | new:%s | diff:%s | ratio:%0.5f)' % ((count, time()-start, flag)+multisigfig([fvalorig, fvalold, fvalnew, fvalnew-fvalold]) + (fvalnew/fvalold,)))
>>>>>>> 83103011
        
        # Optionally store output information
        if fulloutput: # Include additional output structure
            fulloutputfval[count-1] = fval # Store objective function evaluations
            fulloutputx[count-1,:] = x # Store parameters
        
        # Stopping criteria
        if (count+1) >= MaxFunEvals: # Stop if the function evaluation limit is exceeded
            exitflag = 0 
            if verbose>=2: print('======== Maximum function evaluations reached (%i >= %i), terminating ========' % ((count+1), MaxFunEvals))
            break
        if count >= MaxIter: # Stop if the iteration limit is exceeded
            exitflag = 0 
            if verbose>=2: print('======== Maximum iterations reached (%i >= %i), terminating ========' % (count, MaxIter))
            break 
        if mean(s1) < TolX: # Stop if the step sizes are too small
            exitflag = 1 
            if verbose>=2: print('======== Step sizes too small (%f < %f), terminating ========' % (mean(s1), TolX))
            break
        if (count > StallIterLimit) and (abs(mean(abserrorhistory)) < AbsTolFun): # Stop if improvement is too small
            exitflag = 2 
            if verbose>=2: print('======== Absolute improvement too small (%f < %f), terminating ========' % (mean(abserrorhistory), AbsTolFun))
            break
        if (count > StallIterLimit) and (abs(mean(relerrorhistory)) < RelTolFun): # Stop if improvement is too small
            exitflag = 2 
            if verbose>=2: print('======== Relative improvement too small (%f < %f), terminating ========' % (mean(relerrorhistory), RelTolFun))
            break
        if count2 > MaxRangeIter: 
            exitflag = 3
            if verbose>=2: print('======== Can\'t find parameters within range (%i > %i), terminating ========' % (count2, MaxRangeIter))
            break
        if timelimit is not None and (time()-start)>timelimit:
            exitflag = 4
            if verbose>=2: print('======== Time limit reached (%f > %f), terminating ========' % ((time()-start), timelimit))
            break
        if stoppingfunc and stoppingfunc():
            exitflag = 5
            if verbose>=2: print('======== Stopping function called, terminating ========')
            break

    # Create additional output
    class makeoutput:
        iterations = count # Number of iterations
        funcCount = count+1 # Number of function evaluations
        if fulloutput: # Include additional output structure
            fval = fulloutputfval[:count] # Function evaluations
            x = fulloutputx[:count,:] # Parameters
    output = makeoutput()
    
    # Return x to its original shape
    x = reshape(x,origshape)

    return x, fval, exitflag, output




<<<<<<< HEAD
def sigfig(X, sigfigs=5):
=======
def multisigfig(X, sigfigs=5):
>>>>>>> 83103011
    """ Return a string representation of variable x with sigfigs number of significant figures -- WARNING, copied from utils.py so this is self-contained """
    
    output = []
    try: 
        n=len(X)
        islist = True
    except:
        x = [X]
        n = 1
        islist = False
    for i in range(n):
        x = X[i]
        try:
<<<<<<< HEAD
            if x==0: return '0'
=======
>>>>>>> 83103011
            from numpy import log10, floor
            magnitude = floor(log10(abs(x)))
            factor = 10**(sigfigs-magnitude-1)
            x = round(x*factor)/float(factor)
            digits = int(abs(magnitude) + max(0, sigfigs - max(0,magnitude) - 1) + 1 + (x<0) + (abs(x)<1)) # one because, one for decimal, one for minus
            decimals = int(max(0,-magnitude+sigfigs-1))
            strformat = '%' + '%i.%i' % (digits, decimals)  + 'f'
            string = strformat % x
            output.append(string)
        except:
            output.append(str(x))
    if islist:
        return tuple(output)
    else:
        return output[0]<|MERGE_RESOLUTION|>--- conflicted
+++ resolved
@@ -159,11 +159,7 @@
             s1[choice] = s1[choice]/sdec # Decrease size of step for next time
             flag = 'FAILURE'
         if verbose>=2: 
-<<<<<<< HEAD
-            print(offset + 'Step %i (%0.1f s): %s (orig: %s | old:%s | new:%s | diff:%s | ratio:%0.5f)' % ((count, time()-start, flag)+sigfig([fvalorig, fvalold, fvalnew, fvalnew-fvalold]) + (fvalnew/fvalold,)))
-=======
             print(offset + 'Step %i (%0.1f s): %s (orig: %s | old:%s | new:%s | diff:%s | ratio:%0.5f)' % ((count, time()-start, flag)+multisigfig([fvalorig, fvalold, fvalnew, fvalnew-fvalold]) + (fvalnew/fvalold,)))
->>>>>>> 83103011
         
         # Optionally store output information
         if fulloutput: # Include additional output structure
@@ -221,11 +217,7 @@
 
 
 
-<<<<<<< HEAD
-def sigfig(X, sigfigs=5):
-=======
 def multisigfig(X, sigfigs=5):
->>>>>>> 83103011
     """ Return a string representation of variable x with sigfigs number of significant figures -- WARNING, copied from utils.py so this is self-contained """
     
     output = []
@@ -239,10 +231,6 @@
     for i in range(n):
         x = X[i]
         try:
-<<<<<<< HEAD
-            if x==0: return '0'
-=======
->>>>>>> 83103011
             from numpy import log10, floor
             magnitude = floor(log10(abs(x)))
             factor = 10**(sigfigs-magnitude-1)
