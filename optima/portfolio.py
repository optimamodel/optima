--- conflicted
+++ resolved
@@ -444,26 +444,12 @@
             initobjectives = dcp(self.objectives)
             initobjectives['budget'] = initbudgets[pind] + budgeteps
             printv("Generating initial-budget optimization for project '%s'." % p.name, 2, verbose)
-<<<<<<< HEAD
-            self.resultpairs[p.uid]['init'] = p.optimize(name=p.name+' GA initial', parsetname=p.parsets[parsetnames[parprogind]].name, progsetname=p.progsets[progsetnames[parprogind]].name, objectives=initobjectives, maxtime=maxtime, saveprocess=False)
-            preibudget = initobjectives['budget']
-            postibudget = self.resultpairs[p.uid]['init'].budget[-1]
-#            assert abs(preibudget-sum(postibudget[:]))<tol
-=======
             tmp['init'] = p.optimize(name=p.name+' GA initial', parsetname=p.parsets[parsetnames[parprogind]].name, progsetname=p.progsets[progsetnames[parprogind]].name, objectives=initobjectives, maxtime=0.0, saveprocess=False) # WARNING TEMP
->>>>>>> faa4070a
             
             optobjectives = dcp(self.objectives)
             optobjectives['budget'] = optbudgets[pind] + budgeteps
             printv("Generating optimal-budget optimization for project '%s'." % p.name, 2, verbose)
-<<<<<<< HEAD
-            self.resultpairs[p.uid]['opt'] = p.optimize(name=p.name+' GA optimal', parsetname=p.parsets[parsetnames[parprogind]].name, progsetname=p.progsets[progsetnames[parprogind]].name, objectives=optobjectives, maxtime=maxtime, saveprocess=False)
-            preobudget = optobjectives['budget']
-            postobudget = self.resultpairs[p.uid]['opt'].budget[-1]
-#            assert abs(preobudget-sum(postobudget[:]))<tol
-=======
             tmp['opt'] = p.optimize(name=p.name+' GA optimal', parsetname=p.parsets[parsetnames[parprogind]].name, progsetname=p.progsets[progsetnames[parprogind]].name, objectives=optobjectives, maxtime=maxtime, saveprocess=False)
->>>>>>> faa4070a
 
             outputqueue.put(tmp)
             return None
