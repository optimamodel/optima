--- conflicted
+++ resolved
@@ -600,14 +600,8 @@
         if pars is None: raise Exception('runmodel() requires either simpars or pars input; neither was provided')
         simpars = makesimpars(pars, start=start, end=end, dt=dt, tvec=tvec, name=name, uid=uid)
     if settings is None:
-<<<<<<< HEAD
-        if project is not None: settings = project.settings
-        else: settings = Settings()
-    
-=======
         try: settings = project.settings 
         except: raise Exception('Could not get settings from project "%s" supplied to runmodel()' % project)
->>>>>>> e7fa5fec
     raw = model(simpars=simpars, settings=settings, verbose=verbose) # THIS IS SPINAL OPTIMA
     results = Resultset(project=project, raw=raw, parset=parset, progset=progset, budget=budget, budgetyears=budgetyears, simpars=simpars, data=data, domake=True) # Create structure for storing results
     return results