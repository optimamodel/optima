## Imports
from math import pow as mpow
from numpy import zeros, exp, maximum, minimum, hstack, inf
from optima import OptimaException, printv, tic, toc, dcp, odict, makesimpars, Resultset

def model(simpars=None, settings=None, verbose=None, benchmark=False, die=True):
    """
    Runs Optima's epidemiological model.
    
    Version: 2016feb02
    """
    
    
    if benchmark: starttime = tic()
    
    
    ###############################################################################
    ## Setup
    ###############################################################################

    # Hard-coded parameters that hopefully don't matter too much
<<<<<<< HEAD
    eps = 1.0101e-3 # Define another small number to avoid divide-by-zero errors
=======
>>>>>>> 7125945c
    cd4transnorm = 1.5 # Was 3.3 -- estimated overestimate of infectiousness by splitting transmissibility multiple ways -- see commit 57057b2486accd494ef9ce1379c87a6abfababbd for calculations
    
    # Initialize basic quantities
    if simpars is None: raise OptimaException('model() requires simpars as an input')
    if settings is None: raise OptimaException('model() requires settings as an input')
    popkeys      = simpars['popkeys']
    npops        = len(popkeys)
    simpars      = dcp(simpars)
    tvec         = simpars['tvec']
    dt           = simpars['dt']      # Shorten dt
    npts         = len(tvec) # Number of time points
    ncd4         = settings.ncd4      # Shorten number of CD4 states
    nstates      = settings.nstates   # Shorten number of health states
    people       = zeros((nstates, npops, npts)) # Matrix to hold everything
    allpeople    = zeros((npops, npts)) # Population sizes
    effhivprev   = zeros((npops, 1))    # HIV effective prevalence (prevalence times infectiousness)
    inhomo       = zeros(npops)    # Inhomogeneity calculations
    usecascade   = settings.usecascade # Whether or not the full treatment cascade should be used
    safetymargin = settings.safetymargin # Maximum fraction of people to move on a single timestep
    eps          = settings.eps # Define another small number to avoid divide-by-zero errors
    if verbose is None: verbose = settings.verbose # Verbosity of output
    
    # Would be at the top of the script, but need to figure out verbose first
    printv('Running model...', 1, verbose, newline=False)
    
    # Initialize arrays
    raw               = odict()    # Sim output structure
    raw['tvec']       = tvec
    raw['popkeys']    = popkeys
    raw['sexinci']    = zeros((npops, npts)) # Incidence through sex
    raw['injinci']    = zeros((npops, npts)) # Incidence through injecting
    raw['inci']       = zeros((npops, npts)) # Total incidence
    raw['births']     = zeros((npops, npts)) # Number of births to each population
    raw['mtct']       = zeros((npops, npts)) # Number of mother-to-child transmissions to each population
    raw['diag']       = zeros((npops, npts)) # Number diagnosed per timestep
    raw['newtreat']   = zeros((npops, npts)) # Number initiating ART1 per timestep
    raw['death']      = zeros((npops, npts)) # Number of deaths per timestep
    raw['otherdeath'] = zeros((npops, npts)) # Number of other deaths per timestep
    
    # Biological and failure parameters -- death etc
    prog       = simpars['progacute':'proggt50'] # WARNING, this relies on simpars being an odict, and the parameters being read in in the correct order!
    recov      = simpars['recovgt500':'recovgt50']
    death      = simpars['deathacute':'deathlt50']
    cd4trans   = simpars['cd4transacute':'cd4translt50']
    deathtx    = simpars['deathtreat']   # Death rate whilst on treatment


    # Defined for total (not by populations) and time dependent [npts]
    treatvs     = simpars['treatvs']     # viral suppression - ART initiators (P)
    if usecascade:
        biofailure  = simpars['biofailure']  # biological treatment failure rate (P/T)
        vlmonfr     = simpars['vlmonfr']     # Viral load monitoring frequency (N/T)
        restarttreat = simpars['restarttreat']  # Time to restart ART (T)

    
    # Calculate other things outside the loop
    cd4trans /= cd4transnorm # Normalize CD4 transmission
    dxfactor = (1-simpars['effdx']) # Include diagnosis efficacy
    if usecascade:
        efftxunsupp = simpars['efftxunsupp'] * dxfactor # (~30%) reduction in transmission probability for usVL
        efftxsupp  = simpars['efftxsupp']  * dxfactor # (~96%) reduction in transmission probability for sVL
    else:
        txfactor = dxfactor * (simpars['efftxsupp']*treatvs + simpars['efftxunsupp']*(1-treatvs)) # Roughly calculate treatment efficacy based on ART success rate; should be 92%*90% = 80%, close to 70% we had been using

    # Disease state indices
    uncirc   = settings.uncirc   # Susceptible, uncircumcised
    circ     = settings.circ     # Susceptible, circumcised
    sus      = settings.sus      # Susceptible, both circumcised and uncircumcised
    undx     = settings.undx     # Undiagnosed
    dx       = settings.dx       # Diagnosed
    alldx    = settings.alldx    # All diagnosed
    alltx    = settings.alltx    # All on treatment
    allplhiv = settings.allplhiv # All PLHIV
    if usecascade:
        care    = settings.care    # in care
        usvl    = settings.usvl    # On treatment - Unsuppressed Viral Load
        svl     = settings.svl     # On treatment - Suppressed Viral Load
        lost    = settings.lost    # Not on ART (anymore) and lost to follow-up
        off     = settings.off     # off ART but still in care
        allcare = settings.allcare # All people in care
        
    else:
        tx   = settings.tx  # Treatment -- equal to settings.svl, but this is clearer
    if len(sus)!=2:
        errormsg = 'Definition of susceptibles has changed: expecting circumcised+uncircumcised, but actually length %i' % len(sus)
        raise OptimaException(errormsg)
    
    # Proportion aware and treated (for 90/90/90)
    propdx = simpars['propdx']
    if usecascade: propcare = simpars['propcare']
    proptx = simpars['proptx']

    # Population sizes
    popsize = dcp(simpars['popsize'])
    
    # Infection probabilities
    transinj = simpars['transinj']          # Injecting
    mtctbreast = simpars['mtctbreast']      # MTCT with breastfeeding
    mtctnobreast = simpars['mtctnobreast']  # MTCT with breastfeeding

    # Population characteristics
    male = simpars['male']          # Boolean array, true for males
    female = simpars['female']      # Boolean array, true for females
    injects = simpars['injects']    # Boolean array, true for PWID

    # Intervention uptake (P=proportion, N=number)
    sharing   = simpars['sharing']   # Sharing injecting equiptment (P)
    numtx     = simpars['numtx']     # 1st line treatement (N) -- tx already used for index of people on treatment [npts]
    hivtest   = simpars['hivtest']   # HIV testing (P) [npop,npts]
    aidstest  = simpars['aidstest']  # HIV testing in AIDS stage (P) [npts]
    circum    = simpars['circum']    # Prevalence of circumcision (P)
    stiprev   = simpars['stiprev']   # Prevalence of STIs (P)
    prep      = simpars['prep']      # Prevalence of PrEP (P)
    numpmtct  = simpars['numpmtct']  # Number (or proportion?) of people receiving PMTCT (P/N)
    usepmtctprop=False # WARNING, causes horrific bugs if enabled !!!!!! True if all(numpmtct<1) else False

    # Uptake of OST
    numost = simpars['numost']                  # Number of people on OST (N)
    if any(injects):
        numpwid = popsize[injects,:].sum(axis=0)  # Total number of PWID
        try: 
            ostprev = numost/numpwid # Proportion of PWID on OST (P)
            ostprev = minimum(ostprev, 1.0) # Don't let more than 100% of PWID be on OST :)
        except: 
            errormsg = 'Cannot divide by the number of PWID (numost=%f, numpwid=5f' % (numost, numpwid)
            if die: raise OptimaException(errormsg)
            else: 
                printv(errormsg, 1, verbose)
                ostprev = zeros(npts) # Reset to zero
    else: # No one injects
        if sum(numost): 
            errormsg = 'You have entered non-zero value for the number of PWID on OST, but you have not specified any populations who inject'
            if die: raise OptimaException(errormsg)
            else: 
                printv(errormsg, 1, verbose)
                ostprev = zeros(npts)
        else: # No one on OST
            ostprev = zeros(npts)
    
    # Further potential effects on transmission
    effsti    = simpars['effsti'] * stiprev  # STI effect
    effcirc   = simpars['effcirc']  # Circumcision effect
    effprep   = simpars['effprep'] * prep    # PrEP effect
    effcondom = simpars['effcondom']         # Condom effect
    effpmtct  = simpars['effpmtct']          # PMTCT effect
    effost    = simpars['effost'] * ostprev  # OST effect
    
    # Calculations...used to be inside time loop
    circeff = 1 - effcirc
    prepeff = 1 - effprep
    osteff = 1 - effost
    stieff  = 1 + effsti

    # Behavioural transitions between stages [npop,npts]
    if usecascade:
        immediatecare = simpars['immediatecare'] # Linkage to care from diagnosis within 1 month (%) (P)
        linktocare    = simpars['linktocare']    # rate of linkage to care (P/T)
        leavecare     = simpars['leavecare']     # Proportion of people in care then lost to follow-up per year (P/T)
        stoprate      = simpars['stoprate']      # Percentage of people who receive ART in year who stop taking ART (%/year) (P/T)

    # Force of infection metaparameter
    force = simpars['force']
    inhomopar = simpars['inhomo'] # WARNING, name is not consistent -- should be "inhomo"

    # More parameters...should maybe be moved somewhere else?
    breast = simpars['breast']
    birth = simpars['birth']
    agetransit = simpars['agetransit']
    risktransit = simpars['risktransit']
    birthtransit = simpars['birthtransit']
    
    # Shorten to lists of key tuples so don't have to iterate over every population twice for every timestep!
    agetransitlist = []
    risktransitlist = []
    for p1 in range(npops):
            for p2 in range(npops):
                if agetransit[p1,p2]: agetransitlist.append((p1,p2))
                if risktransit[p1,p2]: risktransitlist.append((p1,p2))
    
    
    
    
    
    
    ###########################################
    # Set initial epidemic conditions 
    ###########################################
    
    # Set parameters
    durationpreaids = 8.0 # Assumed duration of undiagnosed HIV pre-AIDS...used for calculating ratio of diagnosed to undiagnosed. WARNING, KLUDGY
    efftreatmentrate = 0.1 # Inverse of average duration of treatment in years...I think
    fraccare = 0.5         # Assumed fraction of those who have stopped ART (but are still alive) who are in care (as opposed to unreachable/lost)
    reboundwithinint = 0.5 # Multiplicative increase in rate of ART accounting for interval 
    
    # Shorten key variables
    initpeople = zeros((nstates, npops)) 
    allinfected = simpars['popsize'][:,0] * simpars['initprev'][:] # Set initial infected population
    
    # Can calculate equilibrium for each population separately
    for p in range(npops):
        # Set up basic calculations
        popinfected = allinfected[p]
        uninfected = simpars['popsize'][p,0] - popinfected # Set initial susceptible population -- easy peasy! -- should this have F['popsize'] involved?
        uncircumcised = uninfected*(1-circum[p,0])
        circumcised = uninfected*circum[p,0]
        
        # Treatment & treatment failure
        fractotal =  popinfected / sum(allinfected) # Fractional total of infected people in this population
        treatment = simpars['numtx'][0] * fractotal # Number of people on 1st-line treatment
        if treatment > popinfected: # More people on treatment than ever infected, uh oh!
            errormsg = 'More people on treatment (%f) than infected (%f)!' % (treatment, popinfected)
            if die: raise OptimaException(errormsg)
            else:
                printv(errormsg, 1, verbose)
                treatment = popinfected
        
        # Diagnosed & undiagnosed
        nevertreated = popinfected - treatment
        fracundiagnosed = exp(-durationpreaids*simpars['hivtest'][p,0])
        undiagnosed = nevertreated * fracundiagnosed     
        diagnosed = nevertreated * (1-fracundiagnosed)
        
        # Set rates within
        progratios = hstack([prog, simpars['deathlt50']]) # For last rate, use CD4<50 death as dominant rate
        progratios = (1/progratios)  / sum(1/progratios) # Normalize
        recovratios = hstack([inf, recov, efftreatmentrate]) # Not sure if this is right...inf since no progression to acute, treatmentrate since main entry here -- check
        recovratios = (1/recovratios)  / sum(1/recovratios) # Normalize
        
        # Final calculations
        undiagnosed *= progratios
        diagnosed *= progratios
        treatment *= recovratios
        
        # Populated equilibrated array
        initpeople[uncirc, p] = uncircumcised
        initpeople[circ, p] = circumcised
        initpeople[undx, p] = undiagnosed
        if usecascade:
            initpeople[dx, p]   = diagnosed
            initpeople[usvl, p] = treatment * (1.-treatvs[0])
            initpeople[svl,  p] = treatment * treatvs[0]
        else:
            initpeople[dx, p] = diagnosed
            initpeople[tx, p] = treatment
    
        if not((initpeople>=0).all()): # If not every element is a real number >0, throw an error
            errormsg = 'Non-positive people found during epidemic initialization! Here are the people:\n%s' % initpeople
            if die: raise OptimaException(errormsg)
            else:
                printv(errormsg, 1, verbose)
                initpeople[initpeople<0] = 0.0
            
    people[:,:,0] = initpeople # No it hasn't, so run equilibration
    
    
    
    ###############################################################################
    ## Compute the effective numbers of acts outside the time loop
    ###############################################################################
    sexactslist = []
    injactslist = []
    
    # Sex
    for act in ['reg','cas','com']:
        for key in simpars['acts'+act]:
            this = {}
            this['acts'] = simpars['acts'+act][key]
            if simpars['cond'+act].get(key) is not None:
                condkey = simpars['cond'+act][key]
            elif simpars['cond'+act].get((key[1],key[0])) is not None:
                condkey = simpars['cond'+act][(key[1],key[0])]
            else:
                errormsg = 'Cannot find condom use between "%s" and "%s", assuming there is none.' % (key[0], key[1]) # NB, this might not be the most reasonable assumption
                if die: raise OptimaException(errormsg)
                else: 
                    printv(errormsg, 1, verbose)
                    condkey = 0.0
                
            this['cond'] = 1 - condkey*effcondom
            this['pop1'] = popkeys.index(key[0])
            this['pop2'] = popkeys.index(key[1])
            if     male[this['pop1']] and   male[this['pop2']]: this['trans'] = (simpars['transmmi'] + simpars['transmmr'])/2.0 # Note: this looks horrible and stupid but it's correct! Ask Kedz
            elif   male[this['pop1']] and female[this['pop2']]: this['trans'] = simpars['transmfi']  
            elif female[this['pop1']] and   male[this['pop2']]: this['trans'] = simpars['transmfr']
            else: raise OptimaException('Not able to figure out the sex of "%s" and "%s"' % (key[0], key[1]))
            sexactslist.append(this)
            
            # Error checking
            for key in ['acts', 'cond']:
                if not(all(this[key]>=0)):
                    errormsg = 'Invalid sexual behavior parameter "%s": values are:\n%s' % (key, this[key])
                    if die: raise OptimaException(errormsg)
                    else: 
                        printv(errormsg, 1, verbose)
                        this[key][this[key]<0] = 0.0 # Reset values
    
    # Injection
    for key in simpars['actsinj']:
        this = {}
        this['acts'] = simpars['actsinj'][key]
        this['pop1'] = popkeys.index(key[0])
        this['pop2'] = popkeys.index(key[1])
        injactslist.append(this)
    
    
    




    ###############################################################################
    ## Run the model -- numerically integrate over time
    ###############################################################################

    for t in range(npts): # Loop over time
        printv('Timestep %i of %i' % (t+1, npts), 4, verbose)
        
        ## Calculate "effective" HIV prevalence -- taking diagnosis and treatment into account
        for pop in range(npops): # Loop over each population group
            allpeople[pop,t] = sum(people[:,pop,t]) # All people in this population group at this time point
            if not(allpeople[pop,t]>0): 
                errormsg = 'No people in population %i at timestep %i (time %0.1f)' % (pop, t, tvec[t])
                if die: raise OptimaException(errormsg)
                else: printv(errormsg, 1, verbose)
            effundx = sum(cd4trans * people[undx,pop,t]); # Effective number of infecious undiagnosed people
            effdx   = sum(dxfactor * cd4trans * people[dx,pop,t]) # ...and diagnosed/failed -- WARNING, reinstating cd4trans because array multiplication gets ugly...but this should be fixed
            if usecascade:
                effcare = sum(dxfactor * cd4trans * people[care,pop,t]) # the diagnosis efficacy also applies to those in care??
                efftxus = sum(dxfactor * cd4trans * efftxunsupp * people[usvl,pop,t]) # ...and treated
                efftxs  = sum(dxfactor * cd4trans * efftxsupp  * people[svl,pop,t]) # ...and suppressed viral load
                efflost = sum(dxfactor * cd4trans * people[lost,pop,t]) # the diagnosis efficacy also applies to those lost to follow-up??
                effoff  = sum(dxfactor * cd4trans * people[off,pop,t])  # the diagnosis efficacy also applies to those off-ART but in care??
                # Calculate HIV "prevalence", scaled for infectiousness based on CD4 count; assume that treatment failure infectiousness is same as corresponding CD4 count
                effhivprev[pop] = (effundx+effdx+effcare+efftxus+efftxs+efflost+effoff) / allpeople[pop,t]
            else:
                efftx   = sum(dxfactor * cd4trans * txfactor[t] * people[tx,pop,t]) # ...and treated
                effhivprev[pop] = (effundx+effdx+efftx) / allpeople[pop,t] # Calculate HIV "prevalence", scaled for infectiousness based on CD4 count; assume that treatment failure infectiousness is same as corresponding CD4 count

            if not(effhivprev[pop]>=0): 
                errormsg = 'HIV prevalence invalid in population %s! (=%f)' % (pop, effhivprev[pop])
                if die: raise OptimaException(errormsg)
                else:
                    printv(errormsg, 1, verbose)
                    effhivprev[pop] = 0.0
        
        ## Calculate inhomogeneity in the force-of-infection based on prevalence
        for pop in range(npops):
            c = inhomopar[pop]
            thisprev = sum(people[allplhiv,pop,t]) / allpeople[pop,t] 
            inhomo[pop] = (c+eps) / (exp(c+eps)-1) * exp(c*(1-thisprev)) # Don't shift the mean, but make it maybe nonlinear based on prevalence

        
        
        
        ###############################################################################
        ## Calculate force-of-infection (forceinf)
        ###############################################################################
        
        # Reset force-of-infection vector for each population group, handling circs and uncircs separately
        forceinfvec = zeros((len(sus), npops)) 
        
        # Loop over all acts (partnership pairs) -- force-of-infection in pop1 due to pop2
        for this in sexactslist:
            acts = this['acts'][t]
            cond = this['cond'][t]
            pop1 = this['pop1']
            pop2 = this['pop2']
            thistrans = this['trans']
            
            if male[pop1]: # Separate FOI calcs for circs vs uncircs -- WARNING, could be shortened with a loop but maybe not simplified
                thisforceinf_uncirc = 1 - mpow((1-thistrans*prepeff[pop1,t]*stieff[pop1,t]),         (dt*cond*acts*effhivprev[pop2]))
                thisforceinf_circ   = 1 - mpow((1-thistrans*prepeff[pop1,t]*stieff[pop1,t]*circeff), (dt*cond*acts*effhivprev[pop2]))
                forceinfvec[0,pop1] = 1 - (1-forceinfvec[0,pop1]) * (1-thisforceinf_uncirc)
                forceinfvec[1,pop1] = 1 - (1-forceinfvec[1,pop1]) * (1-thisforceinf_circ)
            else: # Only have uncircs for females
                thisforceinf = 1 - mpow((1-thistrans*prepeff[pop1,t]*stieff[pop1,t]), (dt*cond*acts*effhivprev[pop2]))
                forceinfvec[0,pop1] = 1 - (1-forceinfvec[0,pop1]) * (1-thisforceinf)
                
            if not all(forceinfvec[:,pop1]>=0):
                errormsg = 'Sexual force-of-infection is invalid in population %s, time %0.1f, FOI:\n%s)' % (popkeys[pop1], tvec[t], forceinfvec)
                for var in ['thistrans', 'circeff[pop1,t]', 'prepeff[pop1,t]', 'stieff[pop1,t]', 'cond', 'acts', 'effhivprev[pop2]']:
                    errormsg += '\n%20s = %f' % (var, eval(var)) # Print out extra debugging information
                raise OptimaException(errormsg)
            
        # Injection-related infections -- force-of-infection in pop1 due to pop2
        for this in injactslist:
            effinj = this['acts'][t]
            pop1 = this['pop1']
            pop2 = this['pop2']
            thisosteff = osteff[t]
            
            thisforceinf = 1 - mpow((1-transinj), (dt*sharing[pop1,t]*effinj*thisosteff*effhivprev[pop2]))
            for index in sus: # Assign the same injecting FOI to circs and uncircs, as it doesn't matter
                forceinfvec[index,pop1] = 1 - (1-forceinfvec[index,pop1]) * (1-thisforceinf)
            
            if not all(forceinfvec[:,pop1]>=0):
                errormsg = 'Injecting force-of-infection is invalid in population %s, time %0.1f, FOI:\n%s)' % (popkeys[pop1], tvec[t], forceinfvec)
                for var in ['transinj', 'sharing[pop1,t]', 'effinj', 'thisosteff', 'effhivprev[pop2]']:
                    errormsg += '\n%20s = %f' % (var, eval(var)) # Print out extra debugging information
                raise OptimaException(errormsg)
        
        

        ###############################################################################
        ## Calculate circumcision, births, age transitions and mother-to-child-transmission
        ###############################################################################

        ## Circumcision -- WARNING, will make aging irrelevant!!!!
        for p in range(npops):
            totalsus = people[sus,p,t].sum()
            people[uncirc,p,t] = (1-circum[p,t])*totalsus
            people[circ,p,t]   = circum[p,t]*totalsus

        effmtct  = mtctbreast*breast[t] + mtctnobreast*(1-breast[t]) # Effective MTCT transmission
        pmtcteff = (1 - effpmtct) * effmtct # Effective MTCT transmission whilst on PMTCT

        ## Births....
        for p1 in range(npops):

            allbirthrates = birthtransit[p1, :] * birth[p1, t]
            alleligbirths = sum(allbirthrates * dt * sum(people[alldx, p1, t])) # Births to diagnosed mothers eligible for PMTCT
            
            for p2 in range(npops):

                thisbirthrate  = allbirthrates[p2]
                if thisbirthrate:
                    popbirths      = (thisbirthrate * dt * people[:, p1, t].sum())
                    mtctundx       = (thisbirthrate * dt * people[undx, p1, t].sum()) * effmtct # Births to undiagnosed mothers
                    mtcttx         = (thisbirthrate * dt * people[alltx, p1, t].sum())  * pmtcteff # Births to mothers on treatment
                    thiseligbirths = (thisbirthrate * dt * people[alldx, p1, t].sum()) # Births to diagnosed mothers eligible for PMTCT
    
                    if usepmtctprop: # All numbers less than 1: assume it's a proportion
                        receivepmtct = numpmtct[t]*thiseligbirths # Births protected by PMTCT -- constrained by number eligible 
                    else: # It's a number
                        receivepmtct = min(numpmtct[t]*dt*float(thiseligbirths)/float(alleligbirths), thiseligbirths) # Births protected by PMTCT -- constrained by number eligible 
                    
                    mtctdx = (thiseligbirths - receivepmtct) * effmtct # MTCT from those diagnosed not receiving PMTCT
                    mtctpmtct = receivepmtct * pmtcteff # MTCT from those receiving PMTCT
                    popmtct = mtctundx + mtctdx + mtcttx + mtctpmtct # Total MTCT, adding up all components                        
                    
                    raw['mtct'][p2, t] += popmtct                        
                    
                    people[undx[0], p2, t] += popmtct # HIV+ babies assigned to undiagnosed compartment
                    people[uncirc, p2, t] += popbirths - popmtct  # HIV- babies assigned to uncircumcised compartment
        
        
        ## Age-related transitions
        for p1,p2 in agetransitlist:
            peopleaging = people[:, p1, t] * agetransit[p1,p2] * dt                        
            people[:, p1, t] -= peopleaging # Take away from pop1...
            people[:, p2, t] += peopleaging # ... then add to pop2
        
        ## Risk-related transitions
        for p1,p2 in risktransitlist:
            peoplemoving1 = people[:, p1, t] * risktransit[p1,p2] * dt # Number of other people who are moving pop1 -> pop2
            peoplemoving2 = people[:, p2, t] * risktransit[p1,p2] * dt * (sum(people[:, p1, t])/sum(people[:, p2, t])) # Number of people who moving pop2 -> pop1, correcting for population size
            peoplemoving1 = minimum(peoplemoving1, safetymargin*people[:, p1, t]) # Ensure positive
            peoplemoving2 = minimum(peoplemoving2, safetymargin*people[:, p2, t]) # And again



        ###############################################################################
        ## The ODEs
        ###############################################################################
    
        ## Set up
    
        # New infections -- through pre-calculated force of infection
        newinfections = zeros((len(sus), npops)) 
        for index in sus:
            newinfections[index,:] = forceinfvec[index,:] * force * inhomo * people[index,:,t] 
    
        # Initalise / reset arrays
        dU = []; dD = []
        if usecascade: dC = []; dUSVL = []; dSVL = []; dL = []; dO = []; # Reset differences for cascade compartments
        else: dT = []; # Reset differences for simple compartments
        testingrate  = [0] * ncd4
        newdiagnoses = [0] * ncd4
        if usecascade:
            newtreat        = [0] * ncd4
            restarters      = [0] * ncd4
            newlinkcaredx   = [0] * ncd4
            newlinkcarelost = [0] * ncd4
            leavecareCD     = [0] * ncd4
            leavecareOL     = [0] * ncd4
            virallysupp     = [0] * ncd4
            failing         = [0] * ncd4
            stopUSlost      = [0] * ncd4
            stopSVLlost     = [0] * ncd4
            stopUSincare    = [0] * ncd4
            stopSVLincare   = [0] * ncd4
        else:
            newtreat        = [0] * ncd4

        background   = simpars['death'][:, t] # make OST effect this death rates
        
        ## Susceptibles
        dS = -newinfections # Change in number of susceptibles -- death rate already taken into account in pm.totalpop and dt
        raw['inci'][:,t] = (newinfections.sum(axis=0) + raw['mtct'][:,t])/float(dt)  # Store new infections AND new MTCT births

        ## Undiagnosed
        if propdx[t]:
            currplhiv = people[allplhiv,:,t].sum(axis=0)
            currdx = people[alldx,:,t].sum(axis=0)
            currundx = currplhiv[:] - currdx[:]
            fractiontodx = maximum(0, (propdx[t]*currplhiv[:] - currdx[:])/(currundx[:] + eps)) # Don't allow to go negative -- note, this equation is right, I just checked it!

        for cd4 in range(ncd4):
            if cd4>0: 
                progin = dt*prog[cd4-1]*people[undx[cd4-1],:,t]
            else: 
                progin = 0 # Cannot progress into acute stage
            if cd4<ncd4-1: 
                progout = dt*prog[cd4]*people[undx[cd4],:,t]
                testingrate[cd4] = hivtest[:,t] # Population specific testing rates
            else: 
                progout = 0  # Cannot progress out of AIDS stage
                testingrate[cd4] = maximum(hivtest[:,t], aidstest[t]) # Testing rate in the AIDS stage (if larger!)
            if propdx[t]:
                newdiagnoses[cd4] = fractiontodx * people[undx[cd4],:,t]
            else:
                newdiagnoses[cd4] =  testingrate[cd4] * dt * people[undx[cd4],:,t]
            hivdeaths   = dt * people[undx[cd4],:,t] * death[cd4]
            otherdeaths = dt * people[undx[cd4],:,t] * background
            dU.append(progin - progout - newdiagnoses[cd4] - hivdeaths - otherdeaths) # Add in new infections after loop
            raw['diag'][:,t]    += newdiagnoses[cd4]/dt # Save annual diagnoses 
            raw['death'][:,t] += hivdeaths/dt    # Save annual HIV deaths 
            raw['otherdeath'][:,t] += otherdeaths/dt    # Save annual other deaths 
        dU[0] = dU[0] + newinfections.sum(axis=0) # Now add newly infected people
        

        ############################################################################################################
        ## Here, split and decide whether or not to use the cascade for the rest of the ODEs to solve
        ############################################################################################################
        if usecascade:

            ## Diagnosed
            if propcare[t]:
                curralldx = people[alldx,:,t].sum(axis=0)
                currcare  = people[allcare,:,t].sum(axis=0)
                curruncare = curralldx[:] - currcare[:]
                fractiontocare = (propcare[t]*curralldx[:] - currcare[:])/(curruncare[:] + eps)
                fractiontocare = maximum(0, fractiontocare) # Don't allow to go negative -- note, this equation is right, I just checked it!
                fractiontocare = minimum(safetymargin, fractiontocare) # Cap at safetymargin rate
    
            for cd4 in range(ncd4):
                if cd4>0: 
                    progin = dt*prog[cd4-1]*people[dx[cd4-1],:,t]
                else: 
                    progin = 0 # Cannot progress into acute stage
                if cd4<ncd4-1: 
                    progout = dt*prog[cd4]*people[dx[cd4],:,t]
                else: 
                    progout = 0 # Cannot progress out of AIDS stage
                hivdeaths   = dt * people[dx[cd4],:,t] * death[cd4]
                otherdeaths = dt * people[dx[cd4],:,t] * background
                if propcare[t]:
                    newlinkcaredx[cd4]   = fractiontocare * people[dx[cd4],:,t] # diagnosed moving into care
                    newlinkcarelost[cd4] = fractiontocare * people[lost[cd4],:,t] # lost moving into care
                else:
                    newlinkcaredx[cd4]   = linktocare[:,t] * dt * people[dx[cd4],:,t] # diagnosed moving into care
                    newlinkcarelost[cd4] = linktocare[:,t] * dt * people[lost[cd4],:,t] # lost moving into care
                inflows = progin + newdiagnoses[cd4]*(1.-immediatecare[:,t]) # some go immediately into care after testing
                outflows = progout + hivdeaths + otherdeaths + newlinkcaredx[cd4] # NB, only newlinkcaredx flows out from here!
                dD.append(inflows - outflows)
                raw['death'][:,t]  += hivdeaths/dt # Save annual HIV deaths 
                raw['otherdeath'][:,t] += otherdeaths/dt    # Save annual other deaths 
            

            ## In care
            currentincare = people[care,:,t] # how many people currently in care (by population)

            if proptx[t]: # WARNING, newtreat should remove people not just from 'care' but also from 'off'
                currcare = people[allcare,:,t].sum(axis=0) # This assumed proptx referes to the proportion of diagnosed who are to be on treatment 
                currtx = people[alltx,:,t].sum(axis=0)
                newtreattot =  proptx[t] * currcare - currtx 
            else:
                newtreattot = numtx[t] - people[alltx,:,t].sum() # Calculate difference between current people on treatment and people needed
                
            for cd4 in range(ncd4):
                if cd4>0: 
                    progin = dt*prog[cd4-1]*people[care[cd4-1],:,t]
                else: 
                    progin = 0 # Cannot progress into acute stage
                if cd4<ncd4-1: 
                    progout = dt*prog[cd4]*people[care[cd4],:,t]
                else: 
                    progout = 0 # Cannot progress out of AIDS stage
                hivdeaths   = dt * people[care[cd4],:,t] * death[cd4]
                otherdeaths = dt * people[care[cd4],:,t] * background
                leavecareCD[cd4] = dt * people[care[cd4],:,t] * leavecare[:,t]
                inflows = progin + newdiagnoses[cd4]*immediatecare[:,t] + newlinkcaredx[cd4] + newlinkcarelost[cd4] # People move in from both diagnosed and lost states
                outflows = progout + hivdeaths + otherdeaths + leavecareCD[cd4]
                newtreat[cd4] = newtreattot * currentincare[cd4,:] / (eps+currentincare.sum()) # Pull out evenly among incare
                newtreat[cd4] = minimum(newtreat[cd4], safetymargin*(currentincare[cd4,:]+inflows-outflows)) # Allow it to go negative
                newtreat[cd4] = maximum(newtreat[cd4], -safetymargin*people[usvl[cd4],:,t]/(eps+1.-treatvs[t])) # Make sure it doesn't remove everyone from the usvl treatment compartment
                newtreat[cd4] = maximum(newtreat[cd4], -safetymargin*people[svl[cd4],:,t]/(eps+treatvs[t])) # Make sure it doesn't remove everyone from the svl treatment compartment
                dC.append(inflows - outflows - newtreat[cd4])
                dD[cd4] += leavecareCD[cd4]
                raw['newtreat'][:,t] += newtreat[cd4]/dt # Save annual treatment initiation
                raw['death'][:,t]  += hivdeaths/dt # Save annual HIV deaths 
                raw['otherdeath'][:,t] += otherdeaths/dt    # Save annual other deaths 
            

            ## Unsuppressed/Detectable Viral Load (having begun treatment)
            # 40% progress, 40% recover, 20% don't change cd4 count
            for cd4 in range(ncd4):
                if cd4>0: 
                    progin = dt*prog[cd4-1]*people[usvl[cd4-1],:,t]*0.4
                else: 
                    progin = 0 # Cannot progress into acute stage
                if cd4<ncd4-1: 
                    progout = dt*prog[cd4]*people[usvl[cd4],:,t]*0.4
                else: 
                    progout = 0 # Cannot progress out of AIDS stage
                if (cd4>0 and cd4<ncd4-1): # CD4>0 stops people from moving back into acute
                    recovin = dt*recov[cd4-1]*people[usvl[cd4+1],:,t]*0.4
                else: 
                    recovin = 0 # Cannot recover in to acute or AIDS stage
                if cd4>1: # CD4>1 stops people from moving back into acute
                    recovout = dt*recov[cd4-2]*people[usvl[cd4],:,t]*0.4
                else: 
                    recovout = 0 # Cannot recover out of gt500 stage (or acute stage)
                hivdeaths         = dt * people[usvl[cd4],:,t] * death[cd4] * deathtx # Use death by CD4 state if lower than death on treatment
                otherdeaths       = dt * people[usvl[cd4],:,t] * background
                virallysupp[cd4]  = dt * people[usvl[cd4],:,t] * vlmonfr[t] / reboundwithinint
                fracalive         = 1. - (death[cd4]*deathtx + background)*dt
                stopUSincare[cd4] = dt * people[usvl[cd4],:,t] * stoprate[:,t] * fracalive * fraccare  # People stopping ART but still in care
                stopUSlost[cd4]   = dt * people[usvl[cd4],:,t] * stoprate[:,t] * fracalive * (1.-fraccare)  # People stopping ART and lost to followup
                inflows  = progin  + recovin  + newtreat[cd4]*(1.-treatvs[t]) # NB, treatvs will take care of the last 90... 
                outflows = progout + recovout + hivdeaths + otherdeaths + stopUSincare[cd4] + stopUSlost[cd4] + virallysupp[cd4]
                dUSVL.append(inflows - outflows)
                raw['death'][:,t] += hivdeaths/dt # Save annual HIV deaths 
                raw['otherdeath'][:,t] += otherdeaths/dt    # Save annual other deaths 
            

            ## Suppressed Viral Load
            currentsupp      = people[svl,:,t]
            for cd4 in range(ncd4):
                if (cd4>0 and cd4<ncd4-1): # CD4>0 stops people from moving back into acute
                    recovin = dt*recov[cd4-1]*people[svl[cd4+1],:,t]
                else: 
                    recovin = 0 # Cannot recover in to acute or AIDS stage
                if cd4>1: # CD4>1 stops people from moving back into acute
                    recovout = dt*recov[cd4-2]*people[svl[cd4],:,t]
                else: 
                    recovout = 0 # Cannot recover out of gt500 stage (or acute stage)
                hivdeaths          = dt * currentsupp[cd4,:] * death[cd4]
                otherdeaths        = dt * currentsupp[cd4,:] * background
                failing[cd4]       = dt * currentsupp[cd4,:] * biofailure[t]
                fracalive          = 1. - (death[cd4] + background)*dt
                stopSVLincare[cd4] = dt * currentsupp[cd4,:] * stoprate[:,t] * fracalive * fraccare  # People stopping ART but still in care
                stopSVLlost[cd4]   = dt * currentsupp[cd4,:] * stoprate[:,t] * fracalive * (1.-fraccare)  # People stopping ART and lost to followup
                inflows = recovin + virallysupp[cd4] + newtreat[cd4]*treatvs[t]
                outflows = recovout + hivdeaths + otherdeaths + failing[cd4] + stopSVLincare[cd4] + stopSVLlost[cd4]
                dSVL.append(inflows - outflows)
                dUSVL[cd4] += failing[cd4]
                raw['death'][:,t]  += hivdeaths/dt # Save annual HIV deaths 
                raw['otherdeath'][:,t] += otherdeaths/dt    # Save annual other deaths 


            ## Lost to follow-up (and not in care)
            for cd4 in range(ncd4):
                if cd4>0: 
                    progin = dt*prog[cd4-1]*people[lost[cd4-1],:,t]
                else: 
                    progin = 0 # Cannot progress into acute stage
                if cd4<ncd4-1: 
                    progout = dt*prog[cd4]*people[lost[cd4],:,t]
                else: 
                    progout = 0 # Cannot progress out of AIDS stage
                hivdeaths   = dt * people[lost[cd4],:,t] * death[cd4]
                otherdeaths = dt * people[lost[cd4],:,t] * background
                inflows  = progin + stopSVLlost[cd4] + stopUSlost[cd4]
                outflows = progout + hivdeaths + otherdeaths + newlinkcarelost[cd4] # These people move back into care
                dL.append(inflows - outflows) 
                raw['death'][:,t]  += hivdeaths/dt # Save annual HIV deaths 
                raw['otherdeath'][:,t] += otherdeaths/dt    # Save annual other deaths 


            ## Off ART but in care
            for cd4 in range(ncd4):
                if cd4>0: 
                    progin = dt*prog[cd4-1]*people[off[cd4-1],:,t]
                else: 
                    progin = 0 # Cannot progress into acute stage
                if cd4<ncd4-1: 
                    progout = dt*prog[cd4]*people[off[cd4],:,t]
                else: 
                    progout = 0 # Cannot progress out of AIDS stage
                hivdeaths   = dt * people[off[cd4],:,t] * death[cd4]
                otherdeaths = dt * people[off[cd4],:,t] * background
                leavecareOL[cd4] = dt * people[off[cd4],:,t] * leavecare[:,t]
                inflows  = progin + stopSVLincare[cd4] + stopUSincare[cd4]
                outflows = progout + hivdeaths + otherdeaths + leavecareOL[cd4]
                restarters[cd4] = dt * people[off[cd4],:,t] * restarttreat[t]
                restarters[cd4] = minimum(restarters[cd4], safetymargin*(people[off[cd4],:,t]+inflows-outflows)) # Allow it to go negative
                restarters[cd4] = maximum(restarters[cd4], -safetymargin*people[usvl[cd4],:,t]/(eps+1.-treatvs[t])) # Make sure it doesn't remove everyone from the usvl treatment compartment
                restarters[cd4] = maximum(restarters[cd4], -safetymargin*people[svl[cd4],:,t]/(eps+treatvs[t])) # Make sure it doesn't remove everyone from the svl treatment compartment
                dO.append(inflows - outflows - restarters[cd4])
                dL[cd4] += leavecareOL[cd4] 
                dUSVL[cd4] += restarters[cd4]*(1.-treatvs[t])
                dSVL[cd4]  += restarters[cd4]*treatvs[t]
                raw['death'][:,t]  += hivdeaths/dt # Save annual HIV deaths 
                raw['otherdeath'][:,t] += otherdeaths/dt    # Save annual other deaths 




        # Or, do not use the cascade
        else: 
            
            # WARNING, copied from above!!
            if proptx[t]:
                currdx = people[alldx,:,t].sum(axis=0) # This assumed proptx referes to the proportion of diagnosed who are to be on treatment 
                currtx = people[alltx,:,t].sum(axis=0)
                newtreattot =  proptx[t] * currdx - currtx 
            else:
                newtreattot = numtx[t] - people[alltx,:,t].sum() # Calculate difference between current people on treatment and people needed


            ## Diagnosed
            currentdiagnosed = people[dx,:,t] # Find how many people are diagnosed
            for cd4 in range(ncd4):
                if cd4>0: 
                    progin = dt*prog[cd4-1]*people[dx[cd4-1],:,t]
                else: 
                    progin = 0 # Cannot progress into acute stage
                if cd4<ncd4-1: 
                    progout = dt*prog[cd4]*people[dx[cd4],:,t]
                else: 
                    progout = 0 # Cannot progress out of AIDS stage
                newtreat[cd4] = newtreattot * currentdiagnosed[cd4,:] / (eps+currentdiagnosed.sum()) # Pull out evenly among diagnosed
                hivdeaths   = dt * people[dx[cd4],:,t] * death[cd4]
                otherdeaths = dt * people[dx[cd4],:,t] * background
                inflows = progin + newdiagnoses[cd4]
                outflows = progout + hivdeaths + otherdeaths
                newtreat[cd4] = minimum(newtreat[cd4], safetymargin*(currentdiagnosed[cd4,:]+inflows-outflows)) # Allow it to go negative
                newtreat[cd4] = maximum(newtreat[cd4], -safetymargin*people[tx[cd4],:,t]) # Make sure it doesn't exceed the number of people in the treatment compartment
                dD.append(inflows - outflows - newtreat[cd4])
                raw['newtreat'][:,t] += newtreat[cd4]/dt # Save annual treatment initiation
                raw['death'][:,t]  += hivdeaths/dt # Save annual HIV deaths 
            
            ## 1st-line treatment
            for cd4 in range(ncd4):
                if (cd4>0 and cd4<ncd4-1): # CD4>0 stops people from moving back into acute
                    recovin = dt*recov[cd4-1]*people[tx[cd4+1],:,t]
                else: 
                    recovin = 0 # Cannot recover in to acute or AIDS stage
                if cd4>1: # CD4>1 stops people from moving back into acute
                    recovout = dt*recov[cd4-2]*people[tx[cd4],:,t]
                else: 
                    recovout = 0 # Cannot recover out of gt500 stage (or acute stage)
                hivdeaths   = dt * people[tx[cd4],:,t] * death[cd4] * deathtx # Use death by CD4 state if lower than death on treatment
                otherdeaths = dt * people[tx[cd4],:,t] * background
                dT.append(recovin - recovout + newtreat[cd4] - hivdeaths - otherdeaths)
                if not((people[tx[cd4],:,t]+dT[cd4] >= 0).all()):
                    errormsg = 'WARNING, Non-positive people found for treatment!\npeople[%s, :, %i] = people[%s, :, %s] = %s' % (tx[cd4], t, settings.statelabels[tx[cd4]], tvec[t], people[tx[cd4],:,t]+dT[cd4])
                    if die: raise OptimaException(errormsg)
                    else: printv(errormsg, 1, verbose=verbose)
                    
                raw['death'][:,t] += hivdeaths/dt # Save annual HIV deaths 





        ###############################################################################
        ## Update next time point and check for errors
        ###############################################################################
        
        # Ignore the last time point, we don't want to update further
        if t<npts-1:
            change = zeros((nstates, npops))
            change[sus,:] = dS # WARNING: could be confusing to take tranpose. Better use tranposed array the whole way through?
            for cd4 in range(ncd4): # this could be made much more efficient
                change[undx[cd4],:] = dU[cd4]
                change[dx[cd4],:]   = dD[cd4]
                if usecascade:
                    change[care[cd4],:] = dC[cd4]
                    change[usvl[cd4],:] = dUSVL[cd4]
                    change[svl[cd4],:]  = dSVL[cd4]
                    change[lost[cd4],:] = dL[cd4] 
                    change[off[cd4],:]  = dO[cd4]
                else:
                    change[tx[cd4],:]  = dT[cd4]
            people[:,:,t+1] = people[:,:,t] + change # Update people array
            newpeople = popsize[:,t+1]-people[:,:,t+1].sum(axis=0) # Number of people to add according to simpars['popsize'] (can be negative)
            for pop in range(npops): # Loop over each population, since some might grow and others might shrink
                propcirc = circum[pop,t]
                circarr = [1-propcirc, propcirc] # Store circumcision proportions
                for index in sus: people[index,pop,t+1] += circarr[index]*newpeople[pop] # Add new people in proportion to circumcision
            if not((people[:,:,t+1]>=0).all()): # If not every element is a real number >0, throw an error
                for errstate in range(nstates): # Loop over all heath states
                    for errpop in range(npops): # Loop over all populations
                        if not(people[errstate,errpop,t+1]>=0):
                            errormsg = 'WARNING, Non-positive people found!\npeople[%i, %i, %i] = people[%s, %s, %s] = %s' % (errstate, errpop, t+1, settings.statelabels[errstate], popkeys[errpop], tvec[t+1], people[errstate,errpop,t+1])
                            if die: raise OptimaException(errormsg)
                            else:
                                printv(errormsg, 1, verbose=verbose)
                                people[errstate,errpop,t+1] = 0 # Reset
                
    # Append final people array to sim output
    raw['people'] = people
    
    printv('  ...done running model.', 2, verbose)
    if benchmark: toc(starttime)
    return raw # Return raw results





def runmodel(project=None, simpars=None, pars=None, parset=None, progset=None, budget=None, coverage=None, budgetyears=None, settings=None, start=2000, end=2030, dt=0.2, tvec=None, name=None, uid=None, data=None, verbose=2):
    ''' 
    Convenience function for running the model. Requires input of either "simpars" or "pars"; and for including the data,
    requires input of either "project" or "data". All other inputs are optional.
    
    Version: 2016jan23 by cliffk    
    '''
    if simpars is None:
        if pars is None: raise OptimaException('runmodel() requires either simpars or pars input; neither was provided')
        simpars = makesimpars(pars, start=start, end=end, dt=dt, tvec=tvec, name=name, uid=uid)
    if settings is None:
        try: settings = project.settings 
        except: raise OptimaException('Could not get settings from project "%s" supplied to runmodel()' % project)
    raw = model(simpars=simpars, settings=settings, verbose=verbose) # THIS IS SPINAL OPTIMA
    results = Resultset(project=project, raw=raw, parset=parset, progset=progset, budget=budget, coverage=coverage, budgetyears=budgetyears, simpars=simpars, data=data, domake=True) # Create structure for storing results
    return results<|MERGE_RESOLUTION|>--- conflicted
+++ resolved
@@ -19,10 +19,6 @@
     ###############################################################################
 
     # Hard-coded parameters that hopefully don't matter too much
-<<<<<<< HEAD
-    eps = 1.0101e-3 # Define another small number to avoid divide-by-zero errors
-=======
->>>>>>> 7125945c
     cd4transnorm = 1.5 # Was 3.3 -- estimated overestimate of infectiousness by splitting transmissibility multiple ways -- see commit 57057b2486accd494ef9ce1379c87a6abfababbd for calculations
     
     # Initialize basic quantities
