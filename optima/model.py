## Imports
from numpy import zeros, exp, maximum, minimum, inf, array, isnan, einsum, floor, ones, power as npow, concatenate as cat, interp, nan, squeeze, isinf, isfinite, argsort, take_along_axis, put_along_axis, expand_dims
from optima import OptimaException, printv, dcp, odict, findinds

def model(simpars=None, settings=None, initpeople=None, verbose=None, die=False, debug=False, label=None, startind=None, advancedtracking=False):
    """
    Runs Optima's epidemiological model.

    Version: 1.8 (2017mar03)
    """

    ##################################################################################################################
    ### Setup
    ##################################################################################################################

    # Initialize basic quantities

    if label is None:    label = ''
    else:                label += ': '# An optional label to add to error messages
    if startind is None: startind = 0 # Point to start from -- used with non-empty initpeople
    if simpars is None:  raise OptimaException(label+'model() requires simpars as an input')
    if settings is None: raise OptimaException(label+'model() requires settings as an input')
    if verbose is None:  verbose = settings.verbose  # Verbosity of output
    printv('Running model...', 1, verbose)

    if initpeople is not None:
        print('WARNING, due to parameter interpolation, results are unreliable if initpeople is not None!')

    # Extract key items
    popkeys         = simpars['popkeys']
    npops           = len(popkeys)
    simpars         = dcp(simpars)
    tvec            = simpars['tvec']
    dt              = float(simpars['dt'])          # Shorten dt and make absolutely sure it's a float
    npts            = len(tvec)                     # Number of time points
    ncd4            = settings.ncd4                 # Shorten number of CD4 states
    nstates         = settings.nstates              # Shorten number of health states
    eps             = settings.eps                  # Define another small number to avoid divide-by-zero errors
    forcepopsize    = simpars['forcepopsize']       # Whether or not to force all population sizes to match the initial value and exponential growth curve
    allcd4eligibletx= simpars['allcd4eligibletx']   # Whether or not to preferentially put people on treatment from lower CD4 counts (for timesteps before this date)
    initcd4weight   = simpars['initcd4weight']      # How to initialize the epidemic weighting either toward lower (with <1 values) or higher (with >1 values) CD4 counts based on the maturity of the epidemic
    fromto          = simpars['fromto']             # States to and from
    transmatrix     = simpars['transmatrix']        # Raw transitions matrix

    # Initialize people array
    people          = zeros((nstates, npops, npts)) # Matrix to hold everything

    # Initialize other arrays used for internatl calculations
    allpeople       = zeros((npops, npts))          # Population sizes
    effallprev      = zeros((nstates, npops))       # HIV effective prevalence (prevalence times infectiousness), by health state
    inhomo          = zeros(npops)                  # Inhomogeneity calculations

    # Initialize raw arrays -- reporting annual quantities (so need to divide by dt!)
<<<<<<< HEAD
    raw_inci            = zeros((npops, npts))                 # Total incidence acquired by each population
    raw_incibypop       = zeros((nstates, npops, npts))        # Total incidence caused by each population and each state
    raw_incionpopbypop  = zeros((npops, nstates, npops, npts)) # Total incidence in each population caused by each population and each state, 1st axis is acquired population. 2nd axis is caused state, 3rd axis is caused population
    raw_births          = zeros((npops, npts))                 # Total number of births to each population
    raw_mtct            = zeros((npops, npts))                 # Number of mother-to-child transmissions to each population
    raw_mtctfrom        = zeros((nstates, npops, npts))        # Number of mother-to-child transmissions from each population and each state
    raw_mtcttoandfrom   = zeros((npops, nstates, npops, npts)) # Number of mother-to-child transmissions to each population and from each population and each state, similar to raw_incionpopbypop
    raw_hivbirths       = zeros((npops, npts))                 # Number of births to HIV+ pregnant women
    raw_receivepmtct    = zeros((npops, npts))                 # Initialise a place to store the number of people in each population receiving PMTCT
    raw_diag            = zeros((npops, npts))                 # Number diagnosed per timestep
    raw_newcare         = zeros((npops, npts))                 # Number newly in care per timestep
    raw_newtreat        = zeros((npops, npts))                 # Number initiating ART per timestep
    raw_newsupp         = zeros((npops, npts))                 # Number newly suppressed per timestep
    raw_death           = zeros((nstates, npops, npts))        # Number of deaths per timestep
    raw_otherdeath      = zeros((npops, npts))                 # Number of other deaths per timestep
    raw_immi            = zeros((nstates, npops, npts))        # Number of immigrants by state per year
    raw_transitpopbypop = zeros((npops, nstates, npops, npts)) # Number of ageing AND risk transitions to and from each population and each state
=======
    raw_inci        = zeros((npops, npts))          # Total incidence acquired by each population
    raw_incibypop   = zeros((nstates, npops, npts)) # Total incidence caused by each population and each state
    raw_incionpopbypopmethods   = zeros((settings.nmethods, npops, nstates, npops, npts))  # Total incidence in each population caused by each population and each state, 1st axis is method of transmission, 2nd axis is acquired population. 3rd axis is caused state, 4th axis is caused population
    raw_births      = zeros((npops, npts))          # Total number of births to each population
    raw_mtct        = zeros((npops, npts))          # Number of mother-to-child transmissions to each population
    raw_mtctfrom    = zeros((nstates, npops, npts)) # Number of mother-to-child transmissions from each population and each state
    raw_mtcttoandfrom=zeros((npops, nstates, npops, npts)) # Number of mother-to-child transmissions to each population and from each population and each state, similar to raw_incionpopbypopcauses
    raw_hivbirths   = zeros((npops, npts))          # Number of births to HIV+ pregnant women
    raw_receivepmtct= zeros((npops, npts))          # Initialise a place to store the number of people in each population receiving PMTCT
    raw_diag        = zeros((npops, npts))          # Number diagnosed per timestep
    raw_newcare     = zeros((npops, npts))          # Number newly in care per timestep
    raw_newtreat    = zeros((npops, npts))          # Number initiating ART per timestep
    raw_newsupp     = zeros((npops, npts))          # Number newly suppressed per timestep
    raw_death       = zeros((nstates, npops, npts)) # Number of deaths per timestep
    raw_otherdeath  = zeros((npops, npts))          # Number of other deaths per timestep
    raw_immi        = zeros((nstates, npops, npts)) # Number of migrants by state per timestep

>>>>>>> abdebd3e

    # Biological and failure parameters
    prog            = maximum(eps,1-exp(-dt/array([simpars['progacute'], simpars['proggt500'], simpars['proggt350'], simpars['proggt200'], simpars['proggt50'], 1./simpars['deathlt50']]) ))
    svlrecov        = maximum(eps,1-exp(-dt/array([inf,inf,simpars['svlrecovgt350'], simpars['svlrecovgt200'], simpars['svlrecovgt50'], simpars['svlrecovlt50']])))
    deathhiv        = array([simpars['deathacute'],simpars['deathgt500'],simpars['deathgt350'],simpars['deathgt200'],simpars['deathgt50'],simpars['deathlt50']])
    deathsvl        = simpars['deathsvl']           # Death rate whilst on suppressive ART
    deathusvl       = simpars['deathusvl']          # Death rate whilst on unsuppressive ART
    cd4trans        = array([simpars['cd4transacute'], simpars['cd4transgt500'], simpars['cd4transgt350'], simpars['cd4transgt200'], simpars['cd4transgt50'], simpars['cd4translt50']])
    background      = (simpars['death']+simpars['propemigrate'])*dt           # Background death rates
    relhivdeath     = simpars['hivdeath']           # Relative HIV-related death rates
    rrcomorbiditydeathtx = simpars['rrcomorbiditydeathtx']  # Relative HIV-related death rates for people on treatment (whether suppressive or unsuppressive) by time and population
    deathprob       = zeros((nstates,npops))        # Initialise death probability array

    # Cascade-related parameters
    treatvs         = 1.-exp(-dt/(maximum(eps,simpars['treatvs'])))       # Probability of becoming virally suppressed after 1 time step
    treatfail       = simpars['treatfail']*dt                             # Probability of treatment failure in 1 time step
    linktocare      = 1.-exp(-dt/(maximum(eps,simpars['linktocare'])))    # Probability of being linked to care in 1 time step
    aidslinktocare  = 1.-exp(-dt/(maximum(eps,simpars['aidslinktocare'])))# Probability of being linked to care in 1 time step for people with AIDS
    leavecare       = simpars['leavecare']*dt                             # Proportion of people lost to follow-up per year
    aidsleavecare   = simpars['aidsleavecare']*dt                         # Proportion of people with AIDS being lost to follow-up per year
    returntocare    = simpars['returntocare']*dt                          # Probability of being returned to care after loss to follow-up in 1 time step
    regainvs        = simpars['regainvs']                                # Proportion of people who switch regimens when found to be failing

    # Disease state indices
    susreg          = settings.susreg               # Susceptible, regular
    progcirc        = settings.progcirc             # Susceptible, programmatically circumcised
    sus             = settings.sus                  # Susceptible, both circumcised and uncircumcised
    nsus            = settings.nsus                 # Number of susceptible states
    undx            = settings.undx                 # Undiagnosed
    dx              = settings.dx                   # Diagnosed
    alldx           = settings.alldx                # All diagnosed
    allcare         = settings.allcare              # All in care
    alltx           = settings.alltx                # All on treatment
    allplhiv        = settings.allplhiv             # All PLHIV
    notonart        = settings.notonart             # All PLHIV who are not on ART
    dxnotincare     = settings.dxnotincare          # Diagnosed + lost people not in care
    care            = settings.care                 # In care
    usvl            = settings.usvl                 # On treatment - Unsuppressed Viral Load
    svl             = settings.svl                  # On treatment - Suppressed Viral Load
    lost            = settings.lost                 # Not on ART (anymore) and lost to follow-up
    acute           = settings.acute                # Acute
    gt500           = settings.gt500                # >500
    gt350           = settings.gt350                # >350
    gt200           = settings.gt200                # >200
    gt50            = settings.gt50                 # >50
    lt50            = settings.lt50                 # <50
    aidsind         = settings.aidsind              # AIDS
    heterosexsex    = settings.heterosexsex         # Infection via heterosexual sex
    homosexsex      = settings.homosexsex           # Infection via homosexual sex
    inj             = settings.inj                  # Infection via injection
    mtct            = settings.mtct                 # Infection via MTCT
    allcd4          = [acute,gt500,gt350,gt200,gt50,lt50]

    if debug and len(sus)!=2:
        errormsg = label + 'Definition of susceptibles has changed: expecting regular circumcised + VMMC, but actually length %i' % len(sus)
        raise OptimaException(errormsg)

    # Births, deaths and transitions
    birth           = simpars['birth']*dt           # Multiply birth rates by dt
    relhivbirth     = simpars['relhivbirth']        # This is a multiplier for births to HIV+ mothers, don't adjust here
    agerate         = simpars['agerate']*dt         # Multiply ageing rates by dt
    agetransit      = simpars['agetransit']         # Don't multiply age transitions by dt! These are stored as the mean number of years before transitioning, and we incorporate dt later
    risktransit     = simpars['risktransit']        # Don't multiply risk transitions by dt! These are stored as the mean number of years before transitioning, and we incorporate dt later
    birthtransit    = simpars['birthtransit']       # Don't multiply the birth transitions by dt as have already multiplied birth rates by dt

    #Immigration
    numimmigrate    = simpars['numimmigrate']*dt    #Multiply immigration number of people by dt
    immihivprev     = simpars['immihivprev']        #Proportion of immigrants with HIV
    immipropdiag    = simpars['immipropdiag']       #Proportion of immigrants with HIV who are already diagnosed (will be assumed linked to care but not on treatment)

    # Shorten to lists of key tuples so don't have to iterate over every population twice for every timestep
    risktransitlist,agetransitlist = [],[]
    for p1 in range(npops):
        for p2 in range(npops):
            if agetransit[p1,p2]:
                agetransitlist.append((p1,p2, (1.-exp(-dt/agetransit[p1,p2]))))
            if risktransit[p1,p2]:  risktransitlist.append((p1,p2, (1.-exp(-dt/risktransit[p1,p2]))))

    # Figure out which populations have age inflows -- don't force population
    ageinflows   = agetransit.sum(axis=0)               # Find populations with age inflows
    birthinflows = birthtransit.sum(axis=0)             # Find populations with birth inflows
    noinflows = findinds(ageinflows+birthinflows==0)    # Find populations with no inflows

    # Begin calculation of transmission probabilities -- continued in time loop
    cd4trans *= simpars['transnorm']                    # Normalize CD4 transmission
    dxfactor = (1.-simpars['effdx'])                    # Include diagnosis efficacy
    efftxunsupp = (1.-simpars['efftxunsupp'])*dxfactor  # Reduction in transmission probability for usVL
    efftxsupp = (1.-simpars['efftxsupp'])*dxfactor      # Reduction in transmission probability for sVL
    alltrans = zeros(nstates)
    alltrans[undx] = cd4trans
    alltrans[dx] = cd4trans*dxfactor
    alltrans[care] = cd4trans*dxfactor
    alltrans[usvl] = cd4trans*dxfactor*efftxunsupp
    alltrans[svl] = cd4trans*dxfactor*efftxsupp
    alltrans[lost] = cd4trans*dxfactor

    # Proportion aware and treated (for 90/90/90) -- these are the only arrays that get used directly, so have to be dcp'd
    propdx      = dcp(simpars['propdx'])
    propcare    = dcp(simpars['propcare'])
    proptx      = dcp(simpars['proptx'])
    propsupp    = dcp(simpars['propsupp'])
    proppmtct   = dcp(simpars['proppmtct'])

    #  Years to fix proportions
    def findfixind(fixyearname):
        fixyearpar = simpars[fixyearname]
        tvec = simpars['tvec']
        if isnan(fixyearpar) or     fixyearpar is None: fixind = nan # It's not defined, skip
        elif fixyearpar > tvec[-1]: fixind = nan # It's after the end, skip
        elif fixyearpar < tvec[0]:  fixind = 0 # It's before the beginning, set to beginning
        else:                       fixind = findinds(tvec>=fixyearpar)[0] # Main usage case
        return fixind

    fixpropdx      = findfixind('fixpropdx')
    fixpropcare    = findfixind('fixpropcare')
    fixproptx      = findfixind('fixproptx')
    fixpropsupp    = findfixind('fixpropsupp')

#    # These all have the same format, so we put them in tuples of (proptype, data structure for storing output, state below, state in question, states above (including state in question), numerator, denominator, data structure for storing new movers)
#    #                    name,       prop,    lower, to,    num,     denom,   raw_new,        fixyear
    propstruct = odict([('propdx',   [propdx,   undx, dx,    alldx,   allplhiv, raw_diag,       fixpropdx]),
                        ('propcare', [propcare, dx,   care,  allcare, alldx,    raw_newcare,    fixpropcare]),
                        ('proptx',   [proptx,   care, alltx, alltx,   allcare,  raw_newtreat,   fixproptx]),
                        ('propsupp', [propsupp, usvl, svl,   svl,     alltx,    raw_newsupp,    fixpropsupp])])

    # Population sizes
    popsize = dcp(simpars['popsize'])

    # Population characteristics
    male    = simpars['male']       # Boolean array, true for males
    female  = simpars['female']     # Boolean array, true for females
    injects = simpars['injects']    # Boolean array, true for PWID

    # Intervention uptake (P=proportion, N=number)
    sharing   = simpars['sharing']      # Sharing injecting equiptment (P)
    numtx     = simpars['numtx']        # 1st line treatement (N) -- tx already used for index of people on treatment [npts]
    numvlmon  = simpars['numvlmon']     # Number of viral load tests done per year (N)
    hivtest   = simpars['hivtest']*dt   # HIV testing (P) [npop,npts]
    aidstest  = simpars['aidstest']*dt  # HIV testing in AIDS stage (P) [npts]
    numcirc   = (simpars['numcirc']*dt)/(1-simpars['propcirc'])   # Number of programmatic circumcisions performed (N)
        # divided by (1-propcirc) to account for propcirc proportion of people in sus already being circumcised and not needing programmatic circumcision
        # this results in an increase in circumcised people matching the desired number.
    numpmtct  = simpars['numpmtct']     # Number of people receiving PMTCT (N)

    # Uptake of OST
    numost    = simpars['numost']                  # Number of people on OST (N)
    if any(injects):
        numpwid = popsize[injects,:].sum(axis=0)  # Total number of PWID
        try:
            ostprev = numost/numpwid # Proportion of PWID on OST (P)
            ostprev = minimum(ostprev, 1.0) # Don't let more than 100% of PWID be on OST :)
        except:
            errormsg = label + 'Cannot divide by the number of PWID (numost=%f, numpwid=5f' % (numost, numpwid)
            if die: raise OptimaException(errormsg)
            else:   printv(errormsg, 1, verbose)
            ostprev = zeros(npts) # Reset to zero
    else: # No one injects
        if numost.sum():
            errormsg = label + 'You have entered non-zero value for the number of PWID on OST, but you have not specified any populations who inject'
            if die: raise OptimaException(errormsg)
            else:   printv(errormsg, 1, verbose)
            ostprev = zeros(npts)
        else: # No one on OST
            ostprev = zeros(npts)

    # Other interventions
    transinj  = simpars['transinj']                         # Injecting transition probability
    effcondom = simpars['effcondom']                        # Condom effect
    circeff   = 1 - simpars['propcirc']*simpars['effcirc']  # Circumcision efficacy in group where a certain proportion of people are circumcised (susreg group)
    circconst = 1 - simpars['effcirc']                      # Circumcision efficacy in group where everyone is circumcised (progcirc group)
    prepeff   = 1 - simpars['effprep']*simpars['prep'] - simpars['effpep']*minimum(simpars['pep'], 1 - simpars['prep'])      # PEP + PrEP effect, assuming no overlap ->  if total of PEP + PrEP > 1 then reduce PEP
    osteff    = 1 - simpars['effost']*ostprev               # OST effect
    stieff    = 1 + simpars['effsti']*simpars['stiprev']    # STI effect
    effmtct   = simpars['mtctbreast']*simpars['breast'] + simpars['mtctnobreast']*(1-simpars['breast']) # Effective MTCT transmission
    pmtcteff  = (1 - simpars['effpmtct']) * effmtct         # Effective MTCT transmission whilst on PMTCT
    allcirceff = einsum('i,j',[1,circconst],male)+einsum('i,j',[1,1],female)
    alleff = einsum('ab,ab,ab,ca->abc',prepeff,stieff,circeff,allcirceff)

    # Force of infection metaparameter
    force = simpars['force']
    inhomopar = simpars['inhomo']

    plhivmap = array([0 if i in allplhiv else 1 for i in range(nstates)]) #Must be simpler syntax

    ##################################################################################################################
    ### Make time-constant, dt-dependent transitions
    ##################################################################################################################

    ## Progression and deaths for people not on ART
    for fromstate in notonart:
        fromhealthstate = [(fromstate in j) for j in allcd4].index(True) # CD4 count of fromstate
        for tostate in fromto[fromstate]: # Iterate over the states you could be going to
            if fromstate not in lt50: # Cannot progress from this state
                if any([(tostate in j) and (fromstate in j) for j in allcd4]):
                    transmatrix[fromstate,tostate,:] *= 1.-prog[fromhealthstate]
                else:
                    transmatrix[fromstate,tostate,:] *= prog[fromhealthstate]

            # Death probabilities
            transmatrix[fromstate,tostate,:] *= 1.-deathhiv[fromhealthstate]*relhivdeath*dt
            deathprob[fromstate,:] = deathhiv[fromhealthstate]*relhivdeath*dt


    ## Recovery and deaths for people on suppressive ART
    for fromstate in svl:
        fromhealthstate = [(fromstate in j) for j in allcd4].index(True) # CD4 count of fromstate
        for tostate in fromto[fromstate]: # Iterate over the states you could be going to
            if (fromstate not in acute) and (fromstate not in gt500): # You don't recover from these states
                if any([(tostate in j) and (fromstate in j) for j in allcd4]):
                    transmatrix[fromstate,tostate,:] = 1.-svlrecov[fromhealthstate]
                else:
                    transmatrix[fromstate,tostate,:] = svlrecov[fromhealthstate]
            if fromstate in acute: # You can progress from acute
                if tostate in acute:
                    transmatrix[fromstate,tostate,:] = 1.-prog[0]
                elif tostate in gt500:
                    transmatrix[fromstate,tostate,:] = prog[0]

            # Death probabilities
            transmatrix[fromstate,tostate,:] *= (1.-deathhiv[fromhealthstate]*relhivdeath*deathsvl*dt)
            deathprob[fromstate,:] = deathhiv[fromhealthstate]*relhivdeath*deathsvl*dt

    transdeathmatrix = ones(people.shape)
    transdeathmatrix[alltx] = rrcomorbiditydeathtx

    # Recovery and progression and deaths for people on unsuppressive ART
    for fromstate in usvl:
        fromhealthstate = [(fromstate in j) for j in allcd4].index(True) # CD4 count of fromstate

        # Iterate over the states you could be going to
        for tostate in fromto[fromstate]:
            if fromstate in acute: # You can progress from acute
                if tostate in acute:
                    transmatrix[fromstate,tostate,:] = 1.-prog[0]
                elif tostate in gt500:
                    transmatrix[fromstate,tostate,:] = prog[0]
            elif fromstate in gt500:
                if tostate in gt500:
                    transmatrix[fromstate,tostate,:] = 1.-simpars['usvlproggt500']*dt
                elif tostate in gt350:
                    transmatrix[fromstate,tostate,:] = simpars['usvlproggt500']*dt
            elif fromstate in gt350:
                if tostate in gt500:
                    transmatrix[fromstate,tostate,:] = simpars['usvlrecovgt350']*dt
                elif tostate in gt350:
                    transmatrix[fromstate,tostate,:] = 1.-simpars['usvlrecovgt350']*dt-simpars['usvlproggt350']*dt
                elif tostate in gt200:
                    transmatrix[fromstate,tostate,:] = simpars['usvlproggt350']*dt
            elif fromstate in gt200:
                if tostate in gt350:
                    transmatrix[fromstate,tostate,:] = simpars['usvlrecovgt200']*dt
                elif tostate in gt200:
                    transmatrix[fromstate,tostate,:] = 1.-simpars['usvlrecovgt200']*dt-simpars['usvlproggt200']*dt
                elif tostate in gt50:
                    transmatrix[fromstate,tostate,:] = simpars['usvlproggt200']*dt
            elif fromstate in gt50:
                if tostate in gt200:
                    transmatrix[fromstate,tostate,:] = simpars['usvlrecovgt50']*dt
                elif tostate in gt50:
                    transmatrix[fromstate,tostate,:] = 1.-simpars['usvlrecovgt50']*dt-simpars['usvlproggt50']*dt
                elif tostate in lt50:
                    transmatrix[fromstate,tostate,:] = simpars['usvlproggt50']*dt
            elif fromstate in lt50:
                if tostate in gt50:
                    transmatrix[fromstate,tostate,:] = simpars['usvlrecovlt50']*dt
                elif tostate in lt50:
                    transmatrix[fromstate,tostate,:] = 1.-simpars['usvlrecovlt50']*dt

            # Death probabilities
            transmatrix[fromstate,tostate,:] *= 1.-deathhiv[fromhealthstate]*relhivdeath*deathusvl*dt
            deathprob[fromstate,:] = deathhiv[fromhealthstate]*relhivdeath*deathusvl*dt



    #################################################################################################################
    ### Set initial epidemic conditions
    #################################################################################################################

    # WARNING: Set parameters, remove hard-coding
    averagedurationinfected = 10.0/2.0   # Assumed duration of undiagnosed HIV pre-AIDS...used for calculating ratio of diagnosed to undiagnosed
    averagedurationdiagnosed = 1.   # Assumed duration of diagnosed HIV pre-treatment...used for calculating ratio of lost to in care
    averagedurationincare = 3.   # Assumed duration of diagnosed HIV pre-treatment...used for calculating ratio of lost to in care

    # Check wither the initial distribution was specified
    if initpeople is not None:
        initpeople = squeeze(initpeople)
        if debug and initpeople.shape != (nstates, npops):
            errormsg = label + 'Wrong shape of init distribution: should be (%i, %i) but is %s' % (nstates, npops, initpeople.shape)
            if die: raise OptimaException(errormsg)
            else:   printv(errormsg, 1, verbose)
            initpeople = None

    # If it wasn't specified, or if there's something wrong with it, determine what it should be here
    if initpeople is None:

        initpeople = zeros((nstates, npops)) # Initialise
        allinfected = simpars['popsize'][:,0] * simpars['initprev'][:] # Set initial infected population
        uninfected = simpars['popsize'][:,0] - allinfected
        initnumtx = minimum(simpars['numtx'][0], allinfected.sum()/(1+eps)) # Don't allow there to be more people on treatment than infected
        if sum(allinfected): fractotal = allinfected / sum(allinfected) # Fractional total of infected people in this population
        else:                fractotal = zeros(npops) # If there's no one infected, reset to 0
        treatment = initnumtx * fractotal # Number of people on 1st-line treatment
        if debug and any(treatment>allinfected): # More people on treatment than ever infected
            errormsg = label + 'More people on treatment (%f) than infected (%f)!' % (treatment, allinfected)
            if die: raise OptimaException(errormsg)
            else:   printv(errormsg, 1, verbose)
            treatment = maximum(allinfected, treatment)

        treatment = initnumtx * fractotal # Number of people on 1st-line treatment
        nevertreated = allinfected - treatment

        # Set initial distributions for cascade
        testingrates =  array([simpars['hivtest'][:,0]]*ncd4)
        linkagerates = array([1.-exp(-averagedurationdiagnosed/(maximum(eps,simpars['linktocare'][:,0])))]*ncd4)
        lossrates = array([simpars['leavecare'][:,0]]*ncd4)
        for cd4 in range(aidsind, ncd4):
            testingrates[cd4,:] = maximum(simpars['aidstest'][0],simpars['hivtest'][:,0])
            linkagerates[cd4,:] = maximum(linkagerates[cd4,:],1.-exp(-averagedurationinfected/(maximum(eps,simpars['aidslinktocare'][0]))))
            lossrates[cd4,:] = minimum(simpars['aidsleavecare'][0],simpars['leavecare'][:,0])
        dxfrac = 1.-exp(-averagedurationinfected*testingrates)
        linktocarefrac = linkagerates
        lostfrac = 1.-exp(-averagedurationincare*lossrates) # WARNING, this is not technically correct, but seems to work ok in practice
        undxdist = 1.-dxfrac
        dxdist = dxfrac*(1.-linktocarefrac)
        incaredist = dxfrac*linktocarefrac*(1.-lostfrac)
        lostdist = dxfrac*linktocarefrac*lostfrac

        # Set initial distributions within treated & untreated
        # Weight the initial distribution according to model settings to get an "earlier" or "later" stage epidemic to better match trends in years after initialization
        # Note that the multiplier is quite heavily weighting toward acute infections - note less multiplier for CD4<50 given diagnosis/death
        cd4weightings = maximum(minimum(array([initcd4weight**3., initcd4weight**2, initcd4weight, 1./initcd4weight, initcd4weight**-2, initcd4weight**-3]), 10.), 0.1)
        initprog = prog * cd4weightings
        untxdist    = (1./initprog) / sum(1./initprog) # Normalize progression rates to get initial distribution
        txdist      = cat([[1.,1.], svlrecov[2:]]) # Use 1s for the first two entries so that the proportion of people on tx with acute infection is v small
        txdist      = (1./txdist)  / sum(1./txdist) # Normalize

        # Set initial distribution of PLHIV
        initundx    = einsum('ij,j,i->ij',undxdist,nevertreated,untxdist)
        initdx      = einsum('ij,j,i->ij',dxdist,nevertreated,untxdist)
        initcare    = einsum('ij,j,i->ij',incaredist,nevertreated,untxdist)
        initlost    = einsum('ij,j,i->ij',lostdist,nevertreated,untxdist)
        initusvl    = (1.-treatvs)*einsum('i,j->ji',treatment,txdist)
        initsvl     = treatvs*einsum('i,j->ji',treatment,txdist)

        # Populated equilibrated array
        initpeople[susreg, :]      = uninfected
        initpeople[progcirc, :]    = zeros(npops) # This is just to make it explicit that the circ compartment only keeps track of people who are programmatically circumcised while the model is running
        initpeople[undx, :]        = initundx
        initpeople[dx, :]          = initdx
        initpeople[care, :]        = initcare
        initpeople[usvl, :]        = initusvl
        initpeople[svl, :]         = initsvl
        initpeople[lost, :]        = initlost

    if debug and not((initpeople>=0).all()): # If not every element is a real number >0, throw an error
        errormsg = label + 'Non-positive people found during epidemic initialization! Here are the people:\n%s' % initpeople
        if die: raise OptimaException(errormsg)
        else:   printv(errormsg, 1, verbose)
        initpeople[initpeople<0] = 0.0

    people[:,:,startind] = initpeople


    ##################################################################################################################
    ### Compute the effective numbers of acts outside the time loop
    ##################################################################################################################
    sexactslist = []
    injactslist = []

    # Sex
    for act in ['reg','cas','com']:
        for key in simpars['acts'+act]:
            this = odict()
            this['wholeacts'] = floor(dt*simpars['acts'+act][key])
            this['fracacts'] = dt*simpars['acts'+act][key] - this['wholeacts'] # Probability of an additional act

            if simpars['cond'+act].get(key) is not None:
                condkey = simpars['cond'+act][key]
            elif simpars['cond'+act].get((key[1],key[0])) is not None:
                condkey = simpars['cond'+act][(key[1],key[0])]
            else:
                errormsg = label + 'Cannot find condom use between "%s" and "%s", assuming there is none.' % (key[0], key[1]) # NB, this might not be the most reasonable assumption
                if die: raise OptimaException(errormsg)
                else:   printv(errormsg, 1, verbose)
                condkey = 0.0

            this['cond'] = 1.0 - condkey*effcondom
            this['pop1'] = popkeys.index(key[0])
            this['pop2'] = popkeys.index(key[1])
            if     male[this['pop1']] and   male[this['pop2']]: this['trans'] = (simpars['transmmi'] + simpars['transmmr'])/2.0
            elif   male[this['pop1']] and female[this['pop2']]: this['trans'] = simpars['transmfi']
            elif female[this['pop1']] and   male[this['pop2']]: this['trans'] = simpars['transmfr']
            else:
                errormsg = label + 'Not able to figure out the sex of "%s" and "%s"' % (key[0], key[1])
                printv(errormsg, 3, verbose)
                this['trans'] = (simpars['transmmi'] + simpars['transmmr'] + simpars['transmfi'] + simpars['transmfr'])/4.0 # May as well just assume all transmissions apply equally - will undersestimate if pop is predominantly biologically male and oversestimate if pop is predominantly biologically female

            sexactslist.append(this)

            # Error checking
            for key in ['wholeacts', 'fracacts', 'cond']:
                if debug and not(all(this[key]>=0)):
                    errormsg = label + 'Invalid sexual behavior parameter "%s": values are:\n%s' % (key, this[key])
                    if die: raise OptimaException(errormsg)
                    else:   printv(errormsg, 1, verbose)
                    this[key][this[key]<0] = 0.0 # Reset values

    # Injection
    for key in simpars['actsinj']:
        this = odict()
        this['wholeacts'] = floor(dt*simpars['actsinj'][key])
        this['fracacts'] = dt*simpars['actsinj'][key] - this['wholeacts']

        this['pop1'] = popkeys.index(key[0])
        this['pop2'] = popkeys.index(key[1])
        injactslist.append(this)

    # Convert from dicts to tuples to be faster
    for i,this in enumerate(sexactslist): sexactslist[i] = tuple([this['pop1'],this['pop2'],this['wholeacts'],this['fracacts'],this['cond'],this['trans']])
    for i,this in enumerate(injactslist): injactslist[i] = tuple([this['pop1'],this['pop2'],this['wholeacts'],this['fracacts']])


    ## Births precalculation
    birthslist = []
    for p1 in range(npops):
        alleligbirthrate = einsum('i,j->j',birthtransit[p1, :],birth[p1, :])
        for p2 in range(npops):
            birthrates = birthtransit[p1, p2] * birth[p1, :]
            if birthrates.any():
                birthslist.append(tuple([p1,p2,birthrates,alleligbirthrate]))
    motherpops = set([thisbirth[0] for thisbirth in birthslist]) # Get the list of all populations who are mothers

    ## Immigration precalculation (can do this in advance as it doesn't depend on epidemic state)
    ##############################################################################################################
    # raw_immi annualised here
    raw_immi[susreg, :,:]  = einsum('ij,ij,k->kij', numimmigrate, (1. - immihivprev), array([1.]))/dt #assume not programmatically circumcised
    raw_immi[undx,:,:]     = einsum('ij,ij,ij,k->kij', numimmigrate, immihivprev, (1. - immipropdiag), untxdist)/dt #assume never treated
    raw_immi[dx,:,:]       = einsum('ij,ij,ij,k->kij', numimmigrate, immihivprev, immipropdiag, txdist)/dt #assume previously treated and come into the model as "diagnosed" and ready to be linked to care


    ##############################################################################################################
    ### Age precalculation
    ##############################################################################################################

    agelist = dict()
    for p1 in range(npops):
        agelist[p1] = dict()
        # allagerate = einsum('i,j->j',agetransit[p1, :],agerate[p1, :])
        for p2 in range(npops):
            agerates = agetransit[p1, p2] * agerate[p1, :]
            agelist[p1][p2] = agerates

    ##################################################################################################################
    ### Define error checking
    ##################################################################################################################

    def checkfornegativepeople(people, tind=None):
        tvec = simpars['tvec']
        if tind is None: tind = Ellipsis
        if not((people[:,:,tind]>=0).all()): # If not every element is a real number >0, throw an error
            for t in range(len(tvec)):
                for errstate in range(nstates): # Loop over all heath states
                    for errpop in range(npops): # Loop over all populations
                        if not(people[errstate,errpop,t]>=0):
                            errlines = ['WARNING, Non-positive people found (more people leaving compartment than exist in that compartment)!',
                                        'people[%i, %i, %i] = people[%s, %s, %s] = %s' % (errstate, errpop, t, settings.statelabels[errstate], popkeys[errpop], simpars['tvec'][t], people[errstate,errpop,t]),
                                        'Possible reasons include unrealistic numbers of deaths or infection rates in population %s.'%(popkeys[errpop]),
                                        'Check for mortality rates or other inputs that might be missing a decimal point or try lowering force of infection']

                            errormsg = label + str.join('\n',errlines)
                            if die: raise OptimaException(errormsg)
                            else:   printv(errormsg, 1, verbose=verbose)
                            people[errstate,errpop,t] = 0.0 # Reset


    ##################################################################################################################
    ### Run the model
    ##################################################################################################################

    # Preallocate here -- supposedly the most computationally efficient way to do this
    alltransmatrices = zeros((npts, transmatrix.shape[0], transmatrix.shape[1], transmatrix.shape[2]))
    alltransmatrices[:] = transmatrix

    for t in range(startind, npts): # Loop over time
        printv('Timestep %i of %i' % (t+1, npts), 4, verbose)

        ###############################################################################
        ## Initial steps
        ###############################################################################

        ## Pull out the transitions for this timestep
        thistransit = alltransmatrices[t]

        ## Calculate "effective" HIV prevalence -- taking diagnosis and treatment into account
        allpeople[:,t] = people[:, :, t].sum(axis=0)
        if debug and not( all(allpeople[:,t]>0)):
            errormsg = label + 'No people in populations %s at timestep %i (time %0.1f)' % (findinds(allpeople[:,t]<=0), t, tvec[t])
            if die: raise OptimaException(errormsg)
            else: printv(errormsg, 1, verbose)

        effallprev = einsum('i,ij->ij',alltrans,people[:,:,t]) / allpeople[:,t]
        if debug and not((effallprev[:,:]>=0).all()):
            errormsg = label + 'HIV prevalence invalid at time %s' % (t)
            if die: raise OptimaException(errormsg)
            else:   printv(errormsg, 1, verbose)
            effallprev = minimum(effallprev,eps)

        ## Calculate inhomogeneity in the force-of-infection based on prevalence
        thisprev = people[allplhiv,:,t].sum(axis=0) / allpeople[:,t]
        inhomo = (inhomopar+eps) / (exp(inhomopar+eps)-1) * exp(inhomopar*(1-thisprev)) # Don't shift the mean, but make it maybe nonlinear based on prevalence


        ###############################################################################
        ## Calculate probability of getting infected
        ###############################################################################

        # Probability of getting infected. In the first stage of construction, we actually store this as the probability of NOT getting infected
        # First dimension: infection acquired by (circumcision status). Second dimension:  infection acquired by (pop). Third dimension: infection caused by (pop). Fourth dimension: infection caused by (health/treatment state)

        if advancedtracking: # need the if statement outside the for loop for speed
            forceinffullsexinj = ones((3, len(sus), npops, nstates, npops))  # note that inj and sex should be 0 and 1
            # Loop over all acts (partnership pairs) -- probability of pop1 getting infected by pop2
            for pop1,pop2,wholeacts,fracacts,cond,thistrans in sexactslist:

                thisforceinfsex = (1-fracacts[t]*thistrans*cond[t]*einsum('a,b',alleff[pop1,t,:],effallprev[:,pop2]))
                if wholeacts[t]: thisforceinfsex  *= npow((1-thistrans*cond[t]*einsum('a,b',alleff[pop1,t,:],effallprev[:,pop2])), int(wholeacts[t]))

                if male[pop1] and male[pop2]:
                    forceinffullsexinj[homosexsex, :, pop1, :, pop2] *= thisforceinfsex
                else:
                    forceinffullsexinj[heterosexsex, :, pop1, :, pop2] *= thisforceinfsex
                # forceinffull[:,pop1,:,pop2] *= thisforceinfsex # don't need to do as doing the same for forceinffullsexinj

                if debug and (not((forceinffullsexinj[heterosexsex,:,pop1,:,pop2]>=0).all()) or not((forceinffullsexinj[homosexsex,:,pop1,:,pop2]>=0).all())):
                    errormsg = label + 'Sexual force-of-infection is invalid between populations %s and %s, time %0.1f, FOI:\n%s)' % (popkeys[pop1], popkeys[pop2], tvec[t], forceinffull[:,pop1,:,pop2])
                    for var in ['thistrans', 'circeff[pop1,t]', 'prepeff[pop1,t]', 'stieff[pop1,t]', 'cond', 'wholeacts', 'fracacts', 'effallprev[:,pop2]']:
                        errormsg += '\n%20s = %f' % (var, eval(var)) # Print out extra debugging information
                    raise OptimaException(errormsg)

            # Injection-related infections -- probability of pop1 getting infected by pop2
            for pop1,pop2,wholeacts,fracacts in injactslist:

                thisforceinfinj = 1-transinj*sharing[pop1,t]*osteff[t]*prepeff[pop1,t]*fracacts[t]*effallprev[:,pop2]
                if wholeacts[t]: thisforceinfinj *= npow((1-transinj*sharing[pop1,t]*osteff[t]*prepeff[pop1,t]*effallprev[:,pop2]), int(wholeacts[t]))

                for index in sus: # Assign the same probability of getting infected by injection to both circs and uncircs, as it doesn't matter
                    # forceinffull[index,pop1,:,pop2] *= thisforceinfinj # don't need to do as doing the same for forceinffullsexinj
                    forceinffullsexinj[inj,index,pop1,:,pop2] *= thisforceinfinj # note that inj and sex should be 0 and 1

                if debug and not((forceinffullsexinj[inj,:,pop1,:,pop2]>=0).all()):
                    errormsg = label + 'Injecting force-of-infection is invalid between populations %s and %s, time %0.1f, FOI:\n%s)' % (popkeys[pop1], popkeys[pop2], tvec[t], forceinffull[:,pop1,:,pop2])
                    for var in ['transinj', 'sharing[pop1,t]', 'wholeacts', 'fracacts', 'osteff[t]', 'effallprev[:,pop2]']:
                        errormsg += '\n%20s = %f' % (var, eval(var)) # Print out extra debugging information
                    raise OptimaException(errormsg)

            forceinffull = forceinffullsexinj[homosexsex,:,:,:,:] * forceinffullsexinj[heterosexsex,:,:,:,:] * forceinffullsexinj[inj,:,:,:,:]

        else:
            forceinffull = ones((len(sus), npops, nstates, npops))

            # Loop over all acts (partnership pairs) -- probability of pop1 getting infected by pop2
            for pop1,pop2,wholeacts,fracacts,cond,thistrans in sexactslist:

                forceinffull[:,pop1,:,pop2] *= (1-fracacts[t]*thistrans*cond[t]*einsum('a,b',alleff[pop1,t,:],effallprev[:,pop2]))
                if wholeacts[t]: forceinffull[:,pop1,:,pop2] *= npow((1-thistrans*cond[t]*einsum('a,b',alleff[pop1,t,:],effallprev[:,pop2])), int(wholeacts[t]))

                if debug and not((forceinffull[:,pop1,:,pop2]>=0).all()):
                    errormsg = label + 'Sexual force-of-infection is invalid between populations %s and %s, time %0.1f, FOI:\n%s)' % (popkeys[pop1], popkeys[pop2], tvec[t], forceinffull[:,pop1,:,pop2])
                    for var in ['thistrans', 'circeff[pop1,t]', 'prepeff[pop1,t]', 'stieff[pop1,t]', 'cond', 'wholeacts', 'fracacts', 'effallprev[:,pop2]']:
                        errormsg += '\n%20s = %f' % (var, eval(var)) # Print out extra debugging information
                    raise OptimaException(errormsg)

            # Injection-related infections -- probability of pop1 getting infected by pop2
            for pop1,pop2,wholeacts,fracacts in injactslist:

                thisforceinfinj = 1-transinj*sharing[pop1,t]*osteff[t]*prepeff[pop1,t]*fracacts[t]*effallprev[:,pop2]
                if wholeacts[t]: thisforceinfinj *= npow((1-transinj*sharing[pop1,t]*osteff[t]*prepeff[pop1,t]*effallprev[:,pop2]), int(wholeacts[t]))

                for index in sus: # Assign the same probability of getting infected by injection to both circs and uncircs, as it doesn't matter
                    forceinffull[index,pop1,:,pop2] *= thisforceinfinj

                if debug and not((forceinffull[:,pop1,:,pop2]>=0).all()):
                    errormsg = label + 'Injecting force-of-infection is invalid between populations %s and %s, time %0.1f, FOI:\n%s)' % (popkeys[pop1], popkeys[pop2], tvec[t], forceinffull[:,pop1,:,pop2])
                    for var in ['transinj', 'sharing[pop1,t]', 'wholeacts', 'fracacts', 'osteff[t]', 'effallprev[:,pop2]']:
                        errormsg += '\n%20s = %f' % (var, eval(var)) # Print out extra debugging information
                    raise OptimaException(errormsg)


        # Probability of getting infected is one minus forceinffull times any scaling factors !! copied below !!
        forceinffull  = einsum('ijkl,j,j,j->ijkl', 1.-forceinffull, force, inhomo,(1.-background[:,t]))
        infections_to = forceinffull.sum(axis=(2,3)) # Infections acquired through sex and injecting - by population who gets infected
        infections_to = minimum(infections_to, 1.0-eps-background[:,t].max()) # Make sure it never exceeds the limit

        # Add these transition probabilities to the main array
        si = susreg[0] # susreg is a single element, but needs an index since can't index a list with an array
        pi = progcirc[0] # as above
        ui = undx[0]
        thistransit[si,si,:] *= (1.-background[:,t]) - infections_to[si] # Index for moving from sus to sus
        thistransit[si,ui,:] *= infections_to[si] # Index for moving from sus to infection
        thistransit[pi,pi,:] *= (1.-background[:,t]) - infections_to[pi] # Index for moving from circ to circ
        thistransit[pi,ui,:] *= infections_to[pi] # Index for moving from circ to infection

        # Calculate infections acquired and transmitted
        raw_inci[:,t]               = einsum('ij,ijkl->j', people[sus,:,t], forceinffull)/dt
        raw_incibypop[:,:,t]        = einsum('ij,ijkl->kl', people[sus,:,t], forceinffull)/dt

        if advancedtracking:
            # Some people (although small) will have gotten infected from both sex and injections, we assign these people to the higher probability (higher risk) method
            forceinffullsexinj = 1 - forceinffullsexinj
            probsexinjsortindices = argsort(forceinffullsexinj,axis=0)
            probsmallestlocations  = expand_dims(probsexinjsortindices[0,:,:,:,:], axis=0)
            probmiddlelocations = expand_dims(probsexinjsortindices[1, :, :, :, :], axis=0)
            probbiggestlocations   = expand_dims(probsexinjsortindices[2,:,:,:,:], axis=0)

            smallestprob = take_along_axis(forceinffullsexinj, probsmallestlocations, axis=0)
            middleprob  = take_along_axis(forceinffullsexinj, probmiddlelocations, axis=0)
            largestprob  = take_along_axis(forceinffullsexinj, probbiggestlocations, axis=0)
            #inclusion exclusion but the intersections are distributed to the larger probabilities
            put_along_axis(forceinffullsexinj, probsmallestlocations, smallestprob - smallestprob * largestprob - smallestprob * middleprob + smallestprob * middleprob * largestprob, axis=0) # The assumption that the two infection events are independent, same assumption as above
            put_along_axis(forceinffullsexinj, probmiddlelocations, middleprob - middleprob * largestprob, axis=0) # The assumption that the two infection events are independent, same assumption as above

            # Probability of getting infected by each method is probsexinjsortindices times any scaling factors, !! copied from above !!
            forceinffullcauses = einsum('mijkl,j,j,j->mijkl', forceinffullsexinj, force, inhomo, (1. - background[:, t]))

            nonmtctmethods = [heterosexsex,homosexsex,inj]
            raw_incionpopbypopmethods[nonmtctmethods,:,:,:,t] = einsum('ij,mijkl->mjkl', people[sus,:,t], forceinffullcauses[nonmtctmethods,:,:,:,:])/dt
            # raw_incionpopbypop[:,:,:,t] = einsum('ij,ijkl->jkl', people[sus,:,t], forceinffull)/dt

        ##############################################################################################################
        ### Calculate deaths
        ##############################################################################################################

        # Adjust transition rates
        thistransit[nsus:,:,:] *= (1.-background[:,t])

        # Store deaths
        raw_death[:,:,t]    = einsum('ij,ij,ij->ij', people[:,:,t], deathprob, transdeathmatrix[:,:,t])/dt
        raw_otherdeath[:,t] = einsum('ij,j->j',   people[:,:,t], background[:,t])/dt

        ##############################################################################################################
        ### Calculate probabilities of shifting along cascade (if programmatically determined)
        ##############################################################################################################

        def userate(prop,t):
            if   t==0:             return True # Never force a proportion on the first timestep
            elif isnan(prop[t-1]): return True # The previous timestep had a rate, so keep the rate here
            else:                  return False # Neither: use a proportion instead of a rate

        # Undiagnosed to diagnosed
        if userate(propdx,t): # Need to project forward one year to avoid mismatch
            dxprob = [hivtest[:,t]]*ncd4
            for cd4 in range(aidsind, ncd4): dxprob[cd4] = maximum(aidstest[t],hivtest[:,t])
        else: dxprob = zeros(ncd4)

        for cd4, fromstate in enumerate(undx):
            for tostate in fromto[fromstate]:
                if tostate in undx: # Probability of not being tested
                    thistransit[fromstate,tostate,:] *= (1.-dxprob[cd4])
                else: # Probability of being tested
                    thistransit[fromstate,tostate,:] *= dxprob[cd4]
                    raw_diag[:,t] += people[fromstate,:,t]*thistransit[fromstate,tostate,:]/dt

        # Diagnosed/lost to care
        if userate(propcare,t):
            careprob = [linktocare[:,t]]*ncd4
            returnprob = [returntocare[:,t]]*ncd4
            for cd4 in range(aidsind, ncd4):
                careprob[cd4]   = maximum(aidslinktocare[t],linktocare[:,t]) #people with AIDS potentially linked to care faster than people with high CD4 counts (at least historically)
                returnprob[cd4] = 1. - (1. - aidstest[t])*(1. - returntocare[:,t]) ##people with AIDS who are lost to follow-up may be returned to care based on re-testing or return to care adherence, independently
        else:
            careprob   = zeros(ncd4)
            returnprob = zeros(ncd4)
        for cd4ind, fromstate in enumerate(dx):  # 1 categories x 6 states per category = 6 states
            cd4 = cd4ind%ncd4 # Convert from state index to actual CD4 index
            for tostate in fromto[fromstate]:
                if tostate in dx: # Probability of not moving into care for diagnosed but not yet in care
                    thistransit[fromstate,tostate,:] *= (1.-careprob[cd4])
                else: # Probability of moving into care
                    thistransit[fromstate,tostate,:] *= careprob[cd4]
        for cd4ind, fromstate in enumerate(lost):  # 1 categories x 6 states per category = 6 states
            cd4 = cd4ind%ncd4 # Convert from state index to actual CD4 index
            for tostate in fromto[fromstate]:
                if tostate in lost: # Probability of not returning to care for diagnosed and lost to follow-up
                    thistransit[fromstate,tostate,:] *= (1.-returnprob[cd4])
                else: # Probability of returning to care
                    thistransit[fromstate,tostate,:] *= returnprob[cd4]


        # Care/USVL/SVL to lost
        if userate(propcare,t):
            lossprob = [leavecare[:,t]]*ncd4
            for cd4 in range(aidsind, ncd4): lossprob[cd4] = minimum(aidsleavecare[t],leavecare[:,t])
        else: lossprob = zeros(ncd4)
        for cd4ind, fromstate in enumerate(allcare): # 3 categories x 6 states per category = 18 states
            cd4 = cd4ind%ncd4 # Convert from state index to actual CD4 index
            for tostate in fromto[fromstate]:
                if tostate in allcare: # Probability of not being lost and remaining in care
                    thistransit[fromstate,tostate,:] *= (1.-lossprob[cd4])
                else: # Probability of being lost
                    thistransit[fromstate,tostate,:] *= lossprob[cd4]

        # SVL to USVL
        usvlprob = treatfail[t] if userate(propsupp,t) else 0.
        for fromstate in svl:
            for tostate in fromto[fromstate]:
                if tostate in svl: # Probability of remaining suppressed
                    thistransit[fromstate,tostate,:] *= (1.-usvlprob)
                elif tostate in usvl: # Probability of becoming unsuppressed
                    thistransit[fromstate,tostate,:] *= usvlprob

        # USVL to SVL
        svlprob = min(regainvs[t]*numvlmon[t]*dt/(eps+people[alltx,:,t].sum()),1) if userate(propsupp,t) else 0.
        for fromstate in usvl:
            for tostate in fromto[fromstate]:
                if tostate in usvl: # Probability of not receiving a VL test & thus remaining failed
                    thistransit[fromstate,tostate,:] *= (1.-svlprob)
                elif tostate in svl: # Probability of receiving a VL test, switching to a new regime & becoming suppressed
                    thistransit[fromstate,tostate,:] *= svlprob

        # Check that probabilities all sum to 1
        if debug:
            transtest = array([(abs(thistransit[j,:,:].sum(axis=0)/(1.-background[:,t])+deathprob[j]*transdeathmatrix[j,:,t]-ones(npops))>eps).any() for j in range(nstates)])
            if any(transtest):
                wrongstatesindices = findinds(transtest)
                wrongstates = [settings.statelabels[j] for j in wrongstatesindices]
                wrongprobs = array([thistransit[j,:,:].sum(axis=0)/(1.-background[:,t])+deathprob[j]*transdeathmatrix[j,:,t] for j in wrongstatesindices])
                errormsg = label + 'Transitions do not sum to 1 at time t=%f for states %s: sums are \n%s' % (tvec[t], wrongstates, wrongprobs)
                raise OptimaException(errormsg)

        # Check that no probabilities are less than 0
        if debug and any([(thistransit[k]<0).any() for k in range(nstates)]):
            wrongstatesindices = [k for k in range(nstates) if (thistransit[k]<0.).any()]
            wrongstates = [settings.statelabels[j] for j in wrongstatesindices]
            wrongprobs = array([thistransit[j][1] for j in wrongstatesindices])
            errormsg = label + 'Transitions are less than 0 at time t=%f for states %s: sums are \n%s' % (tvec[t], wrongstates, wrongprobs)
            raise OptimaException(errormsg)

        ## Shift people as required
        if t<npts-1:
            for fromstate,tostates in enumerate(fromto):
                people[tostates,:,t+1] += people[fromstate,:,t]*thistransit[fromstate,tostates,:]


        ##############################################################################################################
        ### Calculate births
        ##############################################################################################################

        # Precalculate proportion on PMTCT, whether numpmtct or proppmtct is used
        numhivpospregwomen = 0 # Initialize
        timestepsonpmtct = 1./dt # Specify the number of timesteps on which mothers are on PMTCT -- # WARNING: remove hard-coding
        fsums = dict() # Has to be a dict rather than an odict since the populations are numeric
        for p1 in motherpops: # Pull these out of the loop to speed computation
            fsumpop = people[:, p1, t] # Pull out the people who will be summed
            fsums[p1] = dict() # Use another dict, since only referring to by key
            fsums[p1]['all']       = fsumpop[:].sum()
            fsums[p1]['allplhiv']  = fsumpop[allplhiv].sum() * relhivbirth
            fsums[p1]['undx']      = fsumpop[undx].sum() * relhivbirth
            fsums[p1]['alldx']     = fsumpop[alldx].sum() * relhivbirth
            fsums[p1]['alltx']     = fsumpop[alltx].sum() * relhivbirth
        for p1,p2,birthrates,alleligbirthrate in birthslist: # p1 is mothers, p2 is children
            numhivpospregwomen += birthrates[t] * fsums[p1]['alldx'] * timestepsonpmtct # Divide by dt to get number of women
        if isnan(proppmtct[t]): calcproppmtct = numpmtct[t]/(eps+numhivpospregwomen) # Proportion on PMTCT is not specified: use number
        else:                   calcproppmtct = proppmtct[t] # Else, just use the proportion specified
        calcproppmtct = min(calcproppmtct, 1.)

        undxhivbirths = zeros(npops) # Store undiagnosed HIV+ births for this timestep
        dxhivbirths = zeros(npops) # Store diagnosed HIV+ births for this timestep

        # Calculate actual births, MTCT, and PMTCT
        for p1,p2,birthrates,alleligbirthrate in birthslist:
            thisbirthrate  = birthrates[t]
            popbirths      = thisbirthrate * fsums[p1]['all']
            mtctundx       = thisbirthrate * fsums[p1]['undx'] * effmtct[t] # Births to undiagnosed mothers
            mtcttx         = thisbirthrate * fsums[p1]['alltx'] * pmtcteff[t] # Births to mothers on treatment
            thiseligbirths = thisbirthrate * fsums[p1]['alldx'] # Births to diagnosed mothers eligible for PMTCT

            mtctdx = (thiseligbirths * (1-calcproppmtct)) * effmtct[t] # MTCT from those diagnosed not receiving PMTCT
            mtctpmtct = (thiseligbirths * calcproppmtct) * pmtcteff[t] # MTCT from those receiving PMTCT
            thisreceivepmtct = thiseligbirths * calcproppmtct
            thispopmtct = mtctundx + mtctdx + mtcttx + mtctpmtct # Total MTCT, adding up all components

            undxhivbirths[p2] += mtctundx                        # Births to add to undx
            dxhivbirths[p2]   += (mtctdx + mtcttx + mtctpmtct)   # Births add to dx

            raw_receivepmtct[p1, t] += thisreceivepmtct
            raw_mtct[p2, t] += thispopmtct/dt
            state_distribution_plhiv_from = people[:,p1,t] * plhivmap

            raw_mtctfrom[:, p1, t] += (thispopmtct/dt) * state_distribution_plhiv_from/(state_distribution_plhiv_from.sum()+eps) #WARNING: not accurate based on differential diagnosis by state potentially, but the best that's feasible
            if advancedtracking:
                raw_mtcttoandfrom[p2,:,p1,t] += (thispopmtct/dt) * state_distribution_plhiv_from/(state_distribution_plhiv_from.sum()+eps) #WARNING: same warning as above, but I'm not 100% sure this is correct
            raw_births[p2, t] += popbirths/dt
            raw_hivbirths[p1, t] += thisbirthrate * fsums[p1]['allplhiv'] / dt

        raw_inci[:,t] += raw_mtct[:,t] # Update infections acquired based on PMTCT calculation
        raw_incibypop[:,:,t] += raw_mtctfrom[:,:,t] # Update infections caused based on PMTCT
        if advancedtracking:
            raw_incionpopbypopmethods[[mtct],:,:,:,t] += raw_mtcttoandfrom[:,:,:,t]



        ##############################################################################################################
        ### Check infection consistency
        ##############################################################################################################

        if debug and abs(raw_inci[:,t].sum() - raw_incibypop[:,:,t].sum()) > eps:
            errormsg = label + 'Number of infections received (%f) is not equal to the number of infections caused (%f) at time %i' % (raw_inci[:,t].sum(), raw_incibypop[:,:,t].sum(), t)
            if die: raise OptimaException(errormsg)
            else: printv(errormsg, 1, verbose)

        ###############################################################################
        ## Shift numbers of people (circs, treatment, age transitions, risk transitions, prop scenarios)
        ###############################################################################
        if t<npts-1:

            ## Births
            people[susreg, :, t+1] += raw_births[:,t]*dt - undxhivbirths - dxhivbirths # HIV- babies assigned to uncircumcised compartment
            people[undx[0], :, t+1] += undxhivbirths # HIV+ babies born to undiagnosed mothers assigned to undiagnosed compartment
            people[dx[0], :, t+1]   += dxhivbirths   # HIV+ babies born to diagnosed mothers assigned to diagnosed

            ## Immigration
            people[:, :, t+1]   += raw_immi[:,:,t]*dt #unannualise

            ## Circumcision
            circppl = minimum(numcirc[:,t+1], people[susreg,:,t+1])
            people[susreg,:,t+1]   -= circppl
            people[progcirc,:,t+1] += circppl


            ## Age-related transitions
            for p1,p2,thisagetransprob in agetransitlist:
                thisagerate = agelist[p1][p2][t]
                peopleleaving = people[:, p1, t+1] * thisagerate #thisagetransprob
                if debug and (peopleleaving > people[:, p1, t+1]).any():
                    errormsg = label + 'Age transitions between pops %s and %s at time %i are too high: the age transitions you specified say that %f%% of the population should age in a single time-step.' % (popkeys[p1], popkeys[p2], t+1, agetransit[p1, p2]*100.)
                    if die: raise OptimaException(errormsg)
                    else:   printv(errormsg, 1, verbose)
                    peopleleaving = minimum(peopleleaving, people[:, p1, t]) # Ensure positive


                people[:, p1, t+1] -= peopleleaving # Take away from pop1...
                people[:, p2, t+1] += peopleleaving # ... then add to pop2
                
                raw_transitpopbypop[p2,allplhiv,p1, t+1] += peopleleaving[allplhiv]/dt #annualize


            ## Risk-related transitions
            for p1,p2,thisrisktransprob in risktransitlist:
                peoplemoving1 = people[:, p1, t+1] * thisrisktransprob  # Number of other people who are moving pop1 -> pop2
                peoplemoving2 = people[:, p2, t+1] * thisrisktransprob * (sum(people[:, p1, t+1])/sum(people[:, p2, t+1])) # Number of people who moving pop2 -> pop1, correcting for population size
                # Symmetric flow in totality, but the state distribution will ideally change.
                people[:, p1, t+1] += peoplemoving2 - peoplemoving1 # NOTE: this should not cause negative people; peoplemoving1 is guaranteed to be strictly greater than 0 and strictly less that people[:, p1, t+1]
                people[:, p2, t+1] += peoplemoving1 - peoplemoving2 # NOTE: this should not cause negative people; peoplemoving2 is guaranteed to be strictly greater than 0 and strictly less that people[:, p2, t+1]

                raw_transitpopbypop[p2,allplhiv,p1, t+1] += peoplemoving1[allplhiv]/dt #annualize
                raw_transitpopbypop[p1,allplhiv,p2, t+1] += peoplemoving2[allplhiv]/dt #annualize


            ###############################################################################
            ## Reconcile population sizes
            ###############################################################################

            # Reconcile population sizes for populations with no inflows
            thissusreg = people[susreg,noinflows,t+1] # WARNING, will break if susreg is not a scalar index!
            thisprogcirc = people[progcirc,noinflows,t+1]
            allsus = thissusreg+thisprogcirc
            if debug and not all(allsus>0):
                errormsg = label + '100%% prevalence detected (t=%f, pop=%s)' % (t+1, array(popkeys)[findinds(allsus>0)][0])
                raise OptimaException(errormsg)
            newpeople = popsize[noinflows,t+1] - people[:,:,t+1][:,noinflows].sum(axis=0) # Number of people to add according to simpars['popsize'] (can be negative)
            people[susreg,noinflows,t+1]   += newpeople*thissusreg/allsus # Add new people
            people[progcirc,noinflows,t+1] += newpeople*thisprogcirc/allsus # Add new people

            # Check population sizes are correct
            actualpeople = people[:,:,t+1][:,noinflows].sum()
            wantedpeople = popsize[noinflows,t+1].sum()
            if debug and abs(actualpeople-wantedpeople)>1.0: # Nearest person is fiiiiine
                errormsg = label + 'Population size inconsistent at time t=%f: %f vs. %f' % (tvec[t+1], actualpeople, wantedpeople)
                raise OptimaException(errormsg)

            # If required, scale population sizes to exactly match the parameters
            if forcepopsize:
                relerr = 0.1 # Set relative error tolerance
                for p in range(npops):
                    susnotonart = cat([sus,notonart])
                    actualpeople = people[susnotonart,p,t+1].sum()
                    wantedpeople = popsize[p,t+1] - people[alltx,p,t+1].sum()
                    if actualpeople==0: raise Exception("ERROR: no people.")
                    ratio = wantedpeople/actualpeople
                    if abs(ratio-1)>relerr: # It's not OK
                        errormsg = label + 'Warning, expected population size is nowhere near calculated population size (t=%f, pop=%s, wanted=%f, actual=%f, ratio=%f)' % (t, popkeys[p], wantedpeople, actualpeople, ratio)
                        if die: raise OptimaException(errormsg)
                        else: printv(errormsg, 1, verbose=verbose)
                    people[susnotonart,p,t+1] *= ratio # It's OK, so scale to match


            #######################################################################################
            ## Proportions -- these happen after the Euler step, which is why it's t+1 instead of t
            #######################################################################################

            for name,proplist in propstruct.items():
                prop, lowerstate, tostate, numer, denom, raw_new, fixyear = proplist

                calcprop = people[numer,:,t].sum()/(eps+people[denom,:,t].sum()) # This is the value we fix it at
                if fixyear==t: # Fixing the proportion from this timepoint
                    naninds    = findinds(isnan(prop)) # Find the indices that are nan -- to be replaced by current values
                    infinds    = findinds(isinf(prop)) # Find indices that are infinite -- to be scaled up/down to a target value
                    finiteinds = findinds(isfinite(prop)) # Find indices that are defined
                    finiteind = npts-1 if not len(finiteinds) else finiteinds[0] # Get first finite index, or else just last point -- latter should not actually matter
                    naninds = naninds[naninds>t] # Trim ones that are less than the current point
                    infinds = infinds[infinds>t] # Trim ones that are less than the current point
                    ninterppts = len(infinds) # Number of points to interpolate over
                    if len(naninds): prop[naninds] = calcprop # Replace nans with current proportion
                    if len(infinds): prop[infinds] = interp(range(ninterppts), [0,ninterppts-1], [calcprop,prop[finiteind]]) # Replace infinities with scale-up/down

                # Figure out how many people we currently have...
                actual    = people[numer,:,t+1].sum() # ... in the higher cascade state
                available = people[denom,:,t+1].sum() # ... waiting to move up

                # Move the people who started treatment last timestep from usvl to svl
                if ~isfinite(prop[t+1]):
                    if name == 'proptx': wanted = numtx[t+1] # If proptx is nan, we use numtx
                    else:                wanted = None # If a proportion or number isn't specified, skip this
                else: # If the prop value is finite, we use it
                    wanted = prop[t+1]*available

                # Reconcile the differences between the number we have and the number we want
                if wanted is not None:
                    diff = wanted - actual # Wanted number minus actual number
                    if diff>eps: # We need to move people forwards along the cascade
                        ppltomoveup = people[lowerstate,:,t+1]
                        totalppltomoveup = ppltomoveup.sum()
                        if totalppltomoveup>eps:
                            diff = min(diff, totalppltomoveup-eps) # Make sure we don't move more people than are available
                            if name == 'proptx': # For treatment, we move people in lower CD4 states first
                                if simpars['tvec'][t] < allcd4eligibletx: #If this is during or before the final year of prioritized treatment by CD4 count in the country
                                    tmpdiff = diff
                                    newmovers = zeros((ncd4,npops))
                                    for cd4 in reversed(range(ncd4)): # Going backwards so that lower CD4 counts move up the cascade first
                                        if tmpdiff>eps: # Move people until you have the right proportions
                                            ppltomoveupcd4 = ppltomoveup[cd4,:]
                                            totalppltomoveupcd4 = ppltomoveupcd4.sum()
                                            if totalppltomoveupcd4>eps:
                                                tmpdiffcd4 = min(tmpdiff, totalppltomoveupcd4-eps)
                                                newmovers[cd4,:] = tmpdiffcd4*ppltomoveupcd4/totalppltomoveupcd4 # Pull out evenly from each population
                                                tmpdiff -= newmovers[cd4,:].sum() # Adjust the number of available spots
                                else:
                                    newmovers = diff*ppltomoveup/totalppltomoveup
                                # Need to handle USVL and SVL separately
                                people[care,:,t+1] -= newmovers # Shift people out of care
                                people[usvl,:,t+1]  += newmovers*(1.0-treatvs) # ... and onto treatment, according to existing proportions
                                people[svl,:,t+1]   += newmovers*treatvs # Likewise for SVL
                            else: # For everything else, we use a distribution based on the distribution of people waiting to move up the cascade
                                newmovers = diff*ppltomoveup/totalppltomoveup
                                people[lowerstate,:,t+1] -= newmovers # Shift people out of the less progressed state...
                                people[tostate,:,t+1]    += newmovers # ... and into the more progressed state
                            raw_new[:,t+1]               += newmovers.sum(axis=0)/dt # Save new movers
                    elif diff<-eps: # We need to move people backwards along the cascade
                        ppltomovedown = people[tostate,:,t+1]
                        totalppltomovedown = ppltomovedown.sum()
                        if totalppltomovedown>eps: # To avoid having to add eps
                            diff = min(-diff, totalppltomovedown-eps) # Flip it around so we have positive people
                            newmovers = diff*ppltomovedown/totalppltomovedown
                            if name == 'proptx': # Handle SVL and USVL separately
                                newmoversusvl = newmovers[:ncd4,:] # First group of movers are from USVL
                                newmoverssvl  = newmovers[ncd4:,:] # Second group is SVL
                                people[usvl,:,t+1] -= newmoversusvl # Shift people out of USVL treatment
                                people[svl,:,t+1]  -= newmoverssvl  # Shift people out of SVL treatment
                                people[care,:,t+1] += newmoversusvl+newmoverssvl # Add both groups of movers into care
                            else:
                                people[tostate,:,t+1]    -= newmovers # Shift people out of the more progressed state...
                                people[lowerstate,:,t+1] += newmovers # ... and into the less progressed state
                            raw_new[:,t+1]               -= newmovers.sum(axis=0)/dt # Save new movers, inverting again
            if debug: checkfornegativepeople(people, tind=t+1) # If ebugging, check for negative people on every timestep

    raw                   = odict()    # Sim output structure
    raw['tvec']           = tvec
    raw['popkeys']        = popkeys
    raw['people']         = people
    raw['inci']           = raw_inci
    raw['incibypop']      = raw_incibypop
    raw['mtct']           = raw_mtct
    raw['births']         = raw_births
    raw['hivbirths']      = raw_hivbirths
    raw['immi']           = raw_immi
    raw['pmtct']          = raw_receivepmtct
    raw['diag']           = raw_diag
    raw['newtreat']       = raw_newtreat
    raw['death']          = raw_death
    raw['otherdeath']     = raw_otherdeath
<<<<<<< HEAD
    raw['transitpopbypop']= raw_transitpopbypop
=======
    if advancedtracking:
        raw['incionpopbypop'] = raw_incionpopbypopmethods.sum(axis=0) # removes the method of transmission
        raw['incimethods']    = raw_incionpopbypopmethods
>>>>>>> abdebd3e

    checkfornegativepeople(people) # Check only once for negative people, right before finishing

    return raw # Return raw results<|MERGE_RESOLUTION|>--- conflicted
+++ resolved
@@ -51,10 +51,9 @@
     inhomo          = zeros(npops)                  # Inhomogeneity calculations
 
     # Initialize raw arrays -- reporting annual quantities (so need to divide by dt!)
-<<<<<<< HEAD
     raw_inci            = zeros((npops, npts))                 # Total incidence acquired by each population
     raw_incibypop       = zeros((nstates, npops, npts))        # Total incidence caused by each population and each state
-    raw_incionpopbypop  = zeros((npops, nstates, npops, npts)) # Total incidence in each population caused by each population and each state, 1st axis is acquired population. 2nd axis is caused state, 3rd axis is caused population
+    raw_incionpopbypopmethods = zeros((settings.nmethods, npops, nstates, npops, npts))  # Total incidence in each population caused by each population and each state, 1st axis is method of transmission, 2nd axis is acquired population. 3rd axis is caused state, 4th axis is caused population
     raw_births          = zeros((npops, npts))                 # Total number of births to each population
     raw_mtct            = zeros((npops, npts))                 # Number of mother-to-child transmissions to each population
     raw_mtctfrom        = zeros((nstates, npops, npts))        # Number of mother-to-child transmissions from each population and each state
@@ -69,25 +68,6 @@
     raw_otherdeath      = zeros((npops, npts))                 # Number of other deaths per timestep
     raw_immi            = zeros((nstates, npops, npts))        # Number of immigrants by state per year
     raw_transitpopbypop = zeros((npops, nstates, npops, npts)) # Number of ageing AND risk transitions to and from each population and each state
-=======
-    raw_inci        = zeros((npops, npts))          # Total incidence acquired by each population
-    raw_incibypop   = zeros((nstates, npops, npts)) # Total incidence caused by each population and each state
-    raw_incionpopbypopmethods   = zeros((settings.nmethods, npops, nstates, npops, npts))  # Total incidence in each population caused by each population and each state, 1st axis is method of transmission, 2nd axis is acquired population. 3rd axis is caused state, 4th axis is caused population
-    raw_births      = zeros((npops, npts))          # Total number of births to each population
-    raw_mtct        = zeros((npops, npts))          # Number of mother-to-child transmissions to each population
-    raw_mtctfrom    = zeros((nstates, npops, npts)) # Number of mother-to-child transmissions from each population and each state
-    raw_mtcttoandfrom=zeros((npops, nstates, npops, npts)) # Number of mother-to-child transmissions to each population and from each population and each state, similar to raw_incionpopbypopcauses
-    raw_hivbirths   = zeros((npops, npts))          # Number of births to HIV+ pregnant women
-    raw_receivepmtct= zeros((npops, npts))          # Initialise a place to store the number of people in each population receiving PMTCT
-    raw_diag        = zeros((npops, npts))          # Number diagnosed per timestep
-    raw_newcare     = zeros((npops, npts))          # Number newly in care per timestep
-    raw_newtreat    = zeros((npops, npts))          # Number initiating ART per timestep
-    raw_newsupp     = zeros((npops, npts))          # Number newly suppressed per timestep
-    raw_death       = zeros((nstates, npops, npts)) # Number of deaths per timestep
-    raw_otherdeath  = zeros((npops, npts))          # Number of other deaths per timestep
-    raw_immi        = zeros((nstates, npops, npts)) # Number of migrants by state per timestep
-
->>>>>>> abdebd3e
 
     # Biological and failure parameters
     prog            = maximum(eps,1-exp(-dt/array([simpars['progacute'], simpars['proggt500'], simpars['proggt350'], simpars['proggt200'], simpars['proggt50'], 1./simpars['deathlt50']]) ))
@@ -930,7 +910,7 @@
 
                 people[:, p1, t+1] -= peopleleaving # Take away from pop1...
                 people[:, p2, t+1] += peopleleaving # ... then add to pop2
-                
+
                 raw_transitpopbypop[p2,allplhiv,p1, t+1] += peopleleaving[allplhiv]/dt #annualize
 
 
@@ -1078,13 +1058,10 @@
     raw['newtreat']       = raw_newtreat
     raw['death']          = raw_death
     raw['otherdeath']     = raw_otherdeath
-<<<<<<< HEAD
-    raw['transitpopbypop']= raw_transitpopbypop
-=======
     if advancedtracking:
         raw['incionpopbypop'] = raw_incionpopbypopmethods.sum(axis=0) # removes the method of transmission
         raw['incimethods']    = raw_incionpopbypopmethods
->>>>>>> abdebd3e
+        raw['transitpopbypop']= raw_transitpopbypop
 
     checkfornegativepeople(people) # Check only once for negative people, right before finishing
 
