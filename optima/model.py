--- conflicted
+++ resolved
@@ -335,7 +335,7 @@
             inflows = progin + newdiagnoses[cd4]*(1.-immediatecare[:,t]) #MK some go immediately into care after testing
             outflows = progout + hivdeaths + otherdeaths + currentdiagnosed[cd4,:]*linktocare[:,t] #MK diagnosed moving into care
             dD.append(inflows - outflows)
-            results.death[:,t]  += hivdeaths/dt # Save annual HIV deaths 
+            raw['death'][:,t]  += hivdeaths/dt # Save annual HIV deaths 
 
         #MK
         ## In-Care
@@ -358,18 +358,12 @@
             outflows = progout + hivdeaths + otherdeaths + leavingcare[cd4]
             newtreat1[cd4] = minimum(newtreat1[cd4], safetymargin*(currentincare[cd4,:]+inflows-outflows)) # Allow it to go negative
             newtreat1[cd4] = maximum(newtreat1[cd4], -safetymargin*people[tx[cd4],:,t]) # Make sure it doesn't exceed the number of people in the treatment compartment
-<<<<<<< HEAD
             dC.append(inflows - outflows - newtreat1[cd4])
-            results.newtx[:,t] += newtreat1[cd4]/dt # Save annual treatment initiation
-            results.death[:,t]  += hivdeaths/dt # Save annual HIV deaths 
-
-=======
-            dD.append(inflows - outflows - newtreat1[cd4])
             raw['newtreat'][:,t] += newtreat1[cd4]/dt # Save annual treatment initiation
             raw['death'][:,t]  += hivdeaths/dt # Save annual HIV deaths 
         
->>>>>>> 6eaabbd6
-        ## 1st-line treatment
+        #MK
+        ## Unsuppressed Viral Load (having begun treatment)
         for cd4 in range(ncd4):
             if (cd4>0 and cd4<ncd4-1): # CD4>0 stops people from moving back into acute
                 recovin = dt*recov[cd4-1]*people[tx[cd4+1],:,t]
@@ -381,16 +375,11 @@
                 recovout = 0 # Cannot recover out of gt500 stage (or acute stage)
             hivdeaths   = dt * people[tx[cd4],:,t] * death[cd4] * deathtx # Use death by CD4 state if lower than death on treatment
             otherdeaths = dt * people[tx[cd4],:,t] * background
-<<<<<<< HEAD
             virallysuppressed = people[tx[cd4],:,t] * adherenceprop[:,t] * (1.-biofailure)
             inflows = recovin + newtreat1[cd4]
             outflows = recovout + hivdeaths + otherdeaths + virallysuppressed
             dUSVL.append(inflows - outflows)
-            results.death[:,t] += hivdeaths/dt # Save annual HIV deaths 
-=======
-            dT.append(recovin - recovout + newtreat1[cd4] - hivdeaths - otherdeaths)
             raw['death'][:,t] += hivdeaths/dt # Save annual HIV deaths 
->>>>>>> 6eaabbd6
         
         #MK
         ## Suppressed Viral Load
@@ -412,7 +401,7 @@
             outflows = recovout + hivdeaths + otherdeaths + stopincare + stoplost[cd4]
             dSVL.append(inflows - outflows)
             dC[cd4] += stopincare    # stopping ART, back to care
-            results.death[:,t]  += hivdeaths/dt # Save annual HIV deaths 
+            raw['death'][:,t]  += hivdeaths/dt # Save annual HIV deaths 
 
         # MK
         ## Lost to follow-up
@@ -430,7 +419,7 @@
             inflows = progin + stoplost[cd4] + leavingcare[cd4] #MK some go immediately into care after testing
             outflows = progout + hivdeaths + otherdeaths
             dL.append(inflows - outflows)
-            results.death[:,t]  += hivdeaths/dt # Save annual HIV deaths 
+            raw['death'][:,t]  += hivdeaths/dt # Save annual HIV deaths 
 
         # check for negative people here
         for cd4 in range(ncd4):
