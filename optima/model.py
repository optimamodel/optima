--- conflicted
+++ resolved
@@ -53,33 +53,20 @@
     raw['death']    = zeros((npops, npts)) # Number of deaths per timestep
     
     # Biological and failure parameters -- death etc
-<<<<<<< HEAD
-    prog = simpars['const']['progacute':'proggt50']
-    recov = simpars['const']['recovgt500':'recovgt50']
-    death = simpars['const']['deathacute':'deathlt50']
-    cd4trans = simpars['const']['cd4transacute':'cd4translt50']
-    deathtx    = simpars['const']['deathtreat']   # Death rate whilst on treatment
-    biofailure = simpars['const']['biofail']    # biological treatment failure rate (P) MK
-    suppressionrate = simpars['const']['suppressionrate'] # proportion of people who become virally suppressed each year if ART works (P/T)
-    
-    # Calculate other things outside the loop
-    cd4trans /= cd4transnorm # Normalize CD4 transmission
-    dxfactor = simpars['const']['effdx'] * cd4trans # Include diagnosis efficacy
-    #txfactor = simpars['const']['efftx'] * dxfactor # And treatment efficacy
-    redtransusvl = simpars['const']['efftxusupp'] * dxfactor # (~30%) reduction in transmission probability for usVL
-    redtranssvl  = simpars['const']['efftxsupp']  * dxfactor # (~96%) reduction in transmission probability for sVL (MK same as txfactor?)
-=======
     prog = simpars['progacute':'proggt50'] # WARNING, this relies on simpars being an odict, and the parameters being read in in the correct order!
     recov = simpars['recovgt500':'recovgt50']
     death = simpars['deathacute':'deathlt50']
     cd4trans = simpars['cd4transacute':'cd4translt50']
     deathtx    = simpars['deathtreat']   # Death rate whilst on treatment
+    biofailure = simpars['biofail']    # biological treatment failure rate (P/T) MK
+    success    = simpars['success'] # proportion of people who become virally suppressed if ART works (P) MK
     
     # Calculate other things outside the loop
     cd4trans /= cd4transnorm # Normalize CD4 transmission
     dxfactor = simpars['effdx'] * cd4trans # Include diagnosis efficacy
-    txfactor = simpars['efftx'] * dxfactor # And treatment efficacy
->>>>>>> 5f575538
+    #txfactor = simpars['efftx'] * dxfactor # And treatment efficacy
+    redtransusvl = simpars['efftxusupp'] * dxfactor # (~30%) reduction in transmission probability for usVL MK
+    redtranssvl  = simpars['efftxsupp']  * dxfactor # (~96%) reduction in transmission probability for sVL (MK same as txfactor?)
 
     # Disease state indices
     sus  = settings.uncirc # Susceptible
@@ -117,10 +104,11 @@
     stieff  = 1 + effsti
     
     #MK Behavioural transitions between stages [npop,npts]
+
     immediatecare = simpars['immediatecare'] # Going directly into Care rather than Diagnosed-only after testing positive (P)
     linktocare    = simpars['linktocare']    # rate of linkage to care (P/T) ... hivtest/aidstest should also be P/T?
     #treatmentrate = simpars['treatmentrate'] # treatment rate (N) wait this is the same as mtx1
-    adherenceprop = simpars['adherenceprop'] # Proportion of people on treatment who adhere (P)
+    adherenceprop = simpars['adherenceprop'] # Proportion of people on treatment who adhere per year (P/T)
     leavecare     = simpars['leavecare']     # Proportion of people in care then lost to follow-up per year (P/T)
     propstop      = simpars['propstop']      # Proportion of people on ART who stop taking ART per year (P/T)
     proploss      = simpars['proploss']      # Proportion of people who stop taking ART per year who are lost to follow-up (P)
@@ -311,6 +299,7 @@
         newtreat1    = [0] * ncd4
         leavingcare  = [0] * ncd4
         virallysuppressed = [0] * ncd4
+        failing      = [0] * ncd4
         stopUSlost   = [0] * ncd4
         stopSVLlost  = [0] * ncd4
         stopUSincare = [0] * ncd4
@@ -397,7 +386,7 @@
                 recovout = 0 # Cannot recover out of gt500 stage (or acute stage)
             hivdeaths         = dt * people[tx[cd4],:,t] * death[cd4] * deathtx # Use death by CD4 state if lower than death on treatment
             otherdeaths       = dt * people[tx[cd4],:,t] * background
-            virallysuppressed[cd4] = people[tx[cd4],:,t] * adherenceprop[:,t] * (1.-biofailure)
+            virallysuppressed[cd4] = people[tx[cd4],:,t] * adherenceprop[:,t] * success
             stopUSincare[cd4] = dt * people[tx[cd4],:,t] * propstop[:,t] * (1.-proploss[:,t]) # People stopping ART but still in care
             stopUSlost[cd4]   = dt * people[tx[cd4],:,t] * propstop[:,t] *     proploss[:,t]  # People stopping ART and lost to followup
             inflows = recovin + newtreat1[cd4]
@@ -419,11 +408,13 @@
                 recovout = 0 # Cannot recover out of gt500 stage (or acute stage)
             hivdeaths          = dt * currentsuppressed[cd4,:] * death[cd4]
             otherdeaths        = dt * currentsuppressed[cd4,:] * background
+            failing[cd4]       = dt * currentsuppressed[cd4,:] * biofailure
             stopSVLincare[cd4] = dt * currentsuppressed[cd4,:] * propstop[:,t] * (1.-proploss[:,t]) # People stopping ART but still in care
             stopSVLlost[cd4]   = dt * currentsuppressed[cd4,:] * propstop[:,t] *     proploss[:,t]  # People stopping ART and lost to followup
             inflows = recovin + virallysuppressed[cd4]
-            outflows = recovout + hivdeaths + otherdeaths + stopSVLincare[cd4] + stopSVLlost[cd4]
+            outflows = recovout + hivdeaths + otherdeaths + failing[cd4] + stopSVLincare[cd4] + stopSVLlost[cd4]
             dSVL.append(inflows - outflows)
+            dUSVL[cd4] += failing[cd4]
             raw['death'][:,t]  += hivdeaths/dt # Save annual HIV deaths 
 
         # MK
