--- conflicted
+++ resolved
@@ -230,6 +230,30 @@
         toplot.remove('plhivbycd4') # Because everything else is passed to plotepi()
         allplots['plhivbycd4'] = plotbycd4(results, whattoplot='people', die=die, fig=fig, **kwargs)
 
+    ## Plot new infections, transitions, deaths and other death, giving total change in PLHIV
+    if 'changeinplhivallsources' in toplot:
+        toplot.remove('changeinplhivallsources')
+        scen = 0 # 0th is best
+        numincionpopbypop  = results.other['numincionpopbypop'].pops[scen]
+        numtransitpopbypop = results.other['numtransitpopbypop'].pops[scen]
+        numdeath = results.main['numdeath'].pops[scen]
+        numimmiplhiv = results.other['numimmiplhiv'].pops[scen]
+
+        propdeath = results.other['numotherdeath'].pops[scen] / results.main['popsize'].pops[scen]
+        numotherhivdeath = propdeath * results.main['numplhiv'].pops[scen]
+
+        stackedabove = [ [ numimmiplhiv, numincionpopbypop, numtransitpopbypop] ]
+        stackedbelow = [ [ -swapaxes(numtransitpopbypop,axis1=0,axis2=1), -numdeath, -numotherhivdeath] ]
+
+        stackedabovelabels = [ [ ['Immigrant HIV+ in: '+pk for pk in results.popkeys], ['Infection from: '+pk for pk in results.popkeys], ['Transition in: '+pk for pk in results.popkeys] ] ]
+        stackedbelowlabels = [ [ ['Transition out: '+pk for pk in results.popkeys], ['HIV-related death: '+pk for pk in results.popkeys], ['Other death + emigration: '+pk for pk in results.popkeys] ] ]
+
+        plotname = 'Change in PLHIV'
+
+        plots = plotstackedabovestackedbelow(results, toplot=[('changeinplhivallsources','population+stacked')], stackedabove=stackedabove, stackedbelow=stackedbelow, showoverall=True,
+                                         stackedabovelabels=stackedabovelabels,stackedbelowlabels=stackedbelowlabels,plotnames=[plotname], die=die, fig=fig, **kwargs)
+        allplots.update(plots)
+
     ## Plot infections by method of transmission, and by population
     if 'numincimethods' in toplot:
         toplot.remove('numincimethods')  # Because everything else is passed to plotepi()
@@ -239,30 +263,7 @@
         toplot.remove('numincimethods-population+stacked')  # Because everything else is passed to plotepi()
         plots = plotbymethod(results, toplot='numincimethods', die=die, fig=fig, **kwargs)
         allplots.update(plots)
-    
-    ## Plot new infections, transitions, deaths and other death, giving total change in PLHIV
-    if 'changeinplhivallsources' in toplot:
-        toplot.remove('changeinplhivallsources')
-        scen = 0 # 0th is best
-        numincionpopbypop  = results.other['numincionpopbypop'].pops[scen]
-        numtransitpopbypop = results.other['numtransitpopbypop'].pops[scen]
-        numdeath = results.main['numdeath'].pops[scen]
-        numimmiplhiv = results.other['numimmiplhiv'].pops[scen]
-
-        propdeath = results.other['numotherdeath'].pops[scen] / results.main['popsize'].pops[scen]
-        numotherhivdeath = propdeath * results.main['numplhiv'].pops[scen]
-
-        stackedabove = [ [ numimmiplhiv, numincionpopbypop, numtransitpopbypop] ]
-        stackedbelow = [ [ -swapaxes(numtransitpopbypop,axis1=0,axis2=1), -numdeath, -numotherhivdeath] ]
-
-        stackedabovelabels = [ [ ['Immigrant HIV+ in: '+pk for pk in results.popkeys], ['Infection from: '+pk for pk in results.popkeys], ['Transition in: '+pk for pk in results.popkeys] ] ]
-        stackedbelowlabels = [ [ ['Transition out: '+pk for pk in results.popkeys], ['HIV-related death: '+pk for pk in results.popkeys], ['Other death + emigration: '+pk for pk in results.popkeys] ] ]
-
-        plotname = 'Change in PLHIV'
-
-        plots = plotstackedabovestackedbelow(results, toplot=[('changeinplhivallsources','population+stacked')], stackedabove=stackedabove, stackedbelow=stackedbelow, showoverall=True,
-                                         stackedabovelabels=stackedabovelabels,stackedbelowlabels=stackedbelowlabels,plotnames=[plotname], die=die, fig=fig, **kwargs)
-        allplots.update(plots)
+
 
     ## Add epi plots -- WARNING, I hope this preserves the order! ...It should...
     epiplots = plotepi(results, toplot=toplot, die=die, plotstartyear=plotstartyear, plotendyear=plotendyear, fig=fig, **kwargs)
@@ -1156,26 +1157,18 @@
     return fig
 
 
-<<<<<<< HEAD
 ############################################################################################################
 ## Plot infections from each population and transitions of PLHIV to and from each population
 ############################################################################################################
 def plotstackedabovestackedbelow(results, toplot=None,stackedabove=None,stackedbelow=None,showoverall=None,
                 stackedabovelabels=None, stackedbelowlabels=None,plotnames=None,
                 uncertainty=True, die=True, showdata=True, verbose=2, figsize=globalfigsize,
-=======
-##################################################################
-## Plot by method of transmission (sex, injection, MTCT)
-##################################################################
-def plotbymethod(results, toplot=None, uncertainty=True, die=True, showdata=True, verbose=2, figsize=globalfigsize,
->>>>>>> abdebd3e
                 alpha=0.2, lw=2, dotsize=30, titlesize=globaltitlesize, labelsize=globallabelsize,
                 ticksize=globalticksize,
                 legendsize=globallegendsize, position=None, useSIticks=True, colors=None, reorder=None,
                 plotstartyear=None,
                 plotendyear=None, interactive=None, fig=None, forreport=False, forceintegerxaxis=False, **kwargs):
         '''
-<<<<<<< HEAD
         Used for plots which have multiple things stacked above and below the x-axis. The overall height of the
         positive stack and the height of the negative stack can be subtracted and plotted through the showoverall.
 
@@ -1192,28 +1185,13 @@
 
         :param: toplot: list of tuples of the form (plotname, plottype), the length defines the number of main plots.
         :param: stackedabove: follow the shape given by the implementation in makeplots but should have length=len(toplot)
-=======
-        Used for plots that are stacked by method of transmission - namely 'numincimethods'
-        Only setup for population+stacked graphs at the moment
-
-        Messy copying from plotepi(), could be cleaned up if there are other
-        types of graphs that want to be stacked by method and implemented here.
-
-        WARNING copied from plotepi() optima version 2.10.13, commit: a3062175a5550b87edb55fba0f74072bdfa4bebe
-        NOTE: do not call this function directly; instead, call via plotresults().
->>>>>>> abdebd3e
         '''
 
         # Figure out what kind of result it is
         if type(results) == Resultset:
             ismultisim = False
-<<<<<<< HEAD
         elif type(results) == Multiresultset:  # not implemented at the moment
             errormsg = 'Results input to plotfulltransandinfections() must be Resultset, not "%s".' % type(results)
-=======
-        elif type(results) == Multiresultset: # not implemented at the moment
-            errormsg = 'Results input to plotbymethod() must be Resultset, not "%s".' % type(results)
->>>>>>> abdebd3e
             raise OptimaException(errormsg)
 
             # ismultisim = True
@@ -1224,7 +1202,6 @@
             raise OptimaException(errormsg)
 
         # Get year indices for producing plots
-<<<<<<< HEAD
         startind, endind = getplotinds(plotstartyear=plotstartyear, plotendyear=plotendyear, tvec=results.tvec, die=die, verbose=verbose)
 
         # This function must have toplot given
@@ -1243,19 +1220,10 @@
                 printv(errormsg, 2, verbose)
                 return
 
-=======
-        startind, endind = getplotinds(plotstartyear=plotstartyear, plotendyear=plotendyear, tvec=results.tvec, die=die,
-                                       verbose=verbose)
-
-        # Initialize
-        if toplot is None:  # If toplot is None...
-            toplot = 'numincimethods'
->>>>>>> abdebd3e
         toplot = promotetolist(toplot)  # If single value, put inside list
         epiplots = odict()
         colorsarg = dcp(colors)  # This is annoying, but it gets overwritten later and need to preserve it here
 
-<<<<<<< HEAD
         if showoverall is None:
             showoverall = True
 
@@ -1269,7 +1237,278 @@
 
         # Remove failed ones
 
-=======
+        toplot = [thisplot for thisplot in toplot if None not in thisplot]  # Remove a plot if datatype or plotformat is None
+
+        # Check if the figure will be saved to insert into a presentation or report
+        if forreport:
+            forreport = True
+            titlesize = 16
+            labelsize = 14
+
+        ################################################################################################################
+        ## Loop over each plot
+        ################################################################################################################
+        for mainplotindex, plotkey in enumerate(toplot): # probably only works if toplot contains one item
+            # print('mainplotindex',mainplotindex)
+            # print('stackedabove', stackedabove)
+            # Unpack tuple
+            datatype, plotformat = plotkey
+
+            ispercentage = False  # Indicate whether result is a percentage
+            isestimate = False  # Indicate whether data is an estimate
+            factor = 100.0 if ispercentage else 1.0  # Swap between number and percent
+            datacolor = estimatecolor if isestimate else realdatacolor  # Light grey for
+            # istotal = (plotformat == 'total') # only stacked or population+stacked implemented
+            isstacked = (plotformat == 'stacked')
+            # isperpop = (plotformat == 'population') # only stacked or population+stacked implemented
+            isperpopandstacked = (plotformat == 'population+stacked')
+
+            ################################################################################################################
+            ## Process the plot data
+            ################################################################################################################
+
+            # REMOVED, too hard to process multiple sources of data within this function,
+            # data is passed in through stackedabove and stackedbelow
+
+
+            ################################################################################################################
+            ## Set up figure and do plot
+            ################################################################################################################
+            if isperpopandstacked:
+                pkeys = [str(plotkey) + '-' + key for key in
+                         results.popkeys]  # Create list of plot keys (pkeys), one for each population
+            else:
+                pkeys = [plotkey]  # If it's anything else, just go with the original, but turn into a list so can iterate
+
+            if stackedabovelabels[mainplotindex] is None:
+                print(f'Warning stackedabovelabels[{mainplotindex}] is None. This will probably cause the labels to not be right.')
+                stackedabovelabels[mainplotindex] = [[key for key in
+                                       results.popkeys] for above in range(len(stackedabove[mainplotindex]))]  # Assume one for each population
+
+            if stackedbelowlabels[mainplotindex] is None:
+                print(f'Warning stackedbelowlabels[{mainplotindex}] is None. This will probably cause the labels to not be right.')
+                stackedbelowlabels[mainplotindex] = [[key for key in
+                                       results.popkeys] for below in range(len(stackedbelow[mainplotindex]))]  # Assume one for each population
+
+            for i, pk in enumerate(pkeys):  # Either loop over individual population plots, or just plot a single plot, e.g. pk='prev-pop-FSW'
+                epiplots[pk], naxes = makefigure(figsize=figsize, interactive=interactive, fig=fig)  # If it's anything other than HIV prevalence by population, create a single plot
+                ax = epiplots[pk].add_subplot(naxes, 1, naxes)
+                setposition(ax, position, interactive)
+                allydata = []  # Keep track of the lowest value in the data
+
+                if isperpopandstacked:
+                    currentstackedabove = concatenate(tuple(arr[i] if len(arr.shape)==3 else [arr[i]] for arr in stackedabove[mainplotindex]), axis=0)
+                    currentstackedbelow = concatenate(tuple(arr[i] if len(arr.shape)==3 else [arr[i]] for arr in stackedbelow[mainplotindex]), axis=0)
+                else: # only stacked
+                    currentstackedabove = concatenate(tuple(arr for arr in stackedabove[mainplotindex]), axis=0)
+                    currentstackedbelow = concatenate(tuple(arr for arr in stackedbelow[mainplotindex]), axis=0)
+
+
+                currentlabelsabove = concatenate(tuple(arr if len(stackedabove[mainplotindex][j].shape)==3 else [arr[i]] for j,arr in enumerate(stackedabovelabels[mainplotindex])), axis=0)
+                currentlabelsbelow = concatenate(tuple(arr if len(stackedbelow[mainplotindex][j].shape)==3 else [arr[i]] for j,arr in enumerate(stackedbelowlabels[mainplotindex])), axis=0)
+
+                nlinesabove = shape(currentstackedabove)[0]
+                nlinesbelow = shape(currentstackedbelow)[0]
+
+                ################################################################################################################
+                ## Validate the plot data
+                ################################################################################################################
+
+                for ir,row in enumerate(currentstackedabove):
+                    if not (row >= 0).all():
+                        if (row <= 0).all():
+                            print(f'WARNING with plot {plotkey} in plotstackedabovestackedbelow(): row in stackedabove are all non-positive - should be all non-negative')
+                            print('Flipping them all to be positive')
+                            currentstackedabove[ir] = - row
+                        else:
+                            print(
+                                f'WARNING with plot {plotkey} in plotstackedabovestackedbelow(): row in stackedabove aren\'t all >=0. This shouldn\'t happen - check your inputs.')
+
+                    for ir,row in enumerate(currentstackedbelow):
+                        if not (row <= 0).all():
+                            if (row >= 0).all():
+                                print(f'WARNING with plot {plotkey} in plotstackedabovestackedbelow(): row in stackedbelow are all non-negative - should be all non-positive')
+                                print('Flipping them all to be negative')
+                                currentstackedbelow[ir] = - row
+                            else:
+                                print(f'WARNING with plot {plotkey} in plotstackedabovestackedbelow(): row in stackedbelow aren\'t all <>>=0. This shouldn\'t happen - check your inputs.')
+
+                ################################################################################################################
+                # Plot model estimates with uncertainty -- different for each of the different possibilities
+                ################################################################################################################
+
+                xdata = results.tvec  # Pull this out here for clarity
+
+                plotorderabove = []
+                origorderabove = arange(nlinesabove)
+                plotorderbelow = []
+                origorderbelow = arange(nlinesbelow)
+
+                eps = 1e-2
+
+                for k in flip(origorderbelow):  # Loop backwards so correct ordering -- first one at the top, not bottom
+                    if not (currentstackedbelow[k] > -eps).all():
+                        plotorderbelow.append(k)
+                for k in flip(origorderabove):  # Loop backwards so correct ordering -- first one at the top, not bottom
+                    if not (currentstackedabove[k] < eps).all():
+                        plotorderabove.append(k)
+
+                origorderbelow = flip(plotorderbelow)
+                origorderabove = flip(plotorderabove)
+
+                nlinesbelow = len(origorderbelow)
+                nlinesabove = len(origorderabove)
+
+                if colorsarg is None: colors = gridcolors(nlinesabove + nlinesbelow + 1)[1:]  # skip black
+                # if reorder: plotordermethod = [reorder[k] for k in plotorder]
+
+
+                # e.g. single simulation, prev-sta: either multiple lines or a stacked plot, depending on whether or not it's a number
+                if not ismultisim and (isstacked or isperpopandstacked):  # Always in here
+                    if ispercentage:  # Not implemented here, relic from plotepi()
+                        pass
+                    else:  # Stacked plot
+                        bottom = 0 * results.tvec  # Easy way of setting to 0...
+
+                        # go to the very bottom
+                        for k in origorderbelow:
+                            yupper = factor * bottom
+                            ylower = factor * (bottom + currentstackedbelow[k]) #stacked below should all be negative or 0
+                            bottom += currentstackedbelow[k]
+                        bottombottom = dcp(bottom)
+
+                        # from the bottom, work upwards
+                        for indexcolour, k in enumerate(plotorderbelow):  # Loop backwards so correct ordering -- first one at the top, not bottom
+                            yupper = factor * bottom
+                            ylower = factor * (bottom - currentstackedbelow[k]) #stacked below should all be negative or 0
+                            allydata.append(ylower)
+                            allydata.append(yupper)
+                            ax.fill_between(xdata, ylower, yupper, facecolor=colors[indexcolour+nlinesabove], alpha=1, lw=0, label=currentlabelsbelow[k], zorder=fillzorder)
+                            bottom -= currentstackedbelow[k]
+                        for indexcolour, l in enumerate(plotorderbelow):  # This loop is JUST for the legends! since fill_between doesn't count as a plot object, stupidly...
+                            ax.plot((0, 0), (0, 0), color=colors[indexcolour+nlinesabove], linewidth=10, zorder=linezorder)
+
+                        bottomofabove = 0 * results.tvec  # Easy way of setting to 0...
+                        for indexcolour, k in enumerate(plotorderabove):  # Loop backwards so correct ordering -- first one at the top, not bottom
+                            ylower = factor * bottomofabove
+                            yupper = factor * (bottomofabove + currentstackedabove[k])
+                            allydata.append(ylower)
+                            allydata.append(yupper)
+                            ax.fill_between(xdata, ylower, yupper, facecolor=colors[indexcolour], alpha=1, lw=0,
+                                            label=currentlabelsabove[k], zorder=fillzorder)
+                            bottomofabove += currentstackedabove[k]
+                        for indexcolour, k in enumerate(plotorderabove):  # This loop is JUST for the legends! since fill_between doesn't count as a plot object, stupidly...
+                            ax.plot((0, 0), (0, 0), color=colors[indexcolour], linewidth=10, zorder=linezorder)
+
+                        if showoverall:
+                            # overall = bottombottom+bottomofabove # bottomofabove is actually the (positive) height of the top, bottombottom is actually the (negative) height of the bottom
+                            #print(f'{pk}:overall increase in PLHIV: {None}, {list(zip(cumsum(overall),results.main["numplhiv"].pops[0][i]))}')#list(zip(xdata,overall))
+
+                            overall = currentstackedabove.sum(axis=0) + currentstackedbelow.sum(axis=0)
+                            ax.plot(xdata, overall, color=realdatacolor, linewidth=2,
+                                       zorder=datazorder+1, label='Overall change')  # Without zorder, renders behind the graph
+
+                        ax.axhline(y=0, color='k',linewidth=1, zorder=datazorder)
+
+                # REMOVED other things - not implemented in this function
+
+                ################################################################################################################
+                # Plot data points with uncertainty
+                ################################################################################################################
+
+                #removed - not implemented in this function
+
+                ################################################################################################################
+                # Configure axes -- from http://www.randalolson.com/2014/06/28/how-to-make-beautiful-data-visualizations-in-python-with-matplotlib/
+                ################################################################################################################
+
+                # General configuration
+                boxoff(ax)
+                ax.yaxis.label.set_fontsize(labelsize)
+                for item in ax.get_xticklabels() + ax.get_yticklabels(): item.set_fontsize(ticksize)
+
+                # Configure plot specifics
+                legendsettings = {'loc': 'upper left', 'bbox_to_anchor': (1, 1), 'fontsize': legendsize, 'title': '',
+                                  'frameon': False, 'borderaxespad': 2}
+
+                plottitle = plotnames[mainplotindex]
+                if isperpopandstacked:
+                    plotylabel = plottitle
+                    ax.set_ylabel(plotylabel)
+                    try:
+                        plottitle = kwargs["popmapping"][results.popkeys[i]]  # if popmapping was passed in as kwarg, use the title specified there for this population instead
+                    except:
+                        plottitle = results.popkeys[i]  # Add extra information to plot if by population
+                    if forreport: ax.set_ylabel(plotylabel, fontsize=labelsize)  # overwrites previously set ylabel
+                ax.set_title(plottitle)
+                if forreport:
+                    ax.set_xlabel('Year', fontsize=labelsize)
+                    ax.set_title(plottitle, fontsize=titlesize)  # overwrites previously set title
+                setylim(allydata, ax=ax)
+                if forceintegerxaxis:
+                    ax.xaxis.set_major_locator(ticker.MaxNLocator(integer=True))
+                ax.set_xlim((results.tvec[startind], results.tvec[endind]))
+                if not ismultisim:
+                    if isstacked or isperpopandstacked:
+                        handles, legendlabels = ax.get_legend_handles_labels()
+                        ax.legend(handles[::-1], legendlabels[::-1],
+                                  **legendsettings)  # Multiple entries, all populations
+                else:
+                    handles, legendlabels = ax.get_legend_handles_labels()
+                    ax.legend(handles[::-1], legendlabels, **legendsettings)  # Multiple simulations
+                if useSIticks:
+                    SIticks(ax=ax)
+                else:
+                    commaticks(ax=ax)
+
+        return epiplots
+
+
+##################################################################
+## Plot by method of transmission (sex, injection, MTCT)
+##################################################################
+def plotbymethod(results, toplot=None, uncertainty=True, die=True, showdata=True, verbose=2, figsize=globalfigsize,
+                alpha=0.2, lw=2, dotsize=30, titlesize=globaltitlesize, labelsize=globallabelsize,
+                ticksize=globalticksize,
+                legendsize=globallegendsize, position=None, useSIticks=True, colors=None, reorder=None,
+                plotstartyear=None,
+                plotendyear=None, interactive=None, fig=None, forreport=False, forceintegerxaxis=False, **kwargs):
+        '''
+        Used for plots that are stacked by method of transmission - namely 'numincimethods'
+        Only setup for population+stacked graphs at the moment
+
+        Messy copying from plotepi(), could be cleaned up if there are other
+        types of graphs that want to be stacked by method and implemented here.
+
+        WARNING copied from plotepi() optima version 2.10.13, commit: a3062175a5550b87edb55fba0f74072bdfa4bebe
+        NOTE: do not call this function directly; instead, call via plotresults().
+        '''
+
+        # Figure out what kind of result it is
+        if type(results) == Resultset:
+            ismultisim = False
+        elif type(results) == Multiresultset: # not implemented at the moment
+            errormsg = 'Results input to plotbymethod() must be Resultset, not "%s".' % type(results)
+            raise OptimaException(errormsg)
+
+            # ismultisim = True
+            # labels = results.keys  # Figure out the labels for the different lines
+            # nsims = len(labels)  # How ever many things are in results
+        else:
+            errormsg = 'Results input to plotbymethod() must be Resultset, not "%s".' % type(results)
+            raise OptimaException(errormsg)
+
+        # Get year indices for producing plots
+        startind, endind = getplotinds(plotstartyear=plotstartyear, plotendyear=plotendyear, tvec=results.tvec, die=die,
+                                       verbose=verbose)
+
+        # Initialize
+        if toplot is None:  # If toplot is None...
+            toplot = 'numincimethods'
+        toplot = promotetolist(toplot)  # If single value, put inside list
+        epiplots = odict()
+        colorsarg = dcp(colors)  # This is annoying, but it gets overwritten later and need to preserve it here
+
         ## Validate plot keys
         valid_plotkeys = ['numincimethods']  # only allow selected things
         valid_plottypes = ['population+stacked'] # only allow population+stacked
@@ -1316,7 +1555,6 @@
             toplot[pk] = (epikey, plottype)  # Convert to tuple for this index
 
         # Remove failed ones
->>>>>>> abdebd3e
         toplot = [thisplot for thisplot in toplot if None not in thisplot]  # Remove a plot if datatype or plotformat is None
 
         # Check if the figure will be saved to insert into a presentation or report
@@ -1328,21 +1566,6 @@
         ################################################################################################################
         ## Loop over each plot
         ################################################################################################################
-<<<<<<< HEAD
-        for mainplotindex, plotkey in enumerate(toplot): # probably only works if toplot contains one item
-            # print('mainplotindex',mainplotindex)
-            # print('stackedabove', stackedabove)
-            # Unpack tuple
-            datatype, plotformat = plotkey
-
-            ispercentage = False  # Indicate whether result is a percentage
-            isestimate = False  # Indicate whether data is an estimate
-            factor = 100.0 if ispercentage else 1.0  # Swap between number and percent
-            datacolor = estimatecolor if isestimate else realdatacolor  # Light grey for
-            # istotal = (plotformat == 'total') # only stacked or population+stacked implemented
-            isstacked = (plotformat == 'stacked')
-            # isperpop = (plotformat == 'population') # only stacked or population+stacked implemented
-=======
         for plotkey in toplot:
 
             # Unpack tuple
@@ -1361,18 +1584,12 @@
             istotal = (plotformat == 'total')
             isstacked = (plotformat == 'stacked')
             isperpop = (plotformat == 'population')
->>>>>>> abdebd3e
             isperpopandstacked = (plotformat == 'population+stacked')
 
             ################################################################################################################
             ## Process the plot data
             ################################################################################################################
 
-<<<<<<< HEAD
-            # REMOVED, too hard to process multiple sources of data within this function,
-            # data is passed in through stackedabove and stackedbelow
-
-=======
             # Decide which attribute in results to pull -- doesn't map cleanly onto plot types
             if istotal or (isstacked and ismultisim):
                 attrtype = 'tot'  # Only plot total if it's a scenario and 'stacked' was requested
@@ -1415,31 +1632,10 @@
                 best = array([best])
                 lower = array([lower])
                 upper = array([upper])
->>>>>>> abdebd3e
 
             ################################################################################################################
             ## Set up figure and do plot
             ################################################################################################################
-<<<<<<< HEAD
-            if isperpopandstacked:
-                pkeys = [str(plotkey) + '-' + key for key in
-                         results.popkeys]  # Create list of plot keys (pkeys), one for each population
-            else:
-                pkeys = [plotkey]  # If it's anything else, just go with the original, but turn into a list so can iterate
-
-            if stackedabovelabels[mainplotindex] is None:
-                print(f'Warning stackedabovelabels[{mainplotindex}] is None. This will probably cause the labels to not be right.')
-                stackedabovelabels[mainplotindex] = [[key for key in
-                                       results.popkeys] for above in range(len(stackedabove[mainplotindex]))]  # Assume one for each population
-
-            if stackedbelowlabels[mainplotindex] is None:
-                print(f'Warning stackedbelowlabels[{mainplotindex}] is None. This will probably cause the labels to not be right.')
-                stackedbelowlabels[mainplotindex] = [[key for key in
-                                       results.popkeys] for below in range(len(stackedbelow[mainplotindex]))]  # Assume one for each population
-
-            for i, pk in enumerate(pkeys):  # Either loop over individual population plots, or just plot a single plot, e.g. pk='prev-pop-FSW'
-                epiplots[pk], naxes = makefigure(figsize=figsize, interactive=interactive, fig=fig)  # If it's anything other than HIV prevalence by population, create a single plot
-=======
             if isperpop or isperpopandstacked:
                 pkeys = [str(plotkey) + '-' + key for key in results.popkeys]  # Create list of plot keys (pkeys), one for each population
             else:
@@ -1447,49 +1643,10 @@
 
             for i, pk in enumerate(pkeys):  # Either loop over individual population plots, or just plot a single plot, e.g. pk='prev-pop-FSW'
                 epiplots[pk], naxes = makefigure(figsize=figsize, interactive=interactive,fig=fig)  # If it's anything other than HIV prevalence by population, create a single plot
->>>>>>> abdebd3e
                 ax = epiplots[pk].add_subplot(naxes, 1, naxes)
                 setposition(ax, position, interactive)
                 allydata = []  # Keep track of the lowest value in the data
 
-<<<<<<< HEAD
-                if isperpopandstacked:
-                    currentstackedabove = concatenate(tuple(arr[i] if len(arr.shape)==3 else [arr[i]] for arr in stackedabove[mainplotindex]), axis=0)
-                    currentstackedbelow = concatenate(tuple(arr[i] if len(arr.shape)==3 else [arr[i]] for arr in stackedbelow[mainplotindex]), axis=0)
-                else: # only stacked
-                    currentstackedabove = concatenate(tuple(arr for arr in stackedabove[mainplotindex]), axis=0)
-                    currentstackedbelow = concatenate(tuple(arr for arr in stackedbelow[mainplotindex]), axis=0)
-
-
-                currentlabelsabove = concatenate(tuple(arr if len(stackedabove[mainplotindex][j].shape)==3 else [arr[i]] for j,arr in enumerate(stackedabovelabels[mainplotindex])), axis=0)
-                currentlabelsbelow = concatenate(tuple(arr if len(stackedbelow[mainplotindex][j].shape)==3 else [arr[i]] for j,arr in enumerate(stackedbelowlabels[mainplotindex])), axis=0)
-
-                nlinesabove = shape(currentstackedabove)[0]
-                nlinesbelow = shape(currentstackedbelow)[0]
-
-                ################################################################################################################
-                ## Validate the plot data
-                ################################################################################################################
-
-                for ir,row in enumerate(currentstackedabove):
-                    if not (row >= 0).all():
-                        if (row <= 0).all():
-                            print(f'WARNING with plot {plotkey} in plotstackedabovestackedbelow(): row in stackedabove are all non-positive - should be all non-negative')
-                            print('Flipping them all to be positive')
-                            currentstackedabove[ir] = - row
-                        else:
-                            print(
-                                f'WARNING with plot {plotkey} in plotstackedabovestackedbelow(): row in stackedabove aren\'t all >=0. This shouldn\'t happen - check your inputs.')
-
-                    for ir,row in enumerate(currentstackedbelow):
-                        if not (row <= 0).all():
-                            if (row >= 0).all():
-                                print(f'WARNING with plot {plotkey} in plotstackedabovestackedbelow(): row in stackedbelow are all non-negative - should be all non-positive')
-                                print('Flipping them all to be negative')
-                                currentstackedbelow[ir] = - row
-                            else:
-                                print(f'WARNING with plot {plotkey} in plotstackedabovestackedbelow(): row in stackedbelow aren\'t all <>>=0. This shouldn\'t happen - check your inputs.')
-=======
                 if isstacked or ismultisim or isperpopandstacked:
                     # print('SHAPE',best.shape)
                     nplots = len(best)     # first axis is population acquired
@@ -1497,7 +1654,6 @@
                 else:
                     nlinesperplot = 1  # In all other cases, there's a single line per plot
                 if colorsarg is None: colors = gridcolors(nlinesperplot)  # This is needed because this loop gets run multiple times, so can't just set and forget
->>>>>>> abdebd3e
 
                 ################################################################################################################
                 # Plot model estimates with uncertainty -- different for each of the different possibilities
@@ -1505,80 +1661,6 @@
 
                 xdata = results.tvec  # Pull this out here for clarity
 
-<<<<<<< HEAD
-                plotorderabove = []
-                origorderabove = arange(nlinesabove)
-                plotorderbelow = []
-                origorderbelow = arange(nlinesbelow)
-
-                eps = 1e-2
-
-                for k in flip(origorderbelow):  # Loop backwards so correct ordering -- first one at the top, not bottom
-                    if not (currentstackedbelow[k] > -eps).all():
-                        plotorderbelow.append(k)
-                for k in flip(origorderabove):  # Loop backwards so correct ordering -- first one at the top, not bottom
-                    if not (currentstackedabove[k] < eps).all():
-                        plotorderabove.append(k)
-
-                origorderbelow = flip(plotorderbelow)
-                origorderabove = flip(plotorderabove)
-
-                nlinesbelow = len(origorderbelow)
-                nlinesabove = len(origorderabove)
-
-                if colorsarg is None: colors = gridcolors(nlinesabove + nlinesbelow + 1)[1:]  # skip black
-                # if reorder: plotordermethod = [reorder[k] for k in plotorder]
-
-
-                # e.g. single simulation, prev-sta: either multiple lines or a stacked plot, depending on whether or not it's a number
-                if not ismultisim and (isstacked or isperpopandstacked):  # Always in here
-                    if ispercentage:  # Not implemented here, relic from plotepi()
-                        pass
-                    else:  # Stacked plot
-                        bottom = 0 * results.tvec  # Easy way of setting to 0...
-
-                        # go to the very bottom
-                        for k in origorderbelow:
-                            yupper = factor * bottom
-                            ylower = factor * (bottom + currentstackedbelow[k]) #stacked below should all be negative or 0
-                            bottom += currentstackedbelow[k]
-                        bottombottom = dcp(bottom)
-
-                        # from the bottom, work upwards
-                        for indexcolour, k in enumerate(plotorderbelow):  # Loop backwards so correct ordering -- first one at the top, not bottom
-                            yupper = factor * bottom
-                            ylower = factor * (bottom - currentstackedbelow[k]) #stacked below should all be negative or 0
-                            allydata.append(ylower)
-                            allydata.append(yupper)
-                            ax.fill_between(xdata, ylower, yupper, facecolor=colors[indexcolour+nlinesabove], alpha=1, lw=0, label=currentlabelsbelow[k], zorder=fillzorder)
-                            bottom -= currentstackedbelow[k]
-                        for indexcolour, l in enumerate(plotorderbelow):  # This loop is JUST for the legends! since fill_between doesn't count as a plot object, stupidly...
-                            ax.plot((0, 0), (0, 0), color=colors[indexcolour+nlinesabove], linewidth=10, zorder=linezorder)
-
-                        bottomofabove = 0 * results.tvec  # Easy way of setting to 0...
-                        for indexcolour, k in enumerate(plotorderabove):  # Loop backwards so correct ordering -- first one at the top, not bottom
-                            ylower = factor * bottomofabove
-                            yupper = factor * (bottomofabove + currentstackedabove[k])
-                            allydata.append(ylower)
-                            allydata.append(yupper)
-                            ax.fill_between(xdata, ylower, yupper, facecolor=colors[indexcolour], alpha=1, lw=0,
-                                            label=currentlabelsabove[k], zorder=fillzorder)
-                            bottomofabove += currentstackedabove[k]
-                        for indexcolour, k in enumerate(plotorderabove):  # This loop is JUST for the legends! since fill_between doesn't count as a plot object, stupidly...
-                            ax.plot((0, 0), (0, 0), color=colors[indexcolour], linewidth=10, zorder=linezorder)
-
-                        if showoverall:
-                            # overall = bottombottom+bottomofabove # bottomofabove is actually the (positive) height of the top, bottombottom is actually the (negative) height of the bottom
-                            #print(f'{pk}:overall increase in PLHIV: {None}, {list(zip(cumsum(overall),results.main["numplhiv"].pops[0][i]))}')#list(zip(xdata,overall))
-
-                            overall = currentstackedabove.sum(axis=0) + currentstackedbelow.sum(axis=0)
-                            ax.plot(xdata, overall, color=realdatacolor, linewidth=2,
-                                       zorder=datazorder+1, label='Overall change')  # Without zorder, renders behind the graph
-
-                        ax.axhline(y=0, color='k',linewidth=1, zorder=datazorder)
-
-                # REMOVED other things - not implemented in this function
-=======
                 # Make sure plots are in the correct order
                 origorder = arange(nplots)
                 plotorder = nplots - 1 - origorder
@@ -1646,15 +1728,11 @@
                         ydata = factor * best[ind][i]
                         allydata.append(ydata)
                         ax.plot(thisxdata, ydata, lw=lw, c=colors[ind], zorder=linezorder, label=labels[l])  # Indices are different populations (i), then different e..g scenarios (l)
->>>>>>> abdebd3e
 
                 ################################################################################################################
                 # Plot data points with uncertainty
                 ################################################################################################################
 
-<<<<<<< HEAD
-                #removed - not implemented in this function
-=======
                 # Plot uncertainty, but not for stacked plots
                 if uncertainty and not isstacked and not isperpopandstacked:  # It's not by population, except HIV prevalence, and uncertainty has been requested: plot bands
                     ylower = factor * lower[i]
@@ -1676,7 +1754,6 @@
                         allydata.append(ydata)
                         ax.scatter(results.datayears, ydata, color=estimatecolor, s=dotsize * 0.6, lw=0,
                                    zorder=datazorder + 1)
->>>>>>> abdebd3e
 
                 ################################################################################################################
                 # Configure axes -- from http://www.randalolson.com/2014/06/28/how-to-make-beautiful-data-visualizations-in-python-with-matplotlib/
@@ -1690,14 +1767,8 @@
                 # Configure plot specifics
                 legendsettings = {'loc': 'upper left', 'bbox_to_anchor': (1, 1), 'fontsize': legendsize, 'title': '',
                                   'frameon': False, 'borderaxespad': 2}
-<<<<<<< HEAD
-
-                plottitle = plotnames[mainplotindex]
-                if isperpopandstacked:
-=======
                 plottitle = resultsmaindatatype.name
                 if isperpop or isperpopandstacked:
->>>>>>> abdebd3e
                     plotylabel = plottitle
                     ax.set_ylabel(plotylabel)
                     try:
@@ -1716,12 +1787,7 @@
                 if not ismultisim:
                     if isstacked or isperpopandstacked:
                         handles, legendlabels = ax.get_legend_handles_labels()
-<<<<<<< HEAD
-                        ax.legend(handles[::-1], legendlabels[::-1],
-                                  **legendsettings)  # Multiple entries, all populations
-=======
                         ax.legend(handles[::-1], legendlabels[::-1], **legendsettings)  # Multiple entries, all populations
->>>>>>> abdebd3e
                 else:
                     handles, legendlabels = ax.get_legend_handles_labels()
                     ax.legend(handles[::-1], legendlabels, **legendsettings)  # Multiple simulations
