'''
PLOTTING

This file generates all the figure files -- either for use with the Python backend, or
for the frontend via MPLD3.

To add a new plot, you need to add it to getplotselections (in this file) so it will show up in the interface;
plotresults (in gui.py) so it will be sent to the right spot; and then add the actual function to do the
plotting to this file.

Version: 2016jul06
'''

from optima import OptimaException, Resultset, Multiresultset, odict, printv, gridcolormap, vectocolor, alpinecolormap, sigfig, dcp, findinds, promotetolist, saveobj, checktype, promotetoarray
from numpy import array, ndim, maximum, arange, zeros, mean, shape, isnan, linspace
from matplotlib.backends.backend_qt4agg import new_figure_manager_given_figure as nfmgf
from matplotlib.figure import Figure # This is the non-interactive version
from matplotlib import ticker
from pylab import gcf, get_fignums, close, ion, ioff, isinteractive
import textwrap
import os

# Define allowable plot formats -- 3 kinds, but allow some flexibility for how they're specified
epiplottypes = ['total', 'stacked', 'population']
realdatacolor = (0,0,0) # Define color for data point -- WARNING, should this be in settings.py?
estimatecolor = 'none' # Color of estimates rather than real data
defaultplots = ['cascade', 'budgets', 'numplhiv-stacked', 'numinci-stacked', 'numdeath-stacked', 'numtreat-stacked', 'numnewdiag-stacked', 'prev-population', 'popsize-stacked'] # Default epidemiological plots
defaultmultiplots = ['budgets', 'numplhiv-total', 'numinci-total', 'numdeath-total', 'numtreat-total', 'numnewdiag-total', 'prev-population'] # Default epidemiological plots

# Define global font sizes
globaltitlesize = 12
globallabelsize = 12
globalticksize = 10
globallegendsize = 10
globalfigsize = (8,4)
<<<<<<< HEAD
globalaxisposition = [0.1,0.06,0.66,0.8]
=======
globalposition = [0.1,0.06,0.6,0.8]
>>>>>>> 2003b3e1





def getplotselections(results, advanced=False):
    ''' 
    From the inputted results structure, figure out what the available kinds of plots are. List results-specific
    plot types first (e.g., allocations), followed by the standard epi plots, and finally (if available) other
    plots such as the cascade.
    
    Version: 2017jan20
    '''
    
    # Figure out what kind of result it is -- WARNING, copied from below
    if type(results)==Resultset: ismultisim = False
    elif type(results)==Multiresultset: ismultisim = True
    else: 
        errormsg = 'Results input to plotepi() must be either Resultset or Multiresultset, not "%s".' % type(results)
        raise OptimaException(errormsg)
    
    ## Set up output structure
    plotselections = dict()
    plotselections['keys'] = list()
    plotselections['names'] = list()
    plotselections['defaults'] = list()
    
    
    ## Add selections for outcome -- for autofit()- or minoutcomes()-generated results
    if hasattr(results, 'improvement') and results.improvement is not None:
        plotselections['keys'].append('improvement') # WARNING, maybe more standard to do append()...
        plotselections['names'].append('Improvement')
    
    
    ## Add selection for budget allocations and coverage
    budcovlist = [('budgets','budgets','Budget allocations'), ('coverage','coverages','Program coverages')]
    for bckey,bcattr,bclabel in budcovlist: # Loop over budget and coverage
        if hasattr(results, bcattr):
            budcovres = getattr(results, bcattr)
            if budcovres and all([item is not None for item in budcovres.values()]): # Make sure none of the individual budgets are none either
                plotselections['keys'].append(bckey) # e.g. 'budget'
                plotselections['names'].append(bclabel) # e.g. 'Budget allocation'
    
    ## Cascade plot is always available, since epi is always available
    plotselections['keys'].append('cascade')
    plotselections['names'].append('Treatment cascade')
    
#    ## Deaths by CD4
#    if advanced:
#        plotselections['keys'].append('deathbycd4')
#        plotselections['names'].append('Deaths by CD4')
#    
#    ## People by CD4
#    if advanced:
#        plotselections['keys'].append('plhivbycd4')
#        plotselections['names'].append('PLHIV by CD4')
    
    ## Get plot selections for plotepi
    plotepikeys = list()
    plotepinames = list()
    
    epikeys = results.main.keys() # e.g. 'prev'
    epinames = [result.name for result in results.main.values()]
    
    if advanced: # Loop has to be written this way so order is correct
        for key in epikeys: # e.g. 'prev'
            for subkey in epiplottypes: # e.g. 'total'
                if not(ismultisim and subkey=='stacked'): # Stacked multisim plots don't make sense
                    plotepikeys.append(key+'-'+subkey)
        for name in epinames: # e.g. 'HIV prevalence'
            for subname in epiplottypes: # e.g. 'total'
                if not(ismultisim and subname=='stacked'): # Stacked multisim plots don't make sense -- WARNING, this is clunky!!!
                    plotepinames.append(name+' - '+subname)
    else:
        plotepikeys = dcp(epikeys)
        plotepinames = dcp(epinames)
    
    if not advanced:
        for i in range(len(defaultplots)): defaultplots[i] = defaultplots[i].split('-')[0] # Discard second half of plot name
        for i in range(len(defaultmultiplots)): defaultmultiplots[i] = defaultmultiplots[i].split('-')[0] # Discard second half of plot name
    plotselections['keys'] += plotepikeys
    plotselections['names'] += plotepinames
    for key in plotselections['keys']: # Loop over each key
        if ismultisim: plotselections['defaults'].append(key in defaultmultiplots)
        else:          plotselections['defaults'].append(key in defaultplots) # Append True if it's in the defaults; False otherwise
    
    return plotselections



def makeplots(results=None, toplot=None, die=False, verbose=2, **kwargs):
    ''' 
    Function that takes all kinds of plots and plots them -- this is the only plotting function the user should use 
    
    The keyword 'die' controls what it should do with an exception: if False, then carry on as if nothing happened;
    if True, then actually rase the exception.
    
    Note that if toplot='default', it will plot the default plots (defined in plotting.py).
    
    Version: 2016jan24    
    '''
    
    ## Initialize
    allplots = odict()
    if toplot is None: toplot = defaultplots # Go straight ahead and replace with defaults
    if not(isinstance(toplot, list)): toplot = [toplot] # Handle single entries, for example 
    if 'default' in toplot: # Special case for handling default plots
        toplot[0:0] = defaultplots # Very weird but valid syntax for prepending one list to another: http://stackoverflow.com/questions/5805892/how-to-insert-the-contents-of-one-list-into-another
    toplot = list(odict.fromkeys(toplot)) # This strange but efficient hack removes duplicates while preserving order -- see http://stackoverflow.com/questions/1549509/remove-duplicates-in-a-list-while-keeping-its-order-python
    results = sanitizeresults(results)

    ## Add improvement plot
    if 'improvement' in toplot:
        toplot.remove('improvement') # Because everything else is passed to plotepi()
        try: 
            if hasattr(results, 'improvement') and results.improvement is not None: # WARNING, duplicated from getplotselections()
                allplots['improvement'] = plotimprovement(results, die=die, **kwargs)
        except OptimaException as E: 
            if die: raise E
            else: printv('Could not plot improvement: "%s"' % E.__repr__(), 1, verbose)
        
    
    ## Add budget plot
    if 'budgets' in toplot:
        toplot.remove('budgets') # Because everything else is passed to plotepi()
        try: 
            if hasattr(results, 'budgets') and results.budgets: # WARNING, duplicated from getplotselections()
                budgetplots = plotbudget(results, die=die, **kwargs)
                allplots.update(budgetplots)
        except OptimaException as E: 
            if die: raise E
            else: printv('Could not plot budgets: "%s"' % (E.__repr__()), 1, verbose)
    
    ## Add coverage plot(s)
    if 'coverage' in toplot:
        toplot.remove('coverage') # Because everything else is passed to plotepi()
        try: 
            if hasattr(results, 'coverages') and results.coverages: # WARNING, duplicated from getplotselections()
                coverageplots = plotcoverage(results, die=die, **kwargs)
                allplots.update(coverageplots)
        except OptimaException as E: 
            if die: raise E
            else: printv('Could not plot coverages: "%s"' % (E.__repr__()), 1, verbose)
    
    ## Add cascade plot(s)
    if 'cascade' in toplot:
        toplot.remove('cascade') # Because everything else is passed to plotepi()
        try: 
            cascadeplots = plotcascade(results, die=die, **kwargs)
            allplots.update(cascadeplots)
        except OptimaException as E: 
            if die: raise E
            else: printv('Could not plot cascade: "%s"' % E.__repr__(), 1, verbose)
    
    
    ## Add deaths by CD4 plot
    if 'deathbycd4' in toplot:
        toplot.remove('deathbycd4') # Because everything else is passed to plotepi()
        try: 
            allplots['deathbycd4'] = plotbycd4(results, whattoplot='death', die=die, **kwargs)
        except OptimaException as E: 
            if die: raise E
            else: printv('Could not plot deaths by CD4: "%s"' % E.__repr__(), 1, verbose)
    
    
    ## Add PLHIV by CD4 plot
    if 'plhivbycd4' in toplot:
        toplot.remove('plhivbycd4') # Because everything else is passed to plotepi()
        try: 
            allplots['plhivbycd4'] = plotbycd4(results, whattoplot='people', die=die, **kwargs)
        except OptimaException as E: 
            if die: raise E
            else: printv('Could not plot PLHIV by CD4: "%s"' % E.__repr__(), 1, verbose)
    
    
    ## Add epi plots -- WARNING, I hope this preserves the order! ...It should...
    epiplots = plotepi(results, toplot=toplot, die=die, **kwargs)
    allplots.update(epiplots)
    
    return allplots





<<<<<<< HEAD
def plotepi(results, toplot=None, uncertainty=True, die=True, plotdata=True, verbose=2, figsize=globalfigsize, alpha=0.2, lw=2, dotsize=50,
            titlesize=globaltitlesize, labelsize=globallabelsize, ticksize=globalticksize, legendsize=globallegendsize, useSIticks=True, colors=None, reorder=None, **kwargs):
=======
def plotepi(results, toplot=None, uncertainty=True, die=True, plotdata=True, verbose=2, figsize=globalfigsize, 
            alpha=0.2, lw=2, dotsize=50, titlesize=globaltitlesize, labelsize=globallabelsize, ticksize=globalticksize, 
            legendsize=globallegendsize, position=globalposition, useSIticks=True, colors=None, reorder=None, **kwargs):
>>>>>>> 2003b3e1
        '''
        Render the plots requested and store them in a list. Argument "toplot" should be a list of form e.g.
        ['prev-tot', 'inci-pop']

        This function returns an odict of figures, which can then be saved as MPLD3, etc.
        
        NOTE: do not call this function directly; instead, call via plotresults().

        Version: 2016jan21
        '''
        
        # Figure out what kind of result it is
        if type(results)==Resultset: ismultisim = False
        elif type(results)==Multiresultset:
            ismultisim = True
            labels = results.keys # Figure out the labels for the different lines
            nsims = len(labels) # How ever many things are in results
        else: 
            errormsg = 'Results input to plotepi() must be either Resultset or Multiresultset, not "%s".' % type(results)
            raise OptimaException(errormsg)

        # Initialize
        toplot = promotetolist(toplot) # If single value, put inside list
        epiplots = odict()
        colorsarg = dcp(colors) # This is annoying, but it gets overwritten later and need to preserve it here


        ## Validate plot keys
        for pk,plotkeys in enumerate(toplot):
            epikey = None # By default, don't make any assumptions
            plottype = 'stacked' # Assume stacked by default
            if type(plotkeys)!=str: 
                errormsg = 'Could not understand "%s": must a string, e.g. "numplhiv" or "numplhiv-stacked"' % str(plotkeys)
                raise OptimaException(errormsg)
            else:
                plotkeys = plotkeys.split('-') # Try splitting if it's a string, e.g. numplhiv-stacked
                epikey = plotkeys[0] # This must always exist, e.g. numplhiv
                if len(plotkeys)==2: plottype = plotkeys[1] # Use the one specified
                elif len(plotkeys)==1: # Otherwise, try to use the default
                    try: plottype = results.main[epikey].defaultplot # If it's just e.g. numplhiv, then use the default plotting type
                    except: 
                        errormsg = 'Unable to retrieve default plot type (total/population/stacked); falling back on %s'% plottype
                        if die: raise OptimaException(errormsg)
                        else: printv(errormsg, 2, verbose)
                else: # Give up
                    errormsg = 'Plotkeys must have length 1 or 2, but you have %s' % plotkeys
                    raise OptimaException(errormsg)
            if epikey not in results.main.keys():
                errormsg = 'Could not understand data type "%s"; should be one of:\n%s' % (epikey, results.main.keys())
                if die: raise OptimaException(errormsg)
                else: printv(errormsg, 2, verbose)
            if plottype not in epiplottypes: # Sum flattens a list of lists. Stupid.
                errormsg = 'Could not understand type "%s"; should be one of:\n%s' % (plottype, epiplottypes)
                if die: raise OptimaException(errormsg)
                else: printv(errormsg, 2, verbose)
            toplot[pk] = (epikey, plottype) # Convert to tuple for this index
        
        # Remove failed ones
        toplot = [thisplot for thisplot in toplot if None not in thisplot] # Remove a plot if datatype or plotformat is None


        ################################################################################################################
        ## Loop over each plot
        ################################################################################################################
        for plotkey in toplot:
            
            # Unpack tuple
            datatype, plotformat = plotkey 
            
            ispercentage = results.main[datatype].ispercentage # Indicate whether result is a percentage
            isestimate = results.main[datatype].estimate # Indicate whether result is a percentage
            factor = 100.0 if ispercentage else 1.0 # Swap between number and percent
            datacolor = estimatecolor if isestimate else realdatacolor # Light grey for
            istotal   = (plotformat=='total')
            isstacked = (plotformat=='stacked')
            isperpop  = (plotformat=='population')
            
            
            
            ################################################################################################################
            ## Process the plot data
            ################################################################################################################
            
            # Decide which attribute in results to pull -- doesn't map cleanly onto plot types
            if istotal or (isstacked and ismultisim): attrtype = 'tot' # Only plot total if it's a scenario and 'stacked' was requested
            else: attrtype = 'pops'
            if istotal or isstacked: datattrtype = 'tot' # For pulling out total data
            else: datattrtype = 'pops'
            
            if ismultisim:  # e.g. scenario, no uncertainty
                best = list() # Initialize as empty list for storing results sets
                for s in range(nsims): best.append(getattr(results.main[datatype], attrtype)[s])
                lower = None
                upper = None
                databest = None
                uncertainty = False
            else: # Single results thing: plot with uncertainties and data
                best = getattr(results.main[datatype], attrtype)[0] # poptype = either 'tot' or 'pops'
                try: # If results were calculated with quantiles, these should exist
                    lower = getattr(results.main[datatype], attrtype)[1]
                    upper = getattr(results.main[datatype], attrtype)[2]
                except: # No? Just use the best estimates
                    lower = best
                    upper = best
                try: # Try loading actual data -- very likely to not exist
                    tmp = getattr(results.main[datatype], 'data'+datattrtype)
                    databest = tmp[0]
                    datalow = tmp[1]
                    datahigh = tmp[2]
                except:# Don't worry if no data
                    databest = None
                    datalow = None
                    datahigh = None
            if ndim(best)==1: # Wrap so right number of dimensions -- happens if not by population
                best  = array([best])
                lower = array([lower])
                upper = array([upper])
            
            
            ################################################################################################################
            ## Set up figure and do plot
            ################################################################################################################
            if isperpop: pkeys = [str(plotkey)+'-'+key for key in results.popkeys] # Create list of plot keys (pkeys), one for each population
            else: pkeys = [plotkey] # If it's anything else, just go with the original, but turn into a list so can iterate
            
            for i,pk in enumerate(pkeys): # Either loop over individual population plots, or just plot a single plot, e.g. pk='prev-pop-FSW'
                
                epiplots[pk] = Figure(facecolor=(1,1,1), figsize=figsize) # If it's anything other than HIV prevalence by population, create a single plot
                ax = epiplots[pk].add_subplot(111)
<<<<<<< HEAD
                ax.set_position(globalaxisposition)
=======
                ax.set_position(position)
>>>>>>> 2003b3e1
    
                if isstacked or ismultisim: nlinesperplot = len(best) # There are multiple lines per plot for both pops poptype and for plotting multi results
                else: nlinesperplot = 1 # In all other cases, there's a single line per plot
                if colorsarg is None: colors = gridcolormap(nlinesperplot) # This is needed because this loop gets run multiple times, so can't just set and forget
                

                ################################################################################################################
                # Plot model estimates with uncertainty -- different for each of the different possibilities
                ################################################################################################################
                
                # e.g. single simulation, prev-tot: single line, single plot
                if not ismultisim and istotal:
                    ax.plot(results.tvec, factor*best[0], lw=lw, c=colors[0]) # Index is 0 since only one possibility
                
                # e.g. single simulation, prev-pop: single line, separate plot per population
                if not ismultisim and isperpop: 
                    ax.plot(results.tvec, factor*best[i], lw=lw, c=colors[0]) # Index is each individual population in a separate window
                
                # e.g. single simulation, prev-sta: either multiple lines or a stacked plot, depending on whether or not it's a number
                if not ismultisim and isstacked:
                    if ispercentage: # Multi-line plot
                        for l in range(nlinesperplot):
                            ax.plot(results.tvec, factor*best[l], lw=lw, c=colors[l]) # Index is each different population
                    else: # Stacked plot
                        bottom = 0*results.tvec # Easy way of setting to 0...
                        origorder = arange(nlinesperplot)
                        plotorder = nlinesperplot-1-origorder
                        if reorder: plotorder = [reorder[k] for k in plotorder]
                        for k in plotorder: # Loop backwards so correct ordering -- first one at the top, not bottom
                            ax.fill_between(results.tvec, factor*bottom, factor*(bottom+best[k]), facecolor=colors[k], alpha=1, lw=0, label=results.popkeys[k])
#                            fill_between(results.tvec, factor*bottom, factor*(bottom+best[k]), facecolor=gridcolormap(nlinesperplot)[k], alpha=1, lw=0, label=results.popkeys[k])
                            bottom += best[k]
                        for l in range(nlinesperplot): # This loop is JUST for the legends! since fill_between doesn't count as a plot object, stupidly...
                            ax.plot((0, 0), (0, 0), color=colors[l], linewidth=10)
                
                # e.g. scenario, prev-tot; since stacked plots aren't possible with multiple lines, just plot the same in this case
                if ismultisim and (istotal or isstacked):
                    for l in range(nlinesperplot):
                        ax.plot(results.tvec, factor*best[nlinesperplot-1-l], lw=lw, c=colors[nlinesperplot-1-l]) # Index is each different e.g. scenario
                
                if ismultisim and isperpop:
                    for l in range(nlinesperplot):
                        ax.plot(results.tvec, factor*best[nlinesperplot-1-l][i], lw=lw, c=colors[nlinesperplot-1-l]) # Indices are different populations (i), then different e..g scenarios (l)



                ################################################################################################################
                # Plot data points with uncertainty
                ################################################################################################################
                
                # Plot uncertainty, but not for stacked plots
                if uncertainty and not isstacked: # It's not by population, except HIV prevalence, and uncertainty has been requested: plot bands
                    ax.fill_between(results.tvec, factor*lower[i], factor*upper[i], facecolor=colors[0], alpha=alpha, lw=0)
                    
                # Plot data points with uncertainty -- for total or perpop plots, but not if multisim
                if not ismultisim and databest is not None and plotdata:
                    for y in range(len(results.datayears)):
                        ax.plot(results.datayears[y]*array([1,1]), factor*array([datalow[i][y], datahigh[i][y]]), c=datacolor, lw=1)
                    ax.scatter(results.datayears, factor*databest[i], c=datacolor, s=dotsize, lw=int(isestimate))



                
                ################################################################################################################
                # Configure axes -- from http://www.randalolson.com/2014/06/28/how-to-make-beautiful-data-visualizations-in-python-with-matplotlib/
                ################################################################################################################
                
                # General configuration
                ax.spines["top"].set_visible(False)
                ax.spines["right"].set_visible(False)
                ax.get_xaxis().tick_bottom()
                ax.get_yaxis().tick_left()
                ax.title.set_fontsize(titlesize)
                ax.xaxis.label.set_fontsize(labelsize)
                ax.yaxis.label.set_fontsize(labelsize)
                for item in ax.get_xticklabels() + ax.get_yticklabels(): item.set_fontsize(ticksize)
    
                # Configure plot specifics
                currentylims = ax.get_ylim()
                legendsettings = {'loc':'upper left', 'bbox_to_anchor':(1,1), 'fontsize':legendsize, 'title':'', 'frameon':False, 'borderaxespad':2}
                plottitle = results.main[datatype].name
                if isperpop:  
                    plotylabel = plottitle
                    plottitle  = results.popkeys[i] # Add extra information to plot if by population
                    ax.set_ylabel(plotylabel)
                ax.set_title(plottitle)
                ax.set_ylim((0,currentylims[1]))
                ax.set_xlim((results.tvec[0], results.tvec[-1]))
                if not ismultisim:
                    if isstacked: 
                        handles, labels = ax.get_legend_handles_labels()
                        ax.legend(handles[::-1], labels[::-1], **legendsettings) # Multiple entries, all populations
                else:
                    ax.legend(labels[::-1], **legendsettings) # Multiple simulations
                if useSIticks: SIticks(epiplots[pk])
                else:          commaticks(epiplots[pk])
        
        return epiplots





##################################################################
## Plot improvements
##################################################################
<<<<<<< HEAD
def plotimprovement(results=None, figsize=globalfigsize, lw=2, titlesize=globaltitlesize, labelsize=globallabelsize, ticksize=globalticksize, **kwargs):
=======
def plotimprovement(results=None, figsize=globalfigsize, lw=2, titlesize=globaltitlesize, labelsize=globallabelsize, ticksize=globalticksize, position=globalposition, **kwargs):
>>>>>>> 2003b3e1
    ''' 
    Plot the result of an optimization or calibration -- WARNING, should not duplicate from plotepi()! 
    
    Accepts either a parset (generated from autofit) or an optimization result with a improvement attribute;
    failing that, it will try to treat the object as something that can be used directly, e.g.
        plotimprovement(results.improvement)
    also works.
    
    NOTE: do not call this function directly; instead, call via plotresults().
    
    Version: 2016jan23 by cliffk    
    '''

    if hasattr(results, 'improvement'): improvement = results.improvement # Get improvement attribute of object if it exists
    elif shape(results): improvement = results # Promising, has a length at least, but of course could still be wrong
    else: raise OptimaException('To plot the improvement, you must give either the improvement or an object containing the improvement as the first argument; try again')
    ncurves = len(improvement) # Try to figure to figure out how many there are
    
    # Set up figure and do plot
    sigfigs = 2 # Number of significant figures
    fig = Figure(facecolor=(1,1,1), figsize=figsize)
    ax = fig.add_subplot(111)
<<<<<<< HEAD
=======
    ax.set_position(position)
>>>>>>> 2003b3e1
    colors = gridcolormap(ncurves)
    
    # Plot model estimates with uncertainty
    absimprove = zeros(ncurves)
    relimprove = zeros(ncurves)
    maxiters = 0
    for i in range(ncurves): # Expect a list of 
        ax.plot(improvement[i], lw=lw, c=colors[i]) # Actually do the plot
        absimprove[i] = improvement[i][0]-improvement[i][-1]
        relimprove[i] = 100*(improvement[i][0]-improvement[i][-1])/improvement[i][0]
        maxiters = maximum(maxiters, len(improvement[i]))
    
    # Configure axes -- from http://www.randalolson.com/2014/06/28/how-to-make-beautiful-data-visualizations-in-python-with-matplotlib/
    ax.spines["top"].set_visible(False)
    ax.spines["right"].set_visible(False)
    ax.get_xaxis().tick_bottom()
    ax.get_yaxis().tick_left()
    ax.title.set_fontsize(titlesize)
    ax.xaxis.label.set_fontsize(labelsize)
    for item in ax.get_xticklabels() + ax.get_yticklabels(): item.set_fontsize(ticksize)
    
    # Configure plot
    currentylims = ax.get_ylim()
    ax.set_xlabel('Iteration')
    
    abschange = sigfig(mean(absimprove), sigfigs)
    relchange = sigfig(mean(relimprove), sigfigs)
    ax.set_title('Change in outcome: %s (%s%%)' % (abschange, relchange)) # WARNING -- use mean or best?
    ax.set_ylim((0,currentylims[1]))
    ax.set_xlim((0, maxiters))
    
    return fig






##################################################################
## Coverage plot
##################################################################
    
    
<<<<<<< HEAD
def plotbudget(multires=None, die=True, figsize=globalfigsize, legendsize=globallegendsize, usepie=False, verbose=2, **kwargs):
=======
def plotbudget(multires=None, die=True, figsize=globalfigsize, legendsize=globallegendsize, position=globalposition,
               usepie=False, verbose=2, **kwargs):
>>>>>>> 2003b3e1
    ''' 
    Plot multiple allocations on bar charts -- intended for scenarios and optimizations.

    Results object must be of Multiresultset type.
    
    Version: 2017mar09
    '''
    
    # Preliminaries: process inputs and extract needed data
    budgets = dcp(multires.budgets)
    for b,budget in enumerate(budgets.values()): # Loop over all budgets
        for p,prog in enumerate(budget.values()): # Loop over all programs in the budget
            if budgets[b][p] is not None:
                budgets[b][p] = mean(budgets[b][p]) # If it's over multiple years (or not!), take the mean
    for key in budgets.keys(): # Budgets is an odict
        for i,val in enumerate(budgets[key].values()):
            if not(val>0): budgets[key][i] = 0.0 # Turn None, nan, etc. into 0.0
    
    alloclabels = budgets.keys() # WARNING, will this actually work if some values are None?
    proglabels = budgets[0].keys() 
    nprogs = len(proglabels)
    nallocs = len(alloclabels)
    progcolors = gridcolormap(nprogs)
    
    budgetplots = odict()
    
    # Make pie plots
    if usepie:
        for i in range(nallocs):
            fig = Figure(facecolor=(1,1,1), figsize=figsize)
            ax = fig.add_subplot(111)
<<<<<<< HEAD
=======
            ax.set_position(position)
>>>>>>> 2003b3e1
            
            # Make a pie
            ydata = budgets[i][:]
            ax.pie(ydata, colors=progcolors)
            
            # Set up legend
            labels = dcp(proglabels)
            labels.reverse() # Wrong order otherwise, don't know why
            legendsettings = {'loc':'upper left', 'bbox_to_anchor':(1.05, 1), 'fontsize':legendsize, 'title':'', 'frameon':False}
            ax.legend(labels, **legendsettings) # Multiple entries, all populations
            
            budgetplots['budget-%s'%i] = fig
      
    # Make bar plots
    else:
        fig = Figure(facecolor=(1,1,1), figsize=figsize)
        ax = fig.add_subplot(111)
<<<<<<< HEAD
        fig.subplots_adjust(bottom=0.50)
=======
        if position == globalposition: # If defaults, reset
            position = dcp(position)
            position[0] = 0.25 # More room on left side for y-tick labels
            position[2] = 0.5 # Make narrower
        ax.set_position(position)
>>>>>>> 2003b3e1
        
        for i in range(nprogs-1,-1,-1):
            xdata = arange(nallocs)+0.6 # 0.6 is 1 nimunus 0.4, which is half the bar width
            ydata = array([budget[i] for budget in budgets.values()])
            bottomdata = array([sum(budget[:i]) for budget in budgets.values()])
            ax.barh(xdata, ydata, left=bottomdata, color=progcolors[i], linewidth=0, label=proglabels[i])
    
        # Set up legend
        legendsettings = {'loc':'upper left', 'bbox_to_anchor':(1.07, 1), 'fontsize':legendsize, 'title':'', 'frameon':False}
        handles, legendlabels = ax.get_legend_handles_labels()
        ax.legend(reversed(handles), reversed(legendlabels), **legendsettings)
    
        # Set up other things
        ax.set_xlabel('Spending')
        ax.set_yticks(arange(nallocs)+1)
        ax.set_yticklabels(alloclabels)
        ax.set_ylim(0,nallocs+1)
        ax.set_title('Budget')
        
        SIticks(fig, axis='x')
        budgetplots['budget'] = fig
    
    return budgetplots










##################################################################
## Coverage plot
##################################################################
    
    
<<<<<<< HEAD
def plotcoverage(multires=None, die=True, figsize=globalfigsize, legendsize=globallegendsize, verbose=2, **kwargs):
=======
def plotcoverage(multires=None, die=True, figsize=globalfigsize, legendsize=globallegendsize, position=globalposition, verbose=2, **kwargs):
>>>>>>> 2003b3e1
    ''' 
    Plot multiple allocations on bar charts -- intended for scenarios and optimizations.

    Results object must be of Multiresultset type.
    
    Version: 2017mar09
    '''
    
    # Preliminaries: process inputs and extract needed data
    coverages = dcp(multires.coverages)
    toplot = [item for item in coverages.values() if item] # e.g. [budget for budget in multires.budget]
    budgetyearstoplot = [budgetyears for budgetyears in multires.budgetyears.values() if budgetyears]
    
    proglabels = toplot[0].keys() 
    alloclabels = [key for k,key in enumerate(coverages.keys()) if coverages.values()[k]] # WARNING, will this actually work if some values are None?
    nprogs = len(proglabels)
    nallocs = len(alloclabels)
    
    
    colors = gridcolormap(nprogs)
    ax = []
    ymax = 0
    
    coverageplots = odict()
    
    for plt in range(nallocs):
        
        fig = Figure(facecolor=(1,1,1), figsize=figsize)
        
        nbudgetyears = len(budgetyearstoplot[plt])
        ax.append(fig.add_subplot(111))
<<<<<<< HEAD
=======
        ax.set_position(position)
>>>>>>> 2003b3e1
        ax[-1].hold(True)
        barwidth = .5/nbudgetyears
        for y in range(nbudgetyears):
            progdata = zeros(len(toplot[plt]))
            for i,x in enumerate(toplot[plt][:]):
                if hasattr(x, '__len__'): 
                    try: progdata[i] = x[y]
                    except: 
                        try: progdata[i] = x[-1] # If not enough data points, just use last -- WARNING, KLUDGY
                        except: progdata[i] = 0. # If not enough data points, just use last -- WARNING, KLUDGY
                else:                     progdata[i] = x
            progdata *= 100 
            xbardata = arange(nprogs)+.75+barwidth*y
            for p in range(nprogs):
                if nbudgetyears>1: barcolor = colors[y] # More than one year? Color by year
                else: barcolor = colors[p] # Only one year? Color by program
                if p==nprogs-1: yearlabel = budgetyearstoplot[plt][y]
                else: yearlabel=None
                ax[-1].bar([xbardata[p]], [progdata[p]], label=yearlabel, width=barwidth, color=barcolor, linewidth=0)
        if nbudgetyears>1: ax[-1].legend(frameon=False)
        ax[-1].set_xticks(arange(nprogs)+1)
        ax[-1].set_xticklabels('')
        ax[-1].set_xlim(0,nprogs+1)
        
        ylabel = 'Coverage (%)'
        ax[-1].set_ylabel(ylabel)
         
        if nallocs>1: thistitle = 'Coverage - %s' % alloclabels[plt]
        else:         thistitle = 'Program coverage'
        ax[-1].set_title(thistitle)
        ymax = maximum(ymax, ax[-1].get_ylim()[1])
        
        # Set up legend
        labels = dcp(proglabels)
        legendsettings = {'loc':'upper left', 'bbox_to_anchor':(1.05, 1), 'fontsize':legendsize, 'title':'', 'frameon':False}
        ax[-1].legend(labels, **legendsettings) # Multiple entries, all populations
        
        # Tidy up
        SIticks(fig)
        coverageplots[thistitle] = fig
    
    for thisax in ax: thisax.set_ylim(0,ymax) # So they all have the same scale
    
    return coverageplots











##################################################################
## Plot cascade
##################################################################
def plotcascade(results=None, aspercentage=False, colors=None, figsize=globalfigsize, lw=2, titlesize=globaltitlesize, labelsize=globallabelsize, 
<<<<<<< HEAD
                ticksize=globalticksize, legendsize=globallegendsize, useSIticks=True, plotdata=True, **kwargs):
=======
                ticksize=globalticksize, legendsize=globallegendsize, position=globalposition, useSIticks=True, plotdata=True, **kwargs):
>>>>>>> 2003b3e1
    ''' 
    Plot the treatment cascade.
    
    NOTE: do not call this function directly; instead, call via plotresults().
    
    Version: 2016sep28    
    '''
    
    # Figure out what kind of result it is
    if type(results)==Resultset: 
        ismultisim = False
        nsims = 1
    elif type(results)==Multiresultset:
        ismultisim = True
        titles = results.keys # Figure out the labels for the different lines
        nsims = len(titles) # How ever many things are in results
    else: 
        errormsg = 'Results input to plotcascade() must be either Resultset or Multiresultset, not "%s".' % type(results)
        raise OptimaException(errormsg)

    # Set up figure and do plot
    cascadeplots = odict()
    cascadelist = ['numplhiv', 'numdiag', 'numevercare', 'numincare', 'numtreat', 'numsuppressed'] 
    cascadenames = ['Undiagnosed', 'Diagnosed', 'Linked to care', 'Retained in care', 'Treated', 'Virally suppressed']
        
    # Handle colors
    if colors is None: colors = gridcolormap(len(cascadelist))
    elif colors=='alpine': colors = vectocolor(arange(len(cascadelist)), cmap=alpinecolormap()) # Handle this as a special case
    elif type(colors)==str: colors = vectocolor(arange(len(cascadelist)+2), cmap=colors)[1:-1] # Remove first and last element
    else: raise OptimaException('Can''t figure out color %s' % colors)
    
    for plt in range(nsims): # WARNING, copied from plotallocs()
        bottom = 0*results.tvec # Easy way of setting to 0...
        
        ## Do the plotting
        fig = Figure(facecolor=(1,1,1), figsize=figsize)
        ax = fig.add_subplot(111)
<<<<<<< HEAD
        ax.set_position(globalaxisposition)
=======
        ax.set_position(position)
>>>>>>> 2003b3e1
        for k,key in enumerate(reversed(cascadelist)): # Loop backwards so correct ordering -- first one at the top, not bottom
            if ismultisim: 
                thisdata = results.main[key].tot[plt] # If it's a multisim, need an extra index for the plot number
                if aspercentage: thisdata *= 100./results.main['numplhiv'].tot[plt]
            else:
                thisdata = results.main[key].tot[0] # Get the best estimate
                if aspercentage: thisdata *= 100./results.main['numplhiv'].tot[0]
            ax.fill_between(results.tvec, bottom, thisdata, facecolor=colors[k], alpha=1, lw=0)
            bottom = dcp(thisdata) # Set the bottom so it doesn't overwrite
            ax.plot((0, 0), (0, 0), color=colors[len(colors)-k-1], linewidth=10, label=cascadenames[k]) # Colors are in reverse order
        if plotdata and not aspercentage: # Don't try to plot if it's a percentage
            thisdata = results.main['numtreat'].datatot[0]
            ax.scatter(results.datayears, thisdata, c=(0,0,0), label='Treatment data')
        
        ## Configure plot -- WARNING, copied from plotepi()
        ax.get_xaxis().tick_bottom()
        ax.get_yaxis().tick_left()
        ax.title.set_fontsize(titlesize)
        ax.xaxis.label.set_fontsize(labelsize)
        ax.yaxis.label.set_fontsize(labelsize)
        for item in ax.get_xticklabels() + ax.get_yticklabels(): item.set_fontsize(ticksize)

        # Configure legend
        legendsettings = {'loc':'upper left', 'bbox_to_anchor':(1.05, 1), 'fontsize':legendsize, 'title':'', 'frameon':False, 'scatterpoints':1}
        ax.legend(**legendsettings) # Multiple entries, all populations
        
        # Configure rest of the plot
        
        if ismultisim: thistitle = 'Cascade - %s' % titles[plt]
        else:          thistitle = 'Cascade'
        ax.set_title(thistitle)
        if aspercentage: ax.set_ylabel('Percentage of PLHIV')
        else:            ax.set_ylabel('Number of PLHIV')
                
        if aspercentage: ax.set_ylim((0,100))
        else:            ax.set_ylim((0,ax.get_ylim()[1]))
        ax.set_xlim((results.tvec[0], results.tvec[-1]))
        
        if useSIticks: SIticks(fig)
        else:          commaticks(fig)
        
        cascadeplots[thistitle] = fig
    
    return cascadeplots






def plotallocations(project=None, budgets=None, colors=None, factor=1e6, compare=True, plotfixed=False):
    ''' Plot allocations in bar charts -- not part of weboptima '''
    
    if budgets is None:
        try: budgets = project.results[-1].budget
        except: budgets = project # Maybe first argument is budget
    
    labels = budgets.keys()
    progs = budgets[0].keys()
    
    indices = None
    if not plotfixed:
        try: indices = findinds(project.progset().optimizable()) # Not possible if project not defined
        except: pass
    if indices is None: indices = arange(len(progs))
    nprogs = len(indices)
    progs = [progs[i] for i in indices] # Trim programs
    
    if colors is None:
        colors = gridcolormap(nprogs)
            
    
    fig = Figure(facecolor=(1,1,1), figsize=(10,10))
    fig.subplots_adjust(left=0.10) # Less space on left
    fig.subplots_adjust(right=0.98) # Less space on right
    fig.subplots_adjust(top=0.95) # Less space on bottom
    fig.subplots_adjust(bottom=0.35) # Less space on bottom
    fig.subplots_adjust(wspace=0.30) # More space between
    fig.subplots_adjust(hspace=0.40) # More space between
    
    ax = []
    xbardata = arange(nprogs)+0.5
    ymax = 0
    nplt = len(budgets)
    for plt in range(nplt):
        ax.append(fig.add_subplot(len(budgets),1,plt+1))
        ax[-1].hold(True)
        for p,ind in enumerate(indices):
            ax[-1].bar([xbardata[p]], [budgets[plt][ind]/factor], color=colors[p], linewidth=0)
            if plt==1 and compare:
                ax[-1].bar([xbardata[p]], [budgets[0][ind]/factor], color='None', linewidth=1)
        ax[-1].set_xticks(arange(nprogs)+1)
        if plt!=nplt: ax[-1].set_xticklabels('')
        if plt==nplt-1: 
            ax[-1].set_xticklabels(progs,rotation=90)
            ax[-1].plot([0,nprogs+1],[0,0],c=(0,0,0))
        ax[-1].set_xlim(0,nprogs+1)
        
        if factor==1: ax[-1].set_ylabel('Spending (US$)')
        elif factor==1e3: ax[-1].set_ylabel("Spending (US$'000s)")
        elif factor==1e6: ax[-1].set_ylabel('Spending (US$m)')
        ax[-1].set_title(labels[plt])
        ymax = maximum(ymax, ax[-1].get_ylim()[1])
    for a in ax:
        a.set_ylim([0,ymax])
    
    return fig
    
    
##################################################################
## Plot things by CD4
##################################################################
def plotbycd4(results=None, whattoplot='people', figsize=globalfigsize, lw=2, titlesize=globaltitlesize, labelsize=globallabelsize, 
                ticksize=globalticksize, legendsize=globallegendsize, ind=0, **kwargs):
    ''' 
    Plot deaths or people by CD4
    NOTE: do not call this function directly; instead, call via plotresults().
    
    Warning, broken due to results.raw being removed
    '''
    
    # Figure out what kind of result it is
    if type(results)==Resultset: 
        ismultisim = False
        nsims = 1
    elif type(results)==Multiresultset:
        ismultisim = True
        titles = results.keys # Figure out the labels for the different lines
        nsims = len(titles) # How ever many things are in results
    else: 
        errormsg = 'Results input to plotbycd4() must be either Resultset or Multiresultset, not "%s".' % type(results)
        raise OptimaException(errormsg)

    # Set up figure and do plot
    fig = Figure(figsize=figsize)
    ax = []
    
    titlemap = {'people': 'PLHIV', 'death': 'Deaths'}
    settings = results.projectref().settings
    hivstates = settings.hivstates
    indices = arange(0, len(results.raw[ind]['tvec']), int(round(1.0/(results.raw[ind]['tvec'][1]-results.raw[ind]['tvec'][0]))))
    colors = gridcolormap(len(hivstates))
    
    for plt in range(nsims): # WARNING, copied from plotallocs()
        bottom = 0.*results.tvec # Easy way of setting to 0...
        thisdata = 0.*results.tvec # Initialise
        
        ## Do the plotting
        ax.append(fig.add_subplot(nsims,1,plt+1))
        for s,state in enumerate(reversed(hivstates)): # Loop backwards so correct ordering -- first one at the top, not bottom
            if ismultisim: thisdata += results.raw[plt][ind][whattoplot][getattr(settings,state),:,:].sum(axis=(0,1))[indices] # If it's a multisim, need an extra index for the plot number
            else:          thisdata += results.raw[ind][whattoplot][getattr(settings,state),:,:].sum(axis=(0,1))[indices] # Get the best estimate
            ax[-1].fill_between(results.tvec, bottom, thisdata, facecolor=colors[s], alpha=1, lw=0)
            bottom = dcp(thisdata) # Set the bottom so it doesn't overwrite
            ax[-1].plot((0, 0), (0, 0), color=colors[len(colors)-s-1], linewidth=10) # Colors are in reverse order
        
        ## Configure plot -- WARNING, copied from plotepi()
        ax[-1].spines["top"].set_visible(False)
        ax[-1].spines["right"].set_visible(False)
        ax[-1].get_xaxis().tick_bottom()
        ax[-1].get_yaxis().tick_left()
        ax[-1].title.set_fontsize(titlesize)
        ax[-1].xaxis.label.set_fontsize(labelsize)
        for item in ax[-1].get_xticklabels() + ax[-1].get_yticklabels(): item.set_fontsize(ticksize)

        # Configure plot specifics
        legendsettings = {'loc':'upper left', 'bbox_to_anchor':(1.05, 1), 'fontsize':legendsize, 'title':'',
                          'frameon':False}
        if ismultisim: ax[-1].set_title(titlemap[whattoplot]+'- %s' % titles[plt])
        else: ax[-1].set_title(titlemap[whattoplot])
        ax[-1].set_ylim((0,ax[-1].get_ylim()[1]))
        ax[-1].set_xlim((results.tvec[0], results.tvec[-1]))
        ax[-1].legend(results.settings.hivstatesfull, **legendsettings) # Multiple entries, all populations
        
    SIticks(fig)
    
    return fig    




def plotcostcov(program=None, year=None, parset=None, results=None, plotoptions=None, existingFigure=None, plotbounds=True, npts=100, maxupperlim=1e8, doplot=False):
    """ Plot the cost-coverage curve for a single program"""
    
    # Put plotting imports here so fails at the last possible moment
    year = promotetoarray(year)
    colors = gridcolormap(len(year))
    plotdata = odict()
    
    # Get caption & scatter data 
    caption = plotoptions['caption'] if plotoptions and plotoptions.get('caption') else ''
    costdata = dcp(program.costcovdata['cost'])

    # Make x data... 
    if plotoptions and plotoptions.get('xupperlim') and ~isnan(plotoptions['xupperlim']):
        xupperlim = plotoptions['xupperlim']
    else:
        if costdata: xupperlim = 1.5*max(costdata)
        else: xupperlim = maxupperlim
    xlinedata = linspace(0,xupperlim,npts)

    if plotoptions and plotoptions.get('perperson'):
        xlinedata = linspace(0,xupperlim*program.gettargetpopsize(year[-1],parset),npts)

    # Create x line data and y line data
    try:
        y_l = program.getcoverage(x=xlinedata, year=year, parset=parset, results=results, total=True, proportion=False, toplot=True, sample='l')
        y_m = program.getcoverage(x=xlinedata, year=year, parset=parset, results=results, total=True, proportion=False, toplot=True, sample='best')
        y_u = program.getcoverage(x=xlinedata, year=year, parset=parset, results=results, total=True, proportion=False, toplot=True, sample='u')
    except:
        y_l,y_m,y_u = None,None,None
    plotdata['ylinedata_l'] = y_l
    plotdata['ylinedata_m'] = y_m
    plotdata['ylinedata_u'] = y_u
    plotdata['xlabel'] = 'Spending'
    plotdata['ylabel'] = 'Number covered'

    # Flag to indicate whether we will adjust by population or not
    if plotoptions and plotoptions.get('perperson'):
        if costdata:
            for yrno, yr in enumerate(program.costcovdata['t']):
                targetpopsize = program.gettargetpopsize(t=yr, parset=parset, results=results)
                costdata[yrno] /= targetpopsize[0]
        if not (plotoptions and plotoptions.get('xupperlim') and ~isnan(plotoptions['xupperlim'])):
            if costdata: xupperlim = 1.5*max(costdata) 
            else: xupperlim = 1e3
        plotdata['xlinedata'] = linspace(0,xupperlim,npts)
    else:
        plotdata['xlinedata'] = xlinedata
        
    fig = existingFigure if existingFigure else Figure()
    fig.hold(True)
    ax = fig.add_subplot(111)

    ax.set_position((0.1, 0.35, .8, .6)) # to make a bit of room for extra text
    ax.figtext(.1, .05, textwrap.fill(caption))
    
    if y_m is not None:
        for yr in range(y_m.shape[0]):
            ax.plot(
                plotdata['xlinedata'],
                plotdata['ylinedata_m'][yr],
                linestyle='-',
                linewidth=2,
                color=colors[yr],
                label=year[yr])
            if plotbounds:
                ax.fill_between(plotdata['xlinedata'],
                                  plotdata['ylinedata_l'][yr],
                                  plotdata['ylinedata_u'][yr],
                                  facecolor=colors[yr],
                                  alpha=.1,
                                  lw=0)
    ax.scatter(
        costdata,
        program.costcovdata['coverage'],
        color='#666666')
    
    ax.set_xlim([0, xupperlim])
    ax.set_ylim(bottom=0)
    ax.tick_params(axis='both', which='major', labelsize=11)
    ax.set_xlabel(plotdata['xlabel'], fontsize=11)
    ax.set_ylabel(plotdata['ylabel'], fontsize=11)
    ax.get_xaxis().set_major_locator(ticker.MaxNLocator(nbins=3))
    ax.set_title(program.short)
    ax.get_xaxis().get_major_formatter().set_scientific(False)
    ax.get_yaxis().get_major_formatter().set_scientific(False)
    if len(year)>1: ax.legend(loc=4)
    
    return fig

<<<<<<< HEAD


=======


>>>>>>> 2003b3e1
def saveplots(results=None, toplot=None, filetype=None, filepath=None, filename=None, savefigargs=None, index=None, verbose=2, **kwargs):
    '''
    Save the requested plots to disk.
    
    Arguments:
        results -- either a Resultset, Multiresultset, or a Project
        toplot -- either a plot key or a list of plot keys
        filetype -- the file type; can be 'fig', 'pdf' (default), or anything supported by savefig()
        filepath -- the folder to save the file(s) in
        filename -- the file to save to (only uses path if multiple files)
        savefigargs -- dictionary of arguments passed to savefig()
        index -- optional argument to only save the specified plot index
        kwargs -- passed to makeplots()
    
    Example usages:
        import optima as op
        P = op.demo(0)
        op.saveplots(P) # Save everything to one PDF file
        op.saveplots(P, 'cascade', 'png', filename='mycascade.png', savefigargs={'dpi':200})
        op.saveplots(P, ['numplhiv','cascade'], filepath='/home/me', filetype='svg')
<<<<<<< HEAD
=======
        op.saveplots(P, 'cascade', position=[0.3,0.3,0.5,0.5])
>>>>>>> 2003b3e1
    
    If saved as 'fig', then can load and display the plot using op.loadplot().
    
    Version: 2017mar15    
    '''
    
    # Preliminaries
    wasinteractive = isinteractive() # You might think you can get rid of this...you can't!
    if wasinteractive: ioff()
    if filetype is None: filetype = 'pdf' # This ensures that only one file is created
    results = sanitizeresults(results)
    
    # Handle filepath
    if filename is None: filename = ''
    if filepath is None:
        filepath = ''
        if filename: filepath = os.path.dirname(filename)
    if filepath: filepath += os.sep
    
    plots = makeplots(results=results, toplot=toplot, **kwargs)
    nplots = len(plots)
    if filetype is 'pdf': # See http://matplotlib.org/examples/pylab_examples/multipage_pdf.html
        from matplotlib.backends.backend_pdf import PdfPages
        thisfilename = filepath+filename
        if not thisfilename: thisfilename = 'figures.pdf'
        pdf = PdfPages(thisfilename)
        printv('PDF saved to %s' % thisfilename, 2, verbose)
    for p,item in enumerate(plots.items()):
        key,plt = item
        if index is None or index==p:
            # Handle filename
            if filename and nplots==1: # Single plot, filename supplied -- use it
                thisfilename = filepath+filename
            else: # Any other case, generate a filename
                keyforfilename = filter(str.isalnum, str(key)) # Strip out non-alphanumeric stuff for key
                thisfilename = filepath+keyforfilename+'.'+filetype
            
            # Do the saving
<<<<<<< HEAD
            if savefigargs is None: savefigargs = {'dpi':200} # Specify a higher default DPI
=======
            if savefigargs is None: savefigargs = {}
            defaultsavefigargs = {'dpi':200, 'bbox_inches':'tight'} # Specify a higher default DPI and save the figure tightly
            defaultsavefigargs.update(savefigargs) # Update the default arguments with the user-supplied arguments
>>>>>>> 2003b3e1
            if filetype is 'fig':
                saveobj(thisfilename, plt)
                printv('Figure object saved to %s' % thisfilename, 2, verbose)
            else:
                reanimateplots(plt)
                if filetype is 'pdf':
<<<<<<< HEAD
                    pdf.savefig(figure=plt, **savefigargs)
                else:                 
                    plt.savefig(thisfilename, **savefigargs)
=======
                    pdf.savefig(figure=plt, **defaultsavefigargs) # It's confusing, but this should actually be default, since we updated it from the user version
                else:                 
                    plt.savefig(thisfilename, **defaultsavefigargs)
>>>>>>> 2003b3e1
                    if not thisfilename:
                        import traceback; traceback.print_exc(); import pdb; pdb.set_trace()
                    printv('%s plot saved to %s' % (filetype.upper(),thisfilename), 2, verbose)
                close(plt)
    
    if filetype is 'pdf': pdf.close()
    if wasinteractive: ion()
    return None



def reanimateplots(plots=None):
    ''' Reconnect plots (actually figures) to the Matplotlib backend. plots must be an odict of figure objects. '''
    if len(get_fignums()): fignum = gcf().number # This is the number of the current active figure, if it exists
    else: fignum = 1
    if not checktype(plots, odict): plots = odict({'Plot':plots}) # Convert to an odict
    for plt in plots.values(): nfmgf(fignum, plt) # Make sure each figure object is associated with the figure manager -- WARNING, is it correct to associate the plot with an existing figure?
    return None


def sanitizeresults(results):
    ''' Allow for flexible input -- a results structure, a list, or a project file '''
    if type(results)==list: output = Multiresultset(results) # Convert to a multiresults set if it's a list of results
    elif type(results) not in [Resultset, Multiresultset]:
        try: output = results.results[-1] # Maybe it's actually a project? Pull out results
        except: raise OptimaException('Could not figure out how to get results from:\n%s' % results)
    else: output = results # Just use directly
    return output


def SItickformatter(x, pos):  # formatter function takes tick label and tick position
    ''' Formats axis ticks so that e.g. 34,243 becomes 34K '''
<<<<<<< HEAD
    return sigfig(x, sigfigs=None, SI=True)
=======
    return sigfig(x, sigfigs=2, SI=True)
>>>>>>> 2003b3e1


def SIticks(figure, axis='y'):
    ''' Apply SI tick formatting to the y axis of a figure '''
    for ax in figure.axes:
        if axis=='x':   thisaxis = ax.xaxis
        elif axis=='y': thisaxis = ax.yaxis
        elif axis=='z': thisaxis = ax.zaxis
        else: raise OptimaException('Axis must be x, y, or z')
        thisaxis.set_major_formatter(ticker.FuncFormatter(SItickformatter))

def commaticks(figure, axis='y'):
    ''' Use commas in formatting the y axis of a figure -- see http://stackoverflow.com/questions/25973581/how-to-format-axis-number-format-to-thousands-with-a-comma-in-matplotlib '''
    for ax in figure.axes:
        if axis=='x':   thisaxis = ax.xaxis
        elif axis=='y': thisaxis = ax.yaxis
        elif axis=='z': thisaxis = ax.zaxis
        else: raise OptimaException('Axis must be x, y, or z')
        thisaxis.set_major_formatter(ticker.FuncFormatter(lambda x, p: format(int(x), ',')))

<|MERGE_RESOLUTION|>--- conflicted
+++ resolved
@@ -33,11 +33,7 @@
 globalticksize = 10
 globallegendsize = 10
 globalfigsize = (8,4)
-<<<<<<< HEAD
-globalaxisposition = [0.1,0.06,0.66,0.8]
-=======
 globalposition = [0.1,0.06,0.6,0.8]
->>>>>>> 2003b3e1
 
 
 
@@ -223,14 +219,9 @@
 
 
 
-<<<<<<< HEAD
-def plotepi(results, toplot=None, uncertainty=True, die=True, plotdata=True, verbose=2, figsize=globalfigsize, alpha=0.2, lw=2, dotsize=50,
-            titlesize=globaltitlesize, labelsize=globallabelsize, ticksize=globalticksize, legendsize=globallegendsize, useSIticks=True, colors=None, reorder=None, **kwargs):
-=======
 def plotepi(results, toplot=None, uncertainty=True, die=True, plotdata=True, verbose=2, figsize=globalfigsize, 
             alpha=0.2, lw=2, dotsize=50, titlesize=globaltitlesize, labelsize=globallabelsize, ticksize=globalticksize, 
             legendsize=globallegendsize, position=globalposition, useSIticks=True, colors=None, reorder=None, **kwargs):
->>>>>>> 2003b3e1
         '''
         Render the plots requested and store them in a list. Argument "toplot" should be a list of form e.g.
         ['prev-tot', 'inci-pop']
@@ -360,11 +351,7 @@
                 
                 epiplots[pk] = Figure(facecolor=(1,1,1), figsize=figsize) # If it's anything other than HIV prevalence by population, create a single plot
                 ax = epiplots[pk].add_subplot(111)
-<<<<<<< HEAD
-                ax.set_position(globalaxisposition)
-=======
                 ax.set_position(position)
->>>>>>> 2003b3e1
     
                 if isstacked or ismultisim: nlinesperplot = len(best) # There are multiple lines per plot for both pops poptype and for plotting multi results
                 else: nlinesperplot = 1 # In all other cases, there's a single line per plot
@@ -471,11 +458,7 @@
 ##################################################################
 ## Plot improvements
 ##################################################################
-<<<<<<< HEAD
-def plotimprovement(results=None, figsize=globalfigsize, lw=2, titlesize=globaltitlesize, labelsize=globallabelsize, ticksize=globalticksize, **kwargs):
-=======
 def plotimprovement(results=None, figsize=globalfigsize, lw=2, titlesize=globaltitlesize, labelsize=globallabelsize, ticksize=globalticksize, position=globalposition, **kwargs):
->>>>>>> 2003b3e1
     ''' 
     Plot the result of an optimization or calibration -- WARNING, should not duplicate from plotepi()! 
     
@@ -498,10 +481,7 @@
     sigfigs = 2 # Number of significant figures
     fig = Figure(facecolor=(1,1,1), figsize=figsize)
     ax = fig.add_subplot(111)
-<<<<<<< HEAD
-=======
     ax.set_position(position)
->>>>>>> 2003b3e1
     colors = gridcolormap(ncurves)
     
     # Plot model estimates with uncertainty
@@ -545,12 +525,8 @@
 ##################################################################
     
     
-<<<<<<< HEAD
-def plotbudget(multires=None, die=True, figsize=globalfigsize, legendsize=globallegendsize, usepie=False, verbose=2, **kwargs):
-=======
 def plotbudget(multires=None, die=True, figsize=globalfigsize, legendsize=globallegendsize, position=globalposition,
                usepie=False, verbose=2, **kwargs):
->>>>>>> 2003b3e1
     ''' 
     Plot multiple allocations on bar charts -- intended for scenarios and optimizations.
 
@@ -582,10 +558,7 @@
         for i in range(nallocs):
             fig = Figure(facecolor=(1,1,1), figsize=figsize)
             ax = fig.add_subplot(111)
-<<<<<<< HEAD
-=======
             ax.set_position(position)
->>>>>>> 2003b3e1
             
             # Make a pie
             ydata = budgets[i][:]
@@ -603,15 +576,11 @@
     else:
         fig = Figure(facecolor=(1,1,1), figsize=figsize)
         ax = fig.add_subplot(111)
-<<<<<<< HEAD
-        fig.subplots_adjust(bottom=0.50)
-=======
         if position == globalposition: # If defaults, reset
             position = dcp(position)
             position[0] = 0.25 # More room on left side for y-tick labels
             position[2] = 0.5 # Make narrower
         ax.set_position(position)
->>>>>>> 2003b3e1
         
         for i in range(nprogs-1,-1,-1):
             xdata = arange(nallocs)+0.6 # 0.6 is 1 nimunus 0.4, which is half the bar width
@@ -650,11 +619,7 @@
 ##################################################################
     
     
-<<<<<<< HEAD
-def plotcoverage(multires=None, die=True, figsize=globalfigsize, legendsize=globallegendsize, verbose=2, **kwargs):
-=======
 def plotcoverage(multires=None, die=True, figsize=globalfigsize, legendsize=globallegendsize, position=globalposition, verbose=2, **kwargs):
->>>>>>> 2003b3e1
     ''' 
     Plot multiple allocations on bar charts -- intended for scenarios and optimizations.
 
@@ -686,10 +651,7 @@
         
         nbudgetyears = len(budgetyearstoplot[plt])
         ax.append(fig.add_subplot(111))
-<<<<<<< HEAD
-=======
         ax.set_position(position)
->>>>>>> 2003b3e1
         ax[-1].hold(True)
         barwidth = .5/nbudgetyears
         for y in range(nbudgetyears):
@@ -749,11 +711,7 @@
 ## Plot cascade
 ##################################################################
 def plotcascade(results=None, aspercentage=False, colors=None, figsize=globalfigsize, lw=2, titlesize=globaltitlesize, labelsize=globallabelsize, 
-<<<<<<< HEAD
-                ticksize=globalticksize, legendsize=globallegendsize, useSIticks=True, plotdata=True, **kwargs):
-=======
                 ticksize=globalticksize, legendsize=globallegendsize, position=globalposition, useSIticks=True, plotdata=True, **kwargs):
->>>>>>> 2003b3e1
     ''' 
     Plot the treatment cascade.
     
@@ -791,11 +749,7 @@
         ## Do the plotting
         fig = Figure(facecolor=(1,1,1), figsize=figsize)
         ax = fig.add_subplot(111)
-<<<<<<< HEAD
-        ax.set_position(globalaxisposition)
-=======
         ax.set_position(position)
->>>>>>> 2003b3e1
         for k,key in enumerate(reversed(cascadelist)): # Loop backwards so correct ordering -- first one at the top, not bottom
             if ismultisim: 
                 thisdata = results.main[key].tot[plt] # If it's a multisim, need an extra index for the plot number
@@ -1067,13 +1021,8 @@
     
     return fig
 
-<<<<<<< HEAD
-
-
-=======
-
-
->>>>>>> 2003b3e1
+
+
 def saveplots(results=None, toplot=None, filetype=None, filepath=None, filename=None, savefigargs=None, index=None, verbose=2, **kwargs):
     '''
     Save the requested plots to disk.
@@ -1094,10 +1043,7 @@
         op.saveplots(P) # Save everything to one PDF file
         op.saveplots(P, 'cascade', 'png', filename='mycascade.png', savefigargs={'dpi':200})
         op.saveplots(P, ['numplhiv','cascade'], filepath='/home/me', filetype='svg')
-<<<<<<< HEAD
-=======
         op.saveplots(P, 'cascade', position=[0.3,0.3,0.5,0.5])
->>>>>>> 2003b3e1
     
     If saved as 'fig', then can load and display the plot using op.loadplot().
     
@@ -1136,28 +1082,18 @@
                 thisfilename = filepath+keyforfilename+'.'+filetype
             
             # Do the saving
-<<<<<<< HEAD
-            if savefigargs is None: savefigargs = {'dpi':200} # Specify a higher default DPI
-=======
             if savefigargs is None: savefigargs = {}
             defaultsavefigargs = {'dpi':200, 'bbox_inches':'tight'} # Specify a higher default DPI and save the figure tightly
             defaultsavefigargs.update(savefigargs) # Update the default arguments with the user-supplied arguments
->>>>>>> 2003b3e1
             if filetype is 'fig':
                 saveobj(thisfilename, plt)
                 printv('Figure object saved to %s' % thisfilename, 2, verbose)
             else:
                 reanimateplots(plt)
                 if filetype is 'pdf':
-<<<<<<< HEAD
-                    pdf.savefig(figure=plt, **savefigargs)
-                else:                 
-                    plt.savefig(thisfilename, **savefigargs)
-=======
                     pdf.savefig(figure=plt, **defaultsavefigargs) # It's confusing, but this should actually be default, since we updated it from the user version
                 else:                 
                     plt.savefig(thisfilename, **defaultsavefigargs)
->>>>>>> 2003b3e1
                     if not thisfilename:
                         import traceback; traceback.print_exc(); import pdb; pdb.set_trace()
                     printv('%s plot saved to %s' % (filetype.upper(),thisfilename), 2, verbose)
@@ -1190,11 +1126,7 @@
 
 def SItickformatter(x, pos):  # formatter function takes tick label and tick position
     ''' Formats axis ticks so that e.g. 34,243 becomes 34K '''
-<<<<<<< HEAD
-    return sigfig(x, sigfigs=None, SI=True)
-=======
     return sigfig(x, sigfigs=2, SI=True)
->>>>>>> 2003b3e1
 
 
 def SIticks(figure, axis='y'):
