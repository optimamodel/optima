'''
PLOTTING

This file generates all the figure files -- either for use with the Python backend, or
for the frontend via MPLD3.

To add a new plot, you need to add it to getplotselections (in this file) so it will show up in the interface;
plotresults (in gui.py) so it will be sent to the right spot; and then add the actual function to do the
plotting to this file.

Version: 2016jul06
'''

from optima import OptimaException, Resultset, Multiresultset, odict, printv, gridcolormap, sigfig, dcp
from numpy import array, ndim, maximum, arange, zeros, mean, shape, sum as npsum
from pylab import isinteractive, ioff, ion, figure, plot, close, ylim, fill_between, scatter, gca, subplot, legend, barh
from matplotlib import ticker

# Define allowable plot formats -- 3 kinds, but allow some flexibility for how they're specified
epiformatslist = [ # WARNING, definition requires each of these to start with the same letter!
                  ['t', 'tot', 'total'], 
                  ['p', 'pop', 'per population', 'pops', 'per', 'population'], 
                  ['s', 'sta', 'stacked']
                 ]
realdatacolor = (0,0,0) # Define color for data point -- WARNING, should this be in settings.py?
estimatecolor = (0.8,0.8,0.8) # Color of estimates rather than real data
defaultplots = ['budget', 'numplhiv-sta', 'numinci-sta', 'numdeath-tot', 'numtreat-tot', 'numdiag-sta', 'prev-pop', 'popsize-sta'] # Default epidemiological plots
defaultmultiplots = ['budget', 'numplhiv-tot', 'numinci-tot', 'numdeath-tot', 'numtreat-tot', 'numdiag-tot', 'prev-tot'] # Default epidemiological plots

# Define global font sizes
globaltitlesize = 10
globallabelsize = 10
globalticksize = 8
globallegendsize = 8


def SItickformatter(x, pos):  # formatter function takes tick label and tick position
    ''' Formats axis ticks so that e.g. 34,243 becomes 34K '''
    if abs(x)>=1e9:     output = str(x/1e9)+'B'
    elif abs(x)>=1e6:   output = str(x/1e6)+'M'
    elif abs(x)>=1e3:   output = str(x/1e3)+'K'
    else:               output = str(x)
    return output

def SIticks(figure, axis='y'):
    ''' Apply SI tick formatting to the y axis of a figure '''
    for ax in figure.axes:
        if axis=='x':   thisaxis = ax.xaxis
        elif axis=='y': thisaxis = ax.yaxis
        elif axis=='z': thisaxis = ax.zaxis
        else: raise OptimaException('Axis must be x, y, or z')
        thisaxis.set_major_formatter(ticker.FuncFormatter(SItickformatter))


def getplotselections(results):
    ''' 
    From the inputted results structure, figure out what the available kinds of plots are. List results-specific
    plot types first (e.g., allocations), followed by the standard epi plots, and finally (if available) other
    plots such as the cascade.
    
    Version: 2016jan28
    '''
    
    # Figure out what kind of result it is -- WARNING, copied from below
    if type(results)==Resultset: ismultisim = False
    elif type(results)==Multiresultset: ismultisim = True
    else: 
        errormsg = 'Results input to plotepi() must be either Resultset or Multiresultset, not "%s".' % type(results)
        raise OptimaException(errormsg)
    
    ## Set up output structure
    plotselections = dict()
    plotselections['keys'] = list()
    plotselections['names'] = list()
    plotselections['defaults'] = list()
    
    
    ## Add selections for outcome -- for autofit()- or minoutcomes()-generated results
    if hasattr(results, 'improvement') and results.improvement is not None:
        plotselections['keys'] += ['improvement'] # WARNING, maybe more standard to do append()...
        plotselections['names'] += ['Improvement']
    
    
    ## Add selection for budget allocations and coverage
    budcovdict = odict([('budget','Budget allocation'), ('coverage','Program coverage')])
    for budcov in budcovdict.keys():
        if hasattr(results, budcov) and getattr(results, budcov):
            if all([item is not None for item in getattr(results, budcov).values()]): # Make sure none of the individual budgets are none either
                plotselections['keys'] += [budcov] # e.g. 'budget'
                plotselections['names'] += [budcovdict[budcov]] # e.g. 'Budget allocation'
    
    ## Cascade plot is always available, since epi is always available
    plotselections['keys'] += ['cascade']
    plotselections['names'] += ['Treatment cascade']
    
    ## Get plot selections for plotepi
    plotepikeys = list()
    plotepinames = list()
    
    epikeys = results.main.keys() # e.g. 'prev'
    epinames = [thing.name for thing in results.main.values()]
    episubkeys = [sublist[1] for sublist in epiformatslist] # 'tot' = single overall value; 'per' = separate figure for each plot; 'sta' = stacked or multiline plot
    episubnames = [sublist[2] for sublist in epiformatslist] # e.g. 'per population'
    
    for key in epikeys: # e.g. 'prev'
        for subkey in episubkeys: # e.g. 'tot'
            if not(ismultisim and subkey=='sta'): # Stacked multisim plots don't make sense
                plotepikeys.append(key+'-'+subkey)
    for name in epinames: # e.g. 'HIV prevalence'
        for subname in episubnames: # e.g. 'total'
            if not(ismultisim and subname=='stacked'): # Stacked multisim plots don't make sense -- WARNING, this is clunky!!!
                plotepinames.append(name+' -- '+subname)
    
    
    plotselections['keys'] += plotepikeys
    plotselections['names'] += plotepinames
    for key in plotselections['keys']: # Loop over each key
        if ismultisim: plotselections['defaults'].append(key in defaultmultiplots)
        else:          plotselections['defaults'].append(key in defaultplots) # Append True if it's in the defaults; False otherwise
    
    return plotselections



def makeplots(results=None, toplot=None, die=False, verbose=2, **kwargs):
    ''' 
    Function that takes all kinds of plots and plots them -- this is the only plotting function the user should use 
    
    The keyword 'die' controls what it should do with an exception: if False, then carry on as if nothing happened;
    if True, then actually rase the exception.
    
    Note that if toplot='default', it will plot the default plots (defined in plotting.py).
    
    Version: 2016jan24    
    '''
    
    ## Initialize
    allplots = odict()
    wasinteractive = isinteractive() # Get current state of interactivity
    ioff() # Just in case, so we don't flood the user's screen with figures
    if toplot is None: toplot = defaultplots # Go straight ahead and replace with defaults
    if not(isinstance(toplot, list)): toplot = [toplot] # Handle single entries, for example 
    if 'default' in toplot: # Special case for handling default plots
        toplot[0:0] = defaultplots # Very weird but valid syntax for prepending one list to another: http://stackoverflow.com/questions/5805892/how-to-insert-the-contents-of-one-list-into-another
    toplot = list(odict.fromkeys(toplot)) # This strange but efficient hack removes duplicates while preserving order -- see http://stackoverflow.com/questions/1549509/remove-duplicates-in-a-list-while-keeping-its-order-python
    

    ## Add improvement plot
    if 'improvement' in toplot:
        toplot.remove('improvement') # Because everything else is passed to plotepi()
        try: 
            if hasattr(results, 'improvement') and results.improvement is not None: # WARNING, duplicated from getplotselections()
                allplots['improvement'] = plotimprovement(results, die=die, **kwargs)
        except OptimaException as E: 
            if die: raise E
            else: printv('Could not plot improvement: "%s"' % E.message, 1, verbose)
        
    
    ## Add budget plot
    if 'budget' in toplot:
        toplot.remove('budget') # Because everything else is passed to plotepi()
        try: 
            if hasattr(results, 'budget') and results.budget: # WARNING, duplicated from getplotselections()
                allplots['budget'] = plotbudget(results, die=die, **kwargs)
        except OptimaException as E: 
            if die: raise E
            else: printv('Could not plot budget: "%s"' % (E.message), 1, verbose)
    
    ## Add coverage plot
    if 'coverage' in toplot:
        toplot.remove('coverage') # Because everything else is passed to plotepi()
        try: 
            if hasattr(results, 'coverage') and results.coverage: # WARNING, duplicated from getplotselections()
                allplots['coverage'] = plotcoverage(results, die=die, **kwargs)
        except OptimaException as E: 
            if die: raise E
            else: printv('Could not plot coverage: "%s"' % (E.message), 1, verbose)
    
    ## Add cascade plot
    if 'cascade' in toplot:
        toplot.remove('cascade') # Because everything else is passed to plotepi()
        try: 
            allplots['cascade'] = plotcascade(results, die=die, **kwargs)
        except OptimaException as E: 
            if die: raise E
            else: printv('Could not plot cascade: "%s"' % E.message, 1, verbose)
    
    
    ## Add epi plots -- WARNING, I hope this preserves the order! ...It should...
    epiplots = plotepi(results, toplot=toplot, die=die, **kwargs)
    allplots.update(epiplots)
    
    
    # Tidy up: turn interactivity back on
    if wasinteractive: ion() 
    
    return allplots





def plotepi(results, toplot=None, uncertainty=False, die=True, verbose=2, figsize=(14,10), alpha=0.2, lw=2, dotsize=50,
            titlesize=globaltitlesize, labelsize=globallabelsize, ticksize=globalticksize, legendsize=globallegendsize, **kwargs):
        '''
        Render the plots requested and store them in a list. Argument "toplot" should be a list of form e.g.
        ['prev-tot', 'inci-pop']

        This function returns an odict of figures, which can then be saved as MPLD3, etc.
        
        NOTE: do not call this function directly; instead, call via plotresults().

        Version: 2016jan21
        '''
        
        # Figure out what kind of result it is
        if type(results)==Resultset: ismultisim = False
        elif type(results)==Multiresultset:
            ismultisim = True
            labels = results.keys # Figure out the labels for the different lines
            nsims = len(labels) # How ever many things are in results
        else: 
            errormsg = 'Results input to plotepi() must be either Resultset or Multiresultset, not "%s".' % type(results)
            raise OptimaException(errormsg)

        # Initialize
        if type(toplot) in [str, tuple]: toplot = [toplot] # If single value, put inside list
        epiplots = odict()


        ## Validate plot keys
        for pk,plotkey in enumerate(toplot):
            datatype, plotformat = None, None
            if type(plotkey) not in [str, list, tuple]: 
                errormsg = 'Could not understand "%s": must a string, e.g. "numplhiv-tot", or a list/tuple, e.g. ["numplhiv","tot"]' % str(plotkey)
                raise OptimaException(errormsg)
            else:
                try:
                    if type(plotkey)==str: datatype, plotformat = plotkey.split('-')
                    elif type(plotkey) in [list, tuple]: datatype, plotformat = plotkey[0], plotkey[1]
                except:
                    errormsg = 'Could not parse plot key "%s"; please ensure format is e.g. "numplhiv-tot"' % plotkey
                    if die: raise OptimaException(errormsg)
                    else: printv(errormsg, 2, verbose)
            if datatype not in results.main.keys():
                errormsg = 'Could not understand data type "%s"; should be one of:\n%s' % (datatype, results.main.keys())
                if die: raise OptimaException(errormsg)
                else: printv(errormsg, 2, verbose)
            plotformat = plotformat[0] # Do this because only really care about the first letter of e.g. 'total' -- WARNING, flexible but could cause subtle bugs
            if plotformat not in npsum(epiformatslist): # Sum flattens a list of lists. Stupid.
                errormsg = 'Could not understand type "%s"; should be one of:\n%s' % (plotformat, epiformatslist)
                if die: raise OptimaException(errormsg)
                else: printv(errormsg, 2, verbose)
            toplot[pk] = (datatype, plotformat) # Convert to tuple for this index
        
        # Remove failed ones
        toplot = [thisplot for thisplot in toplot if None not in thisplot] # Remove a plot if datatype or plotformat is None


        ################################################################################################################
        ## Loop over each plot
        ################################################################################################################
        for plotkey in toplot:
            
            # Unpack tuple
            datatype, plotformat = plotkey 
            
<<<<<<< HEAD
            isnumber = results.main[datatype].isnumber # Distinguish between e.g. HIV prevalence and number PLHIV
            isestimate = results.main[datatype].estimate # Distinguish between real data and model-based estimates
            factor = 1.0 if isnumber else 100.0 # Swap between number and percent
            datacolor = estimatecolor if isestimate else realdatacolor # Light grey for
=======
            ispercentage = results.main[datatype].ispercentage # Indicate whether result is a percentage
            factor = 100.0 if ispercentage else 1.0 # Swap between number and percent
>>>>>>> 9eb37015
            istotal   = (plotformat=='t') # Only using first letter, see above...
            isperpop  = (plotformat=='p')
            isstacked = (plotformat=='s')
            
            
            ################################################################################################################
            ## Process the plot data
            ################################################################################################################
            
            # Decide which attribute in results to pull -- doesn't map cleanly onto plot types
            if istotal or (isstacked and ismultisim): attrtype = 'tot' # Only plot total if it's a scenario and 'stacked' was requested
            else: attrtype = 'pops'
            if istotal or isstacked: datattrtype = 'tot' # For pulling out total data
            else: datattrtype = 'pops'
            
            if ismultisim:  # e.g. scenario, no uncertainty
                best = list() # Initialize as empty list for storing results sets
                for s in range(nsims): best.append(getattr(results.main[datatype], attrtype)[s])
                lower = None
                upper = None
                databest = None
                uncertainty = False
            else: # Single results thing: plot with uncertainties and data
                best = getattr(results.main[datatype], attrtype)[0] # poptype = either 'tot' or 'pops'
                try: # If results were calculated with quantiles, these should exist
                    lower = getattr(results.main[datatype], attrtype)[1]
                    upper = getattr(results.main[datatype], attrtype)[2]
                except: # No? Just use the best estimates
                    lower = best
                    upper = best
                try: # Try loading actual data -- very likely to not exist
                    tmp = getattr(results.main[datatype], 'data'+datattrtype)
                    databest = tmp[0]
                    datalow = tmp[1]
                    datahigh = tmp[2]
                except:# Don't worry if no data
                    databest = None
                    datalow = None
                    datahigh = None
            if ndim(best)==1: # Wrap so right number of dimensions -- happens if not by population
                best  = array([best])
                lower = array([lower])
                upper = array([upper])
            
            
            ################################################################################################################
            ## Set up figure and do plot
            ################################################################################################################
            if isperpop: pkeys = [str(plotkey)+'-'+key for key in results.popkeys] # Create list of plot keys (pkeys), one for each population
            else: pkeys = [plotkey] # If it's anything else, just go with the original, but turn into a list so can iterate
            
            for i,pk in enumerate(pkeys): # Either loop over individual population plots, or just plot a single plot, e.g. pk='prev-pop-FSW'
                
                epiplots[pk] = figure(figsize=figsize) # If it's anything other than HIV prevalence by population, create a single plot
    
                if isstacked or ismultisim: nlinesperplot = len(best) # There are multiple lines per plot for both pops poptype and for plotting multi results
                else: nlinesperplot = 1 # In all other cases, there's a single line per plot
                colors = gridcolormap(nlinesperplot)
                

                ################################################################################################################
                # Plot model estimates with uncertainty -- different for each of the different possibilities
                ################################################################################################################
                
                # e.g. single simulation, prev-tot: single line, single plot
                if not ismultisim and istotal:
                    plot(results.tvec, factor*best[0], lw=lw, c=colors[0]) # Index is 0 since only one possibility
                
                # e.g. single simulation, prev-pop: single line, separate plot per population
                if not ismultisim and isperpop: 
                    plot(results.tvec, factor*best[i], lw=lw, c=colors[0]) # Index is each individual population in a separate window
                
                # e.g. single simulation, prev-sta: either multiple lines or a stacked plot, depending on whether or not it's a number
                if not ismultisim and isstacked:
                    if ispercentage: # Multi-line plot
                        for l in range(nlinesperplot):
                            plot(results.tvec, factor*best[l], lw=lw, c=colors[l]) # Index is each different population
                    else: # Stacked plot
                        bottom = 0*results.tvec # Easy way of setting to 0...
                        for l in range(nlinesperplot): # Loop backwards so correct ordering -- first one at the top, not bottom
                            k = nlinesperplot-1-l # And in reverse order
                            fill_between(results.tvec, factor*bottom, factor*(bottom+best[k]), facecolor=colors[k], alpha=1, lw=0)
                            bottom += best[k]
                        for l in range(nlinesperplot): # This loop is JUST for the legends! since fill_between doesn't count as a plot object, stupidly...
                            plot((0, 0), (0, 0), color=colors[l], linewidth=10)
                
                # e.g. scenario, prev-tot; since stacked plots aren't possible with multiple lines, just plot the same in this case
                if ismultisim and (istotal or isstacked):
                    for l in range(nlinesperplot):
                        plot(results.tvec, factor*best[l], lw=lw, c=colors[l]) # Index is each different e.g. scenario
                
                if ismultisim and isperpop:
                    for l in range(nlinesperplot):
                        plot(results.tvec, factor*best[l][i], lw=lw, c=colors[l]) # Indices are different populations (i), then different e..g scenarios (l)



                ################################################################################################################
                # Plot data points with uncertainty
                ################################################################################################################
                
                # Plot uncertainty, but not for stacked plots
                if uncertainty and not isstacked: # It's not by population, except HIV prevalence, and uncertainty has been requested: plot bands
                    try: fill_between(results.tvec, factor*lower[i], factor*upper[i], facecolor=colors[0], alpha=alpha, lw=0)
                    except: print('Plotting uncertainty failed and/or not yet implemented')
                    
                # Plot data points with uncertainty -- for total or perpop plots, but not if multisim
                if not ismultisim and databest is not None:
                    for y in range(len(results.datayears)):
                        plot(results.datayears[y]*array([1,1]), factor*array([datalow[i][y], datahigh[i][y]]), c=datacolor, lw=1)
                    scatter(results.datayears, factor*databest[i], c=datacolor, s=dotsize, lw=int(isestimate))



                
                ################################################################################################################
                # Configure axes -- from http://www.randalolson.com/2014/06/28/how-to-make-beautiful-data-visualizations-in-python-with-matplotlib/
                ################################################################################################################
                
                # General configuration
                ax = gca()
                ax.spines["top"].set_visible(False)
                ax.spines["right"].set_visible(False)
                ax.get_xaxis().tick_bottom()
                ax.get_yaxis().tick_left()
                ax.title.set_fontsize(titlesize)
                ax.xaxis.label.set_fontsize(labelsize)
                for item in ax.get_xticklabels() + ax.get_yticklabels(): item.set_fontsize(ticksize)
    
                # Configure plot specifics
                currentylims = ylim()
                legendsettings = {'loc':'upper left', 'bbox_to_anchor':(1,1), 'fontsize':legendsize, 'title':'', 'frameon':False, 'borderaxespad':2}
                ax.set_xlabel('Year')
                plottitle = results.main[datatype].name
                if isperpop:  
                    plotylabel = plottitle
                    plottitle  = results.popkeys[i] # Add extra information to plot if by population
                    ax.set_ylabel(plotylabel)
                ax.set_title(plottitle)
                ax.set_ylim((0,currentylims[1]))
                ax.set_xlim((results.tvec[0], results.tvec[-1]))
                if not ismultisim:
                    if istotal:  legend(['Model'], **legendsettings) # Single entry, "Total"
                    if isperpop: legend(['Model'], **legendsettings) # Single entry, this population
                    if isstacked: legend(results.popkeys, **legendsettings) # Multiple entries, all populations
                else:
                    legend(labels, **legendsettings) # Multiple simulations
                SIticks(epiplots[pk])
                close(epiplots[pk]) # Wouldn't want this guy hanging around like a bad smell
        
        return epiplots





##################################################################
## Plot improvements
##################################################################
def plotimprovement(results=None, figsize=(14,10), lw=2, titlesize=globaltitlesize, labelsize=globallabelsize, ticksize=globalticksize, **kwargs):
    ''' 
    Plot the result of an optimization or calibration -- WARNING, should not duplicate from plotepi()! 
    
    Accepts either a parset (generated from autofit) or an optimization result with a improvement attribute;
    failing that, it will try to treat the object as something that can be used directly, e.g.
        plotimprovement(results.improvement)
    also works.
    
    NOTE: do not call this function directly; instead, call via plotresults().
    
    Version: 2016jan23 by cliffk    
    '''

    if hasattr(results, 'improvement'): improvement = results.improvement # Get improvement attribute of object if it exists
    elif shape(results): improvement = results # Promising, has a length at least, but of course could still be wrong
    else: raise OptimaException('To plot the improvement, you must give either the improvement or an object containing the improvement as the first argument; try again')
    ncurves = len(improvement) # Try to figure to figure out how many there are
    
    # Set up figure and do plot
    sigfigs = 2 # Number of significant figures
    fig = figure(figsize=figsize)
    colors = gridcolormap(ncurves)
    
    # Plot model estimates with uncertainty
    absimprove = zeros(ncurves)
    relimprove = zeros(ncurves)
    maxiters = 0
    for i in range(ncurves): # Expect a list of 
        plot(improvement[i], lw=lw, c=colors[i]) # Actually do the plot
        absimprove[i] = improvement[i][0]-improvement[i][-1]
        relimprove[i] = 100*(improvement[i][0]-improvement[i][-1])/improvement[i][0]
        maxiters = maximum(maxiters, len(improvement[i]))
    
    # Configure axes -- from http://www.randalolson.com/2014/06/28/how-to-make-beautiful-data-visualizations-in-python-with-matplotlib/
    ax = gca()
    ax.spines["top"].set_visible(False)
    ax.spines["right"].set_visible(False)
    ax.get_xaxis().tick_bottom()
    ax.get_yaxis().tick_left()
    ax.title.set_fontsize(titlesize)
    ax.xaxis.label.set_fontsize(labelsize)
    for item in ax.get_xticklabels() + ax.get_yticklabels(): item.set_fontsize(ticksize)
    
    # Configure plot
    currentylims = ylim()
    ax.set_xlabel('Iteration')
    
    abschange = sigfig(mean(absimprove), sigfigs)
    relchange = sigfig(mean(relimprove), sigfigs)
    ax.set_title('Change in outcome: %s (%s%%)' % (abschange, relchange)) # WARNING -- use mean or best?
    ax.set_ylim((0,currentylims[1]))
    ax.set_xlim((0, maxiters))
    
    close(fig)
    
    return fig






##################################################################
## Coverage plot
##################################################################
    
    
def plotbudget(multires=None, die=True, figsize=(14,10), legendsize=globallegendsize, verbose=2, **kwargs):
    ''' 
    Plot multiple allocations on bar charts -- intended for scenarios and optimizations.

    Results object must be of Multiresultset type.
    
    "which" should be either 'budget' or 'coverage'
    
    Version: 2016jan27
    '''
    
    # Preliminaries: process inputs and extract needed data
    
    budgets = dcp(multires.budget) # Copy budget
    for b,budget in enumerate(budgets.values()): # Loop over all budgets
        for p,prog in enumerate(budget.values()): # Loop over all programs in the budget
            if budgets[b][p] is None:
                continue
            budgets[b][p] = mean(budgets[b][p]) # If it's over multiple years (or not!), take the mean
    for key in budgets.keys(): # Budgets is an odict
        for i,val in enumerate(budgets[key].values()):
            if not(val>0): budgets[key][i] = 0.0 # Turn None, nan, etc. into 0.0
    
    alloclabels = budgets.keys() # WARNING, will this actually work if some values are None?
    proglabels = budgets[0].keys() 
    nprogs = len(proglabels)
    nallocs = len(alloclabels)
    progcolors = gridcolormap(nprogs)
    
    fig = figure(figsize=figsize)
    ax = subplot(1,1,1)
    
    fig.subplots_adjust(bottom=0.50) # Less space on bottom
    
    for i in range(nprogs-1,-1,-1):
        xdata = arange(nallocs)+1
        ydata = array([budget[i] for budget in budgets.values()])
        bottomdata = array([sum(budget[:i]) for budget in budgets.values()])
        barh(xdata, ydata, left=bottomdata, color=progcolors[i], linewidth=0)

    ax.set_xlabel('Spending')
    labels = proglabels
    labels.reverse()
#    legend(labels, ncol=4, fontsize=legendsize, loc=(0.0,-1))
    
#    ax.legend(frameon=False, ncol=4)
    ax.set_yticks(arange(nallocs)+1)
    ax.set_yticklabels(alloclabels)
    ax.set_ylim(0,nallocs+1)
    
    SIticks(fig, axis='x')
    close(fig)
    
    return fig










##################################################################
## Coverage plot
##################################################################
    
    
def plotcoverage(multires=None, die=True, figsize=(14,10), verbose=2, **kwargs):
    ''' 
    Plot multiple allocations on bar charts -- intended for scenarios and optimizations.

    Results object must be of Multiresultset type.
    
    "which" should be either 'budget' or 'coverage'
    
    Version: 2016aug18
    '''
    
    # Preliminaries: process inputs and extract needed data
    toplot = [item for item in multires.coverage.values() if item] # e.g. [budget for budget in multires.budget]
    budgetyearstoplot = [budgetyears for budgetyears in multires.budgetyears.values() if budgetyears]
    
    proglabels = toplot[0].keys() 
    alloclabels = [key for k,key in enumerate(multires.coverage.keys()) if multires.coverage.values()[k]] # WARNING, will this actually work if some values are None?
    nprogs = len(proglabels)
    nallocs = len(alloclabels)
    
    fig = figure(figsize=figsize)
    fig.subplots_adjust(bottom=0.30) # Less space on bottom
    fig.subplots_adjust(hspace=0.50) # More space between
    colors = gridcolormap(nprogs)
    ax = []
    ymax = 0
    
    for plt in range(nallocs):
        nbudgetyears = len(budgetyearstoplot[plt])
        ax.append(subplot(nallocs,1,plt+1))
        ax[-1].hold(True)
        barwidth = .5/nbudgetyears
        for y in range(nbudgetyears):
            progdata = zeros(len(toplot[plt]))
            for i,x in enumerate(toplot[plt][:]):
                if hasattr(x, '__len__'): 
                    try: progdata[i] = x[y]
                    except: 
                        try: progdata[i] = x[-1] # If not enough data points, just use last -- WARNING, KLUDGY
                        except: progdata[i] = 0. # If not enough data points, just use last -- WARNING, KLUDGY
                else:                     progdata[i] = x
            progdata *= 100 
            xbardata = arange(nprogs)+.75+barwidth*y
            for p in range(nprogs):
                if nbudgetyears>1: barcolor = colors[y] # More than one year? Color by year
                else: barcolor = colors[p] # Only one year? Color by program
                if p==nprogs-1: yearlabel = budgetyearstoplot[plt][y]
                else: yearlabel=None
                ax[-1].bar([xbardata[p]], [progdata[p]], label=yearlabel, width=barwidth, color=barcolor)
        if nbudgetyears>1: ax[-1].legend(frameon=False)
        ax[-1].set_xticks(arange(nprogs)+1)
        if plt<nprogs: ax[-1].set_xticklabels('')
        if plt==nallocs-1: ax[-1].set_xticklabels(proglabels,rotation=90)
        ax[-1].set_xlim(0,nprogs+1)
        
        ylabel = 'Coverage (% of targeted)'
        ax[-1].set_ylabel(ylabel)
        ax[-1].set_title(alloclabels[plt])
        ymax = maximum(ymax, ax[-1].get_ylim()[1])
    
    for thisax in ax: thisax.set_ylim(0,ymax) # So they all have the same scale

    SIticks(fig)
    close(fig)
    
    return fig











##################################################################
## Plot cascade
##################################################################
def plotcascade(results=None, figsize=(14,10), lw=2, titlesize=globaltitlesize, labelsize=globallabelsize, 
                ticksize=globalticksize, legendsize=globallegendsize, **kwargs):
    ''' 
    Plot the treatment cascade.
    
    NOTE: do not call this function directly; instead, call via plotresults().
    
    Version: 2016jan28    
    '''
    
    # Figure out what kind of result it is -- WARNING, copied from 
    if type(results)==Resultset: 
        ismultisim = False
        nsims = 1
    elif type(results)==Multiresultset:
        ismultisim = True
        titles = results.keys # Figure out the labels for the different lines
        nsims = len(titles) # How ever many things are in results
    else: 
        errormsg = 'Results input to plotcascade() must be either Resultset or Multiresultset, not "%s".' % type(results)
        raise OptimaException(errormsg)

    # Set up figure and do plot
    fig = figure(figsize=figsize)
    
    cascadelist = ['numplhiv', 'numdiag', 'numevercare', 'numincare', 'numtreat', 'numsuppressed'] 
    cascadenames = ['Undiagnosed', 'Diagnosed', 'Linked to care', 'Retained in care', 'Treated', 'Virally suppressed']
        
    
    colors = gridcolormap(len(cascadelist))
    
    for plt in range(nsims): # WARNING, copied from plotallocs()
        bottom = 0*results.tvec # Easy way of setting to 0...
        
        ## Do the plotting
        subplot(nsims,1,plt+1)
        for k,key in enumerate(reversed(cascadelist)): # Loop backwards so correct ordering -- first one at the top, not bottom
            if ismultisim: thisdata = results.main[key].tot[plt] # If it's a multisim, need an extra index for the plot number
            else:          thisdata = results.main[key].tot[0] # Get the best estimate
            fill_between(results.tvec, bottom, thisdata, facecolor=colors[k], alpha=1, lw=0)
            bottom = dcp(thisdata) # Set the bottom so it doesn't overwrite
            plot((0, 0), (0, 0), color=colors[len(colors)-k-1], linewidth=10) # Colors are in reverse order
        
        ## Configure plot -- WARNING, copied from plotepi()
        ax = gca()
        ax.spines["top"].set_visible(False)
        ax.spines["right"].set_visible(False)
        ax.get_xaxis().tick_bottom()
        ax.get_yaxis().tick_left()
        ax.title.set_fontsize(titlesize)
        ax.xaxis.label.set_fontsize(labelsize)
        for item in ax.get_xticklabels() + ax.get_yticklabels(): item.set_fontsize(ticksize)

        # Configure plot specifics
        legendsettings = {'loc':'upper left', 'bbox_to_anchor':(1.05, 1), 'fontsize':legendsize, 'title':'',
                          'frameon':False}
        if ismultisim: ax.set_title('Cascade -- %s' % titles[plt])
        else: ax.set_title('Cascade')
        ax.set_xlabel('Year')
        ax.set_ylim((0,ylim()[1]))
        ax.set_xlim((results.tvec[0], results.tvec[-1]))
        ax.legend(cascadenames, **legendsettings) # Multiple entries, all populations
        
    SIticks(fig)
    close(fig)
    
    return fig<|MERGE_RESOLUTION|>--- conflicted
+++ resolved
@@ -265,15 +265,10 @@
             # Unpack tuple
             datatype, plotformat = plotkey 
             
-<<<<<<< HEAD
-            isnumber = results.main[datatype].isnumber # Distinguish between e.g. HIV prevalence and number PLHIV
+            ispercentage = results.main[datatype].ispercentage # Distinguish between e.g. HIV prevalence and number PLHIV
             isestimate = results.main[datatype].estimate # Distinguish between real data and model-based estimates
-            factor = 1.0 if isnumber else 100.0 # Swap between number and percent
+            factor = 100.0 if ispercentage else 1.0 # Swap between number and percent
             datacolor = estimatecolor if isestimate else realdatacolor # Light grey for
-=======
-            ispercentage = results.main[datatype].ispercentage # Indicate whether result is a percentage
-            factor = 100.0 if ispercentage else 1.0 # Swap between number and percent
->>>>>>> 9eb37015
             istotal   = (plotformat=='t') # Only using first letter, see above...
             isperpop  = (plotformat=='p')
             isstacked = (plotformat=='s')
@@ -517,9 +512,8 @@
     budgets = dcp(multires.budget) # Copy budget
     for b,budget in enumerate(budgets.values()): # Loop over all budgets
         for p,prog in enumerate(budget.values()): # Loop over all programs in the budget
-            if budgets[b][p] is None:
-                continue
-            budgets[b][p] = mean(budgets[b][p]) # If it's over multiple years (or not!), take the mean
+            if budgets[b][p] is not None:
+                budgets[b][p] = mean(budgets[b][p]) # If it's over multiple years (or not!), take the mean
     for key in budgets.keys(): # Budgets is an odict
         for i,val in enumerate(budgets[key].values()):
             if not(val>0): budgets[key][i] = 0.0 # Turn None, nan, etc. into 0.0
