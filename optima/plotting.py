'''
PLOTTING

This file generates all the figure files -- either for use with the Python backend, or
for the frontend via MPLD3.

To add a new plot, you need to add it to getplotselections (in this file) so it will show up in the interface;
plotresults (in gui.py) so it will be sent to the right spot; and then add the actual function to do the
plotting to this file.

Version: 2016jul06
'''

from optima import OptimaException, Resultset, Multiresultset, odict, printv, gridcolormap, sigfig, dcp
from numpy import array, ndim, maximum, arange, zeros, mean, shape, sum as npsum
from pylab import isinteractive, ioff, ion, figure, plot, close, ylim, fill_between, scatter, gca, subplot, legend, barh
from matplotlib import ticker

# Define allowable plot formats -- 3 kinds, but allow some flexibility for how they're specified
epiformatslist = [ # WARNING, definition requires each of these to start with the same letter!
                  ['t', 'tot', 'total'], 
                  ['p', 'pop', 'per population', 'pops', 'per', 'population'], 
                  ['s', 'sta', 'stacked']
                 ]
datacolor = (0,0,0) # Define color for data point -- WARNING, should this be in settings.py?
defaultplots = ['budget', 'numplhiv-sta', 'numinci-sta', 'numdeath-tot', 'numtreat-tot', 'numdiag-sta', 'prev-pop', 'popsize-sta'] # Default epidemiological plots
defaultmultiplots = ['budget', 'numplhiv-tot', 'numinci-tot', 'numdeath-tot', 'numtreat-tot', 'numdiag-tot', 'prev-tot'] # Default epidemiological plots

# Define global font sizes
globaltitlesize = 10
globallabelsize = 10
globalticksize = 8
globallegendsize = 8


def SItickformatter(x, pos):  # formatter function takes tick label and tick position
    ''' Formats axis ticks so that e.g. 34,243 becomes 34K '''
    if abs(x)>=1e9:     output = str(x/1e9)+'B'
    elif abs(x)>=1e6:   output = str(x/1e6)+'M'
    elif abs(x)>=1e3:   output = str(x/1e3)+'K'
    else:               output = str(x)
    return output

def SIticks(figure, axis='y'):
    ''' Apply SI tick formatting to the y axis of a figure '''
    for ax in figure.axes:
        if axis=='x':   thisaxis = ax.xaxis
        elif axis=='y': thisaxis = ax.yaxis
        elif axis=='z': thisaxis = ax.zaxis
        else: raise OptimaException('Axis must be x, y, or z')
        thisaxis.set_major_formatter(ticker.FuncFormatter(SItickformatter))


def getplotselections(results):
    ''' 
    From the inputted results structure, figure out what the available kinds of plots are. List results-specific
    plot types first (e.g., allocations), followed by the standard epi plots, and finally (if available) other
    plots such as the cascade.
    
    Version: 2016jan28
    '''
    
    # Figure out what kind of result it is -- WARNING, copied from below
    if type(results)==Resultset: ismultisim = False
    elif type(results)==Multiresultset: ismultisim = True
    else: 
        errormsg = 'Results input to plotepi() must be either Resultset or Multiresultset, not "%s".' % type(results)
        raise OptimaException(errormsg)
    
    ## Set up output structure
    plotselections = dict()
    plotselections['keys'] = list()
    plotselections['names'] = list()
    plotselections['defaults'] = list()
    
    
    ## Add selections for outcome -- for autofit()- or minoutcomes()-generated results
    if hasattr(results, 'improvement') and results.improvement is not None:
        plotselections['keys'] += ['improvement'] # WARNING, maybe more standard to do append()...
        plotselections['names'] += ['Improvement']
    
    
    ## Add selection for budget allocations and coverage
    budcovdict = odict([('budget','Budget allocation'), ('coverage','Program coverage')])
    for budcov in budcovdict.keys():
        if hasattr(results, budcov) and getattr(results, budcov):
            if all([item is not None for item in getattr(results, budcov).values()]): # Make sure none of the individual budgets are none either
                plotselections['keys'] += [budcov] # e.g. 'budget'
                plotselections['names'] += [budcovdict[budcov]] # e.g. 'Budget allocation'
    
    ## Cascade plot is always available, since epi is always available
    plotselections['keys'] += ['cascade']
    plotselections['names'] += ['Treatment cascade']
    
    ## Get plot selections for plotepi
    plotepikeys = list()
    plotepinames = list()
    
    epikeys = results.main.keys() # e.g. 'prev'
    epinames = [thing.name for thing in results.main.values()]
    episubkeys = [sublist[1] for sublist in epiformatslist] # 'tot' = single overall value; 'per' = separate figure for each plot; 'sta' = stacked or multiline plot
    episubnames = [sublist[2] for sublist in epiformatslist] # e.g. 'per population'
    
    for key in epikeys: # e.g. 'prev'
        for subkey in episubkeys: # e.g. 'tot'
            if not(ismultisim and subkey=='sta'): # Stacked multisim plots don't make sense
                plotepikeys.append(key+'-'+subkey)
    for name in epinames: # e.g. 'HIV prevalence'
        for subname in episubnames: # e.g. 'total'
            if not(ismultisim and subname=='stacked'): # Stacked multisim plots don't make sense -- WARNING, this is clunky!!!
                plotepinames.append(name+' -- '+subname)
    
    
    plotselections['keys'] += plotepikeys
    plotselections['names'] += plotepinames
    for key in plotselections['keys']: # Loop over each key
        if ismultisim: plotselections['defaults'].append(key in defaultmultiplots)
        else:          plotselections['defaults'].append(key in defaultplots) # Append True if it's in the defaults; False otherwise
    
    return plotselections



def makeplots(results=None, toplot=None, die=False, verbose=2, **kwargs):
    ''' 
    Function that takes all kinds of plots and plots them -- this is the only plotting function the user should use 
    
    The keyword 'die' controls what it should do with an exception: if False, then carry on as if nothing happened;
    if True, then actually rase the exception.
    
    Note that if toplot='default', it will plot the default plots (defined in plotting.py).
    
    Version: 2016jan24    
    '''
    
    ## Initialize
    allplots = odict()
    wasinteractive = isinteractive() # Get current state of interactivity
    ioff() # Just in case, so we don't flood the user's screen with figures
    if toplot is None: toplot = defaultplots # Go straight ahead and replace with defaults
    if not(isinstance(toplot, list)): toplot = [toplot] # Handle single entries, for example 
    if 'default' in toplot: # Special case for handling default plots
        toplot[0:0] = defaultplots # Very weird but valid syntax for prepending one list to another: http://stackoverflow.com/questions/5805892/how-to-insert-the-contents-of-one-list-into-another
    toplot = list(odict.fromkeys(toplot)) # This strange but efficient hack removes duplicates while preserving order -- see http://stackoverflow.com/questions/1549509/remove-duplicates-in-a-list-while-keeping-its-order-python
    

    ## Add improvement plot
    if 'improvement' in toplot:
        toplot.remove('improvement') # Because everything else is passed to plotepi()
        try: 
            if hasattr(results, 'improvement') and results.improvement is not None: # WARNING, duplicated from getplotselections()
                allplots['improvement'] = plotimprovement(results, die=die, **kwargs)
        except OptimaException as E: 
            if die: raise E
            else: printv('Could not plot improvement: "%s"' % E.message, 1, verbose)
        
    
    ## Add budget plot
    if 'budget' in toplot:
        toplot.remove('budget') # Because everything else is passed to plotepi()
        try: 
            if hasattr(results, 'budget') and results.budget: # WARNING, duplicated from getplotselections()
                allplots['budget'] = plotbudget(results, die=die, **kwargs)
        except OptimaException as E: 
            if die: raise E
            else: printv('Could not plot budget: "%s"' % (E.message), 1, verbose)
    
    ## Add coverage plot
    if 'coverage' in toplot:
        toplot.remove('coverage') # Because everything else is passed to plotepi()
        try: 
            if hasattr(results, 'coverage') and results.coverage: # WARNING, duplicated from getplotselections()
                allplots['coverage'] = plotcoverage(results, die=die, **kwargs)
        except OptimaException as E: 
            if die: raise E
            else: printv('Could not plot coverage: "%s"' % (E.message), 1, verbose)
    
    ## Add cascade plot
    if 'cascade' in toplot:
        toplot.remove('cascade') # Because everything else is passed to plotepi()
        try: 
            allplots['cascade'] = plotcascade(results, die=die, **kwargs)
        except OptimaException as E: 
            if die: raise E
            else: printv('Could not plot cascade: "%s"' % E.message, 1, verbose)
    
    
    ## Add epi plots -- WARNING, I hope this preserves the order! ...It should...
    epiplots = plotepi(results, toplot=toplot, die=die, **kwargs)
    allplots.update(epiplots)
    
    
    # Tidy up: turn interactivity back on
    if wasinteractive: ion() 
    
    return allplots





def plotepi(results, toplot=None, uncertainty=False, die=True, verbose=2, figsize=(14,10), alpha=0.2, lw=2, dotsize=50,
            titlesize=globaltitlesize, labelsize=globallabelsize, ticksize=globalticksize, legendsize=globallegendsize, **kwargs):
        '''
        Render the plots requested and store them in a list. Argument "toplot" should be a list of form e.g.
        ['prev-tot', 'inci-pop']

        This function returns an odict of figures, which can then be saved as MPLD3, etc.
        
        NOTE: do not call this function directly; instead, call via plotresults().

        Version: 2016jan21
        '''
        
        # Figure out what kind of result it is
        if type(results)==Resultset: ismultisim = False
        elif type(results)==Multiresultset:
            ismultisim = True
            labels = results.keys # Figure out the labels for the different lines
            nsims = len(labels) # How ever many things are in results
        else: 
            errormsg = 'Results input to plotepi() must be either Resultset or Multiresultset, not "%s".' % type(results)
            raise OptimaException(errormsg)

        # Initialize
        if type(toplot) in [str, tuple]: toplot = [toplot] # If single value, put inside list
        epiplots = odict()


        ## Validate plot keys
        for pk,plotkey in enumerate(toplot):
            datatype, plotformat = None, None
            if type(plotkey) not in [str, list, tuple]: 
                errormsg = 'Could not understand "%s": must a string, e.g. "numplhiv-tot", or a list/tuple, e.g. ["numplhiv","tot"]' % str(plotkey)
                raise OptimaException(errormsg)
            else:
                try:
                    if type(plotkey)==str: datatype, plotformat = plotkey.split('-')
                    elif type(plotkey) in [list, tuple]: datatype, plotformat = plotkey[0], plotkey[1]
                except:
                    errormsg = 'Could not parse plot key "%s"; please ensure format is e.g. "numplhiv-tot"' % plotkey
                    if die: raise OptimaException(errormsg)
                    else: printv(errormsg, 2, verbose)
            if datatype not in results.main.keys():
                errormsg = 'Could not understand data type "%s"; should be one of:\n%s' % (datatype, results.main.keys())
                if die: raise OptimaException(errormsg)
                else: printv(errormsg, 2, verbose)
            plotformat = plotformat[0] # Do this because only really care about the first letter of e.g. 'total' -- WARNING, flexible but could cause subtle bugs
            if plotformat not in npsum(epiformatslist): # Sum flattens a list of lists. Stupid.
                errormsg = 'Could not understand type "%s"; should be one of:\n%s' % (plotformat, epiformatslist)
                if die: raise OptimaException(errormsg)
                else: printv(errormsg, 2, verbose)
            toplot[pk] = (datatype, plotformat) # Convert to tuple for this index
        
        # Remove failed ones
        toplot = [thisplot for thisplot in toplot if None not in thisplot] # Remove a plot if datatype or plotformat is None


        ################################################################################################################
        ## Loop over each plot
        ################################################################################################################
        for plotkey in toplot:
            
            # Unpack tuple
            datatype, plotformat = plotkey 
            
            isnumber = results.main[datatype].isnumber # Distinguish between e.g. HIV prevalence and number PLHIV
            factor = 1.0 if isnumber else 100.0 # Swap between number and percent
            istotal   = (plotformat=='t') # Only using first letter, see above...
            isperpop  = (plotformat=='p')
            isstacked = (plotformat=='s')
            
            
            ################################################################################################################
            ## Process the plot data
            ################################################################################################################
            
            # Decide which attribute in results to pull -- doesn't map cleanly onto plot types
            if istotal or (isstacked and ismultisim): attrtype = 'tot' # Only plot total if it's a scenario and 'stacked' was requested
            else: attrtype = 'pops'
            if istotal or isstacked: datattrtype = 'tot' # For pulling out total data
            else: datattrtype = 'pops'
            
            if ismultisim:  # e.g. scenario, no uncertainty
                best = list() # Initialize as empty list for storing results sets
                for s in range(nsims): best.append(getattr(results.main[datatype], attrtype)[s])
                lower = None
                upper = None
                databest = None
                uncertainty = False
            else: # Single results thing: plot with uncertainties and data
                best = getattr(results.main[datatype], attrtype)[0] # poptype = either 'tot' or 'pops'
                try: # If results were calculated with quantiles, these should exist
                    lower = getattr(results.main[datatype], attrtype)[1]
                    upper = getattr(results.main[datatype], attrtype)[2]
                except: # No? Just use the best estimates
                    lower = best
                    upper = best
                try: # Try loading actual data -- very likely to not exist
                    tmp = getattr(results.main[datatype], 'data'+datattrtype)
                    databest = tmp[0]
                    datalow = tmp[1]
                    datahigh = tmp[2]
                except:# Don't worry if no data
                    databest = None
                    datalow = None
                    datahigh = None
            if ndim(best)==1: # Wrap so right number of dimensions -- happens if not by population
                best  = array([best])
                lower = array([lower])
                upper = array([upper])
            
            
            ################################################################################################################
            ## Set up figure and do plot
            ################################################################################################################
            if isperpop: pkeys = [str(plotkey)+'-'+key for key in results.popkeys] # Create list of plot keys (pkeys), one for each population
            else: pkeys = [plotkey] # If it's anything else, just go with the original, but turn into a list so can iterate
            
            for i,pk in enumerate(pkeys): # Either loop over individual population plots, or just plot a single plot, e.g. pk='prev-pop-FSW'
                
                epiplots[pk] = figure(figsize=figsize) # If it's anything other than HIV prevalence by population, create a single plot
    
                if isstacked or ismultisim: nlinesperplot = len(best) # There are multiple lines per plot for both pops poptype and for plotting multi results
                else: nlinesperplot = 1 # In all other cases, there's a single line per plot
                colors = gridcolormap(nlinesperplot)
                

                ################################################################################################################
                # Plot model estimates with uncertainty -- different for each of the different possibilities
                ################################################################################################################
                
                # e.g. single simulation, prev-tot: single line, single plot
                if not ismultisim and istotal:
                    plot(results.tvec, factor*best[0], lw=lw, c=colors[0]) # Index is 0 since only one possibility
                
                # e.g. single simulation, prev-pop: single line, separate plot per population
                if not ismultisim and isperpop: 
                    plot(results.tvec, factor*best[i], lw=lw, c=colors[0]) # Index is each individual population in a separate window
                
                # e.g. single simulation, prev-sta: either multiple lines or a stacked plot, depending on whether or not it's a number
                if not ismultisim and isstacked:
                    if isnumber: # Stacked plot
                        bottom = 0*results.tvec # Easy way of setting to 0...
                        for l in range(nlinesperplot): # Loop backwards so correct ordering -- first one at the top, not bottom
                            k = nlinesperplot-1-l # And in reverse order
                            fill_between(results.tvec, factor*bottom, factor*(bottom+best[k]), facecolor=colors[k], alpha=1, lw=0)
                            bottom += best[k]
                        for l in range(nlinesperplot): # This loop is JUST for the legends! since fill_between doesn't count as a plot object, stupidly...
                            plot((0, 0), (0, 0), color=colors[l], linewidth=10)
                    else: # Multi-line plot
                        for l in range(nlinesperplot):
                            plot(results.tvec, factor*best[l], lw=lw, c=colors[l]) # Index is each different population
                
                # e.g. scenario, prev-tot; since stacked plots aren't possible with multiple lines, just plot the same in this case
                if ismultisim and (istotal or isstacked):
                    for l in range(nlinesperplot):
                        plot(results.tvec, factor*best[l], lw=lw, c=colors[l]) # Index is each different e.g. scenario
                
                if ismultisim and isperpop:
                    for l in range(nlinesperplot):
                        plot(results.tvec, factor*best[l][i], lw=lw, c=colors[l]) # Indices are different populations (i), then different e..g scenarios (l)



                ################################################################################################################
                # Plot data points with uncertainty
                ################################################################################################################
                
                # Plot uncertainty, but not for stacked plots
                if uncertainty and not isstacked: # It's not by population, except HIV prevalence, and uncertainty has been requested: plot bands
                    try: fill_between(results.tvec, factor*lower[i], factor*upper[i], facecolor=colors[0], alpha=alpha, lw=0)
                    except: print('Plotting uncertainty failed and/or not yet implemented')
                    
                # Plot data points with uncertainty -- for total or perpop plots, but not if multisim
                if not ismultisim and databest is not None:
                    for y in range(len(results.datayears)):
                        plot(results.datayears[y]*array([1,1]), factor*array([datalow[i][y], datahigh[i][y]]), c=datacolor, lw=1)
                    scatter(results.datayears, factor*databest[i], c=datacolor, s=dotsize, lw=0)



                
                ################################################################################################################
                # Configure axes -- from http://www.randalolson.com/2014/06/28/how-to-make-beautiful-data-visualizations-in-python-with-matplotlib/
                ################################################################################################################
                
                # General configuration
                ax = gca()
                ax.spines["top"].set_visible(False)
                ax.spines["right"].set_visible(False)
                ax.get_xaxis().tick_bottom()
                ax.get_yaxis().tick_left()
                ax.title.set_fontsize(titlesize)
                ax.xaxis.label.set_fontsize(labelsize)
                for item in ax.get_xticklabels() + ax.get_yticklabels(): item.set_fontsize(ticksize)
    
                # Configure plot specifics
                currentylims = ylim()
                legendsettings = {'loc':'upper left', 'bbox_to_anchor':(1,1), 'fontsize':legendsize, 'title':'', 'frameon':False, 'borderaxespad':2}
                ax.set_xlabel('Year')
                plottitle = results.main[datatype].name
                if isperpop:  
                    plotylabel = plottitle
                    plottitle  = results.popkeys[i] # Add extra information to plot if by population
                    ax.set_ylabel(plotylabel)
                ax.set_title(plottitle)
                ax.set_ylim((0,currentylims[1]))
                ax.set_xlim((results.tvec[0], results.tvec[-1]))
                if not ismultisim:
                    if istotal:  legend(['Model'], **legendsettings) # Single entry, "Total"
                    if isperpop: legend(['Model'], **legendsettings) # Single entry, this population
                    if isstacked: legend(results.popkeys, **legendsettings) # Multiple entries, all populations
                else:
                    legend(labels, **legendsettings) # Multiple simulations
                SIticks(epiplots[pk])
                close(epiplots[pk]) # Wouldn't want this guy hanging around like a bad smell
        
        return epiplots





##################################################################
## Plot improvements
##################################################################
def plotimprovement(results=None, figsize=(14,10), lw=2, titlesize=globaltitlesize, labelsize=globallabelsize, ticksize=globalticksize, **kwargs):
    ''' 
    Plot the result of an optimization or calibration -- WARNING, should not duplicate from plotepi()! 
    
    Accepts either a parset (generated from autofit) or an optimization result with a improvement attribute;
    failing that, it will try to treat the object as something that can be used directly, e.g.
        plotimprovement(results.improvement)
    also works.
    
    NOTE: do not call this function directly; instead, call via plotresults().
    
    Version: 2016jan23 by cliffk    
    '''

    if hasattr(results, 'improvement'): improvement = results.improvement # Get improvement attribute of object if it exists
    elif shape(results): improvement = results # Promising, has a length at least, but of course could still be wrong
    else: raise OptimaException('To plot the improvement, you must give either the improvement or an object containing the improvement as the first argument; try again')
    ncurves = len(improvement) # Try to figure to figure out how many there are
    
    # Set up figure and do plot
    sigfigs = 2 # Number of significant figures
    fig = figure(figsize=figsize)
    colors = gridcolormap(ncurves)
    
    # Plot model estimates with uncertainty
    absimprove = zeros(ncurves)
    relimprove = zeros(ncurves)
    maxiters = 0
    for i in range(ncurves): # Expect a list of 
        plot(improvement[i], lw=lw, c=colors[i]) # Actually do the plot
        absimprove[i] = improvement[i][0]-improvement[i][-1]
        relimprove[i] = 100*(improvement[i][0]-improvement[i][-1])/improvement[i][0]
        maxiters = maximum(maxiters, len(improvement[i]))
    
    # Configure axes -- from http://www.randalolson.com/2014/06/28/how-to-make-beautiful-data-visualizations-in-python-with-matplotlib/
    ax = gca()
    ax.spines["top"].set_visible(False)
    ax.spines["right"].set_visible(False)
    ax.get_xaxis().tick_bottom()
    ax.get_yaxis().tick_left()
    ax.title.set_fontsize(titlesize)
    ax.xaxis.label.set_fontsize(labelsize)
    for item in ax.get_xticklabels() + ax.get_yticklabels(): item.set_fontsize(ticksize)
    
    # Configure plot
    currentylims = ylim()
    ax.set_xlabel('Iteration')
    
    abschange = sigfig(mean(absimprove), sigfigs)
    relchange = sigfig(mean(relimprove), sigfigs)
    ax.set_title('Change in outcome: %s (%s%%)' % (abschange, relchange)) # WARNING -- use mean or best?
    ax.set_ylim((0,currentylims[1]))
    ax.set_xlim((0, maxiters))
    
    close(fig)
    
    return fig






##################################################################
## Coverage plot
##################################################################
    
    
def plotbudget(multires=None, die=True, figsize=(14,10), legendsize=globallegendsize, verbose=2, **kwargs):
    ''' 
    Plot multiple allocations on bar charts -- intended for scenarios and optimizations.

    Results object must be of Multiresultset type.
    
    "which" should be either 'budget' or 'coverage'
    
    Version: 2016jan27
    '''
    
    # Preliminaries: process inputs and extract needed data
    
    budgets = dcp(multires.budget) # Copy budget
    for b,budget in enumerate(budgets.values()): # Loop over all budgets
        for p,prog in enumerate(budget.values()): # Loop over all programs in the budget
            budgets[b][p] = mean(budgets[b][p]) # If it's over multiple years (or not!), take the mean
    for key in budgets.keys(): # Budgets is an odict
        for i,val in enumerate(budgets[key].values()):
            if not(val>0): budgets[key][i] = 0.0 # Turn None, nan, etc. into 0.0
    
    alloclabels = budgets.keys() # WARNING, will this actually work if some values are None?
    proglabels = budgets[0].keys() 
    nprogs = len(proglabels)
    nallocs = len(alloclabels)
    progcolors = gridcolormap(nprogs)
    
    fig = figure(figsize=figsize)
    ax = subplot(1,1,1)
    
    fig.subplots_adjust(bottom=0.50) # Less space on bottom
    
    for i in range(nprogs-1,-1,-1):
        xdata = arange(nallocs)+1
        ydata = array([budget[i] for budget in budgets.values()])
        bottomdata = array([sum(budget[:i]) for budget in budgets.values()])
        barh(xdata, ydata, left=bottomdata, color=progcolors[i], linewidth=0)

    ax.set_xlabel('Spending')
    labels = proglabels
    labels.reverse()
#    legend(labels, ncol=4, fontsize=legendsize, loc=(0.0,-1))
    
#    ax.legend(frameon=False, ncol=4)
    ax.set_yticks(arange(nallocs)+1)
    ax.set_yticklabels(alloclabels)
    ax.set_ylim(0,nallocs+1)
    
    SIticks(fig, axis='x')
    close(fig)
    
    return fig










##################################################################
## Coverage plot
##################################################################
    
    
def plotcoverage(multires=None, die=True, figsize=(14,10), verbose=2, **kwargs):
    ''' 
    Plot multiple allocations on bar charts -- intended for scenarios and optimizations.

    Results object must be of Multiresultset type.
    
    "which" should be either 'budget' or 'coverage'
    
    Version: 2016aug18
    '''
    
    # Preliminaries: process inputs and extract needed data
    toplot = [item for item in multires.coverage.values() if item] # e.g. [budget for budget in multires.budget]
    budgetyearstoplot = [budgetyears for budgetyears in multires.budgetyears.values() if budgetyears]
    
    proglabels = toplot[0].keys() 
    alloclabels = [key for k,key in enumerate(multires.coverage.keys()) if multires.coverage.values()[k]] # WARNING, will this actually work if some values are None?
    nprogs = len(proglabels)
    nallocs = len(alloclabels)
    
    fig = figure(figsize=figsize)
    fig.subplots_adjust(bottom=0.30) # Less space on bottom
    fig.subplots_adjust(hspace=0.50) # More space between
    colors = gridcolormap(nprogs)
    ax = []
    ymax = 0
    
    for plt in range(nallocs):
        nbudgetyears = len(budgetyearstoplot[plt])
        ax.append(subplot(nallocs,1,plt+1))
        ax[-1].hold(True)
        barwidth = .5/nbudgetyears
        for y in range(nbudgetyears):
            progdata = zeros(len(toplot[plt]))
            for i,x in enumerate(toplot[plt][:]):
                if hasattr(x, '__len__'): 
                    try: progdata[i] = x[y]
                    except: 
                        try: progdata[i] = x[-1] # If not enough data points, just use last -- WARNING, KLUDGY
                        except: progdata[i] = 0. # If not enough data points, just use last -- WARNING, KLUDGY
                else:                     progdata[i] = x
            progdata *= 100 
            xbardata = arange(nprogs)+.75+barwidth*y
            for p in range(nprogs):
                if nbudgetyears>1: barcolor = colors[y] # More than one year? Color by year
                else: barcolor = colors[p] # Only one year? Color by program
                if p==nprogs-1: yearlabel = budgetyearstoplot[plt][y]
                else: yearlabel=None
                ax[-1].bar([xbardata[p]], [progdata[p]], label=yearlabel, width=barwidth, color=barcolor)
        if nbudgetyears>1: ax[-1].legend(frameon=False)
        ax[-1].set_xticks(arange(nprogs)+1)
        if plt<nprogs: ax[-1].set_xticklabels('')
        if plt==nallocs-1: ax[-1].set_xticklabels(proglabels,rotation=90)
        ax[-1].set_xlim(0,nprogs+1)
        
        ylabel = 'Coverage (% of targeted)'
        ax[-1].set_ylabel(ylabel)
        ax[-1].set_title(alloclabels[plt])
        ymax = maximum(ymax, ax[-1].get_ylim()[1])
    
    for thisax in ax: thisax.set_ylim(0,ymax) # So they all have the same scale

    SIticks(fig)
    close(fig)
    
    return fig











##################################################################
## Plot improvements
##################################################################
def plotcascade(results=None, figsize=(14,10), lw=2, titlesize=globaltitlesize, labelsize=globallabelsize, 
                ticksize=globalticksize, legendsize=globallegendsize, **kwargs):
    ''' 
    Plot the treatment cascade.
    
    NOTE: do not call this function directly; instead, call via plotresults().
    
    Version: 2016jan28    
    '''
    
    # Figure out what kind of result it is -- WARNING, copied from 
    if type(results)==Resultset: 
        ismultisim = False
        nsims = 1
    elif type(results)==Multiresultset:
        ismultisim = True
        titles = results.keys # Figure out the labels for the different lines
        nsims = len(titles) # How ever many things are in results
    else: 
        errormsg = 'Results input to plotcascade() must be either Resultset or Multiresultset, not "%s".' % type(results)
        raise OptimaException(errormsg)

    # Set up figure and do plot
    fig = figure(figsize=figsize)
    
    cascadelist = ['numplhiv', 'numdiag', 'numincare', 'numtreat', 'numsuppressed'] 
    cascadenames = ['Undiagnosed', 'Diagnosed', 'In care', 'Treated', 'Virally suppressed']
        
    
    colors = gridcolormap(len(cascadelist))
    
<<<<<<< HEAD
=======
    
>>>>>>> 5259bc24
    for plt in range(nsims): # WARNING, copied from plotallocs()
        bottom = 0*results.tvec # Easy way of setting to 0...
        
        ## Do the plotting
        subplot(nsims,1,plt+1)
        for k,key in enumerate(reversed(cascadelist)): # Loop backwards so correct ordering -- first one at the top, not bottom
            if ismultisim: thisdata = results.main[key].tot[plt] # If it's a multisim, need an extra index for the plot number
            else:          thisdata = results.main[key].tot[0] # Get the best estimate
            fill_between(results.tvec, bottom, thisdata, facecolor=colors[k], alpha=1, lw=0)
            bottom = dcp(thisdata) # Set the bottom so it doesn't overwrite
            plot((0, 0), (0, 0), color=colors[len(colors)-k-1], linewidth=10) # Colors are in reverse order
        
        ## Configure plot -- WARNING, copied from plotepi()
        ax = gca()
        ax.spines["top"].set_visible(False)
        ax.spines["right"].set_visible(False)
        ax.get_xaxis().tick_bottom()
        ax.get_yaxis().tick_left()
        ax.title.set_fontsize(titlesize)
        ax.xaxis.label.set_fontsize(labelsize)
        for item in ax.get_xticklabels() + ax.get_yticklabels(): item.set_fontsize(ticksize)

        # Configure plot specifics
        legendsettings = {'loc':'upper left', 'bbox_to_anchor':(1.05, 1), 'fontsize':legendsize, 'title':'',
                          'frameon':False}
        if ismultisim: ax.set_title('Cascade -- %s' % titles[plt])
        else: ax.set_title('Cascade')
        ax.set_xlabel('Year')
        ax.set_ylim((0,ylim()[1]))
        ax.set_xlim((results.tvec[0], results.tvec[-1]))
        ax.legend(cascadenames, **legendsettings) # Multiple entries, all populations
        
    SIticks(fig)
    close(fig)
    
    return fig<|MERGE_RESOLUTION|>--- conflicted
+++ resolved
@@ -671,10 +671,6 @@
     
     colors = gridcolormap(len(cascadelist))
     
-<<<<<<< HEAD
-=======
-    
->>>>>>> 5259bc24
     for plt in range(nsims): # WARNING, copied from plotallocs()
         bottom = 0*results.tvec # Easy way of setting to 0...
         
