--- conflicted
+++ resolved
@@ -3,11 +3,7 @@
 
 This file defines everything needed for the Python GUI for geospatial analysis.
 
-<<<<<<< HEAD
-Version: 2016oct10
-=======
 Version: 2016nov03
->>>>>>> c796ba44
 """
 
 from optima import Project, Portfolio, loadproj, loadobj, saveobj, odict, defaultobjectives, dcp, OptimaException, plotresults, printv
@@ -387,6 +383,7 @@
                 x[popid] = [z*popratio[popname][c] for z in x[popid]]
             for x in newproject.data['hivprev']:
                 x[popid] = [z*prevfactors[popname][c] for z in x[popid]]
+        newproject.data['numcirc'] = [[y*plhivratio['tot'][c] for y in x] for x in newproject.data['numcirc']]
         newproject.data['numtx'] = [[y*plhivratio['tot'][c] for y in x] for x in newproject.data['numtx']]
         newproject.data['numpmtct'] = [[y*plhivratio['tot'][c] for y in x] for x in newproject.data['numpmtct']]
         newproject.data['numost'] = [[y*plhivratio['tot'][c] for y in x] for x in newproject.data['numost']]
