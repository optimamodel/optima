--- conflicted
+++ resolved
@@ -14,13 +14,8 @@
 default_datastart = 2000
 default_dataend = 2020
 
-<<<<<<< HEAD
-def makespreadsheet(filename, pops, datastart=default_datastart, dataend=default_dataend, verbose=2):
-    """ Generate the Optima spreadsheet"""
-=======
 def makespreadsheet(filename=None, pops=None, datastart=default_datastart, dataend=default_dataend, data=None, verbose=2):
     """ Generate the Optima spreadsheet """
->>>>>>> c796ba44
 
     # If population information isn't given...
     if pops is None:
@@ -54,8 +49,6 @@
     return filename
 
 
-<<<<<<< HEAD
-
 def makeprogramspreadsheet(filename, pops, progs, datastart=default_datastart, dataend=default_dataend, verbose=2):
     """ Generate the Optima programs spreadsheet """
 
@@ -68,20 +61,6 @@
     
     printv('Generating program spreadsheet: pops=%i, progs=%i, datastart=%s, dataend=%s' % (len(pops), len(progs), datastart, dataend), 1, verbose)
 
-=======
-def makeprogramspreadsheet(filename, pops, progs, datastart=default_datastart, dataend=default_dataend, verbose=2):
-    """ Generate the Optima programs spreadsheet """
-
-    # An integer argument is given: just create a pops dict using empty entries
-    if isnumber(pops):
-        npops = pops
-        pops = [] # Create real pops list
-        for p in range(npops):
-            pops.append({'short_name':'Pop %i'%(p+1)}) # Must match make_populations_range definitions
-    
-    printv('Generating program spreadsheet: pops=%i, progs=%i, datastart=%s, dataend=%s' % (len(pops), len(progs), datastart, dataend), 1, verbose)
-
->>>>>>> c796ba44
     book = OptimaProgramSpreadsheet(filename, pops, progs, datastart, dataend)
     book.create(filename)
 
@@ -89,10 +68,6 @@
     return filename
 
 
-<<<<<<< HEAD
-
-=======
->>>>>>> c796ba44
 def abbreviate(param):
     words = re.sub('([^a-z0-9+]+)',' ',param.lower()).strip().split()
     short_param = ''
@@ -103,10 +78,8 @@
             short_param += w
     return short_param.upper()
 
-
 def years_range(data_start, data_end):
     return [x for x in range(data_start, data_end+1)]
-
 
 class OptimaContent:
     """ the content of the data ranges (row names, column names, optional data and assumptions) """
@@ -169,22 +142,11 @@
 
 """ It's not truly pythonic, they say, to have class methods """
 
-<<<<<<< HEAD
-def make_matrix_range(name, params):
-    return OptimaContent(name=name, row_names=params, column_names=params)
-
-def make_years_range(name, params, data_start, data_end):
-    return OptimaContent(name=name, row_names=params, column_names=years_range(data_start, data_end))
-
-def make_costcovpars_range(name, row_names, column_names):
-    return OptimaContent(name=name, row_names=row_names, column_names=column_names)
-=======
 def make_matrix_range(name, params, data=None):
     return OptimaContent(name, params, params, data=data)
 
 def make_years_range(name, params, data_start, data_end, data=None):
     return OptimaContent(name, params, years_range(data_start, data_end), data=data)
->>>>>>> c796ba44
 
 def make_populations_range(name, items):
     """ 
@@ -210,11 +172,9 @@
             female = False
             age_from = 15
             age_to = 49
-<<<<<<< HEAD
-            injects = 0
-            sexworker = 0
-        coded_params.append([short_name, item_name, male, female, age_from, age_to, injects, sexworker])
-    return OptimaContent(name=name, row_names=row_names, column_names=column_names, data=coded_params)
+        coded_params.append([short_name, item_name, male, female, age_from, age_to])
+    return OptimaContent(name, row_names, column_names, coded_params)
+
 
 def make_programs_range(name, popnames, items):
     """ 
@@ -232,41 +192,16 @@
             item_targetpops = [1 if popname in item['targetpops'] else 0 for popname in popnames]
         coded_params.append([short_name, item_name]+item_targetpops)
     return OptimaContent(name=name, row_names=row_names, column_names=column_names, data=coded_params)
-=======
-        coded_params.append([short_name, item_name, male, female, age_from, age_to])
-    return OptimaContent(name, row_names, column_names, coded_params)
->>>>>>> c796ba44
-
-
-def make_programs_range(name, popnames, items):
-    """ 
-    every programs item is a dictionary is expected to have the following fields:
-    short_name, name, targetpops
-    (2x str, 1x list of booleans)
-    """
-    column_names = ['Short name','Long name']+popnames
-    row_names = range(1, len(items)+1)
-    coded_params = []
-    for item in items:
-        if type(item) is dict:
-            item_name = item['name']
-            short_name = item['short']
-            item_targetpops = [1 if popname in item['targetpops'] else 0 for popname in popnames]
-        coded_params.append([short_name, item_name]+item_targetpops)
-    return OptimaContent(name=name, row_names=row_names, column_names=column_names, data=coded_params)
 
 
 def make_constant_range(name, row_names, best_data, low_data, high_data):
     column_names = ['best', 'low', 'high']
     range_data = [[best, low, high] for (best, low, high) in zip(best_data, low_data, high_data)]
-    return OptimaContent(name=name, row_names=row_names, column_names=column_names, data=range_data)
-
+    return OptimaContent(name, row_names, column_names, range_data)
 
 def make_ref_years_range(name, ref_range, data_start, data_end, data=None):
     params = ref_range.param_refs()
     return make_years_range(name, params, data_start, data_end, data=data)
-
-
 
 def filter_by_properties(param_refs, base_params, the_filter):
     """
@@ -882,11 +817,7 @@
 
 class OptimaProgramSpreadsheet:
     def __init__(self, name, pops, progs, data_start = default_datastart, data_end = default_dataend, verbose = 0):
-<<<<<<< HEAD
-        self.sheet_names = OrderedDict([
-=======
         self.sheet_names = odict([
->>>>>>> c796ba44
             ('instr', 'Instructions'),
             ('targeting','Populations & programs'),
             ('costcovdata', 'Program data'),
