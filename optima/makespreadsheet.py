--- conflicted
+++ resolved
@@ -817,11 +817,7 @@
 
 class OptimaProgramSpreadsheet:
     def __init__(self, name, pops, progs, data_start = default_datastart, data_end = default_dataend, verbose = 0):
-<<<<<<< HEAD
-        self.sheet_names = OrderedDict([
-=======
         self.sheet_names = odict([
->>>>>>> 6a033083
             ('instr', 'Instructions'),
             ('targeting','Populations & programs'),
             ('costcovdata', 'Program data'),
