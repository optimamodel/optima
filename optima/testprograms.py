"""
Test script to see if Optima works.

To use: comment out lines in the definition of 'tests' to not run those tests.

NOTE: for best results, run in interactive mode, e.g.

python -i tests.py

Version: 2015nov23 by cliffk
"""



## Define tests to run here!!!
tests = [
'makeprograms',
]


##############################################################################
## Initialization
##############################################################################

from optima import tic, toc, blank, pd, odict # analysis:ignore

def done(t=0):
    print('Done.')
    toc(t)
    blank()
    
blank()
print('Running tests:')
for i,test in enumerate(tests): print(('%i.  '+test) % (i+1))
blank()

doplot = False


##############################################################################
## The tests
##############################################################################

T = tic()





## Project creation test
if 'makeprograms' in tests:
    t = tic()

    print('Running make programs test...')
    from optima import Project, Program, Programset
    
    P = Project(spreadsheet='test.xlsx')

    # First set up some programs. Programs need to be initialized with a name. Often they will also be initialized with targetpars and targetpops
    HTC = Program(name='HTC',
                  targetpars=[{'param': 'hivtest', 'pop': 'F 15-49'}],
                  targetpops=['F 15-49'])

    SBCC = Program(name='SBCC',
                   targetpars=[#CK: WARNING,TEMP {'param': 'condcas', 'pop': ('F 15-49','M 15-49')},
                               {'param': 'hivtest', 'pop': 'F 15-49'}],
                   targetpops=['F 15-49']) # CK: what should this be for a partnership?

    MGT = Program('MGT')

    ART = Program(name='ART',
                  targetpars=[{'param': 'numtx', 'pop': 'Total'}],
                  targetpops=['Total'])

    # Testing methods of program class
    # 1. Adding a target parameter to a program
<<<<<<< HEAD
    HTC.addtargetpar({'param':'hivtest','pop':'FSW'})
    HTC.addtargetpar({'param': 'hivtest', 'pop': 'Males 15-49'})
=======
    HTC.addtargetpar({'param': 'hivtest', 'pop': 'M 15-49'})
>>>>>>> 72fdeef1
    
    ## NOTE that adding a targeted parameter does NOT automatically add a targeted population! Do this separately, e.g.
    HTC.targetpops.append('M 15-49')
        
    # 2. Removing a target parameter from a program
    HTC.rmtargetpar({'param': 'hivtest', 'pop': 'F 15-49'})

    # 3. Add historical cost-coverage data point
    HTC.addcostcovdatum({'t':2013,
                         'cost':1e6,
                         'coverage':3e5})
    HTC.addcostcovdatum({'t':2014,
                         'cost':4e7,
                         'coverage':10e5})
    HTC.addcostcovdatum({'t':2015,
                         'cost':1e7,
                         'coverage':4e5})

    # 4. Overwrite historical cost-coverage data point
    HTC.addcostcovdatum({'t':2013,
                         'cost':2e6,
                         'coverage':3e5},
                         overwrite=True)

    # 5. Remove historical cost-coverage data point - specify year only
    HTC.rmcostcovdatum(2013)

    # 6. Add parameters for defining cost-coverage function.
    HTC.costcovfn.addccopar({'saturation': 0.8,
                             't': 2013.0,
                             'unitcost': 30})
                             
    HTC.costcovfn.addccopar({'t': 2016.0,
                             'unitcost': 30})
                             
    HTC.costcovfn.addccopar({'t': 2017.0,
                             'unitcost': 30})
                             
    SBCC.costcovfn.addccopar({'saturation': 0.4,
                              't': 2013.0,
                              'unitcost': 10})

    # 7. Overwrite parameters for defining cost-coverage function.
    HTC.costcovfn.addccopar({'t': 2016.0,
                             'unitcost': 25},
                             overwrite=True)

    # 8. Remove parameters for defining cost-coverage function.
    HTC.costcovfn.rmccopar(2017)

    # 9. Get parameters for defining cost-coverage function for any given year (even if not explicitly entered).
    HTC.costcovfn.getccopar(2014)

    # 10. Get target population size
    HTC.gettargetpopsize(t=[2013,2015],parset=P.parsets['default'])

    # 11. Evaluate cost-coverage function to get coverage for a given year, spending amount and population size
    from numpy import linspace
    HTC.getcoverage(x=linspace(0,1e6,3),t=[2013,2015,2017],parset=P.parsets['default'],total=False)
    HTC.getbudget(x=linspace(0,1e6,3),t=[2013,2015,2017],parset=P.parsets['default'],proportion=False)

    # NB, if you want to evaluate it for a particular population size, can also do...
    HTC.costcovfn.evaluate(x=[1e6],popsize=[1e5],t=[2015],toplot=False)

    # 12. Plot cost-coverage function
    if doplot: HTC.plotcoverage(t=[2013,2015],parset=P.parsets['default'],xupperlim=1e8)

    print('Running make programs set test...')
<<<<<<< HEAD
    # Initialise with or without programs
=======
    # Different ways to initialise
>>>>>>> 72fdeef1
    R = Programset()
    R = Programset(programs=[HTC,SBCC,MGT])
    R = Programset(programs={'HTC':HTC,'SBCC':SBCC,'MGT':MGT,'SBCC':SBCC})

    # Testing methods of programset class
    # 1. Adding a program
    R.addprograms(ART)

    # 2. Removing a program
    R.rmprogram(ART) # Alternative syntax: R.rmprogram('ART')
    
    # 3. See which programs are optimizable
    R.optimizable()

    # 4. Produce a dictionary whose keys are populations targeted by some 
    #    program, and values are the programs that target them
    R.progs_by_targetpop()

    # 5. Produce a dictionary whose keys are paramter types targeted by some 
    #    program, and values are the programs that target them
    R.progs_by_targetpartype()

    # 6. Produce a dictionary whose keys are paramter types targeted by some 
    #    program, and values are dictionaries  whose keys are populations 
    #    targeted by some program, and values are the programs that target them
    R.progs_by_targetpar()

    # 7. Get a vector of coverage levels corresponding to a vector of program allocations
    from numpy import array
    budget={'HTC':array([1e7,1.2e7,1.5e7]),
            'SBCC':array([1e6,1.2e6,1.5e6]),
            'MGT':array([2e5,3e5,3e5])}
            
    coverage={'HTC': array([ 368122.94593941, 467584.47194668, 581136.7363055 ]),
              'MGT': None,
              'SBCC': array([ 97615.90198599, 116119.80759447, 143846.76414342])}
            
    R.getprogcoverage(budget=budget,
                      t=[2015,2016,2020],
                      parset=P.parsets['default'])
                        
    R.getprogbudget(coverage=coverage,
                      t=[2015,2016,2020],
                      parset=P.parsets['default'])
                        
    R.getpopcoverage(budget=budget,
                     t=[2015,2016,2020],
                     parset=P.parsets['default'])

    # 8. Add parameters for defining coverage-outcome function.
    R.covout['hivtest']['F 15-49'].addccopar({'intercept': 0.3,
                                                    't': 2013.0,
                                                    'HTC': 0.6,
                                                    'SBCC':0.1})
                                                
#    R.covout['hivtest']['Females 15-49'].interaction = 'nested'
                                                    
    R.covout['hivtest']['M 15-49'].addccopar({'intercept': 0.3,
                                                  't': 2016.0,
                                                  'HTC': 0.65})
                                                  
    R.covout['hivtest']['F 15-49'].addccopar({'intercept': 0.3,
                                                    't': 2015.0,
                                                    'HTC': 0.5,
                                                    'SBCC':0.15})
                                                    
    R.covout['hivtest']['F 15-49'].addccopar({'intercept': 0.4,
                                                    't': 2017.0,
                                                    'HTC': 0.4,
                                                    'SBCC':0.2})

<<<<<<< HEAD
    R.covout['condomcas']['Females 15-49'].addccopar({'intercept': 0.3,
                                                    't': 2011.0,
                                                    'SBCC':0.15})
                                                    
    # 9. Overwrite parameters for defining coverage-outcome function.
    R.covout['hivtest']['Females 15-49'].addccopar({'intercept': 0.3,
=======
# CK: WARNING, TEMP
#    R.covout['condcas']['F 15-49'].addccopar({'intercept': 0.3, # CK: this gives an error since I think it's expecting the partnership rather than the population, but changing it to the partnership gives a different error, ugh...
#                                                    't': 2015.0,
#                                                    'SBCC':0.15})
                                                    
    # 9. Overwrite parameters for defining coverage-outcome function.
    R.covout['hivtest']['F 15-49'].addccopar({'intercept': 0.35,
>>>>>>> 72fdeef1
                                                    't': 2015.0,
                                                    'HTC': 0.45,
                                                    'SBCC':0.15},
                                                    overwrite=True)

    # 10. Remove parameters for defining coverage-outcome function.
    R.covout['hivtest']['F 15-49'].rmccopar(2017)
    
    # 11. Get parameters for defining cost-coverage function for any given year (even if not explicitly entered).
    R.covout['hivtest']['F 15-49'].getccopar(2014)

    # 12. Get a dictionary of only the program-affected parameters corresponding to a dictionary of program allocations or coverage levels
    outcomes_budget = R.getoutcomes(coverage=coverage,
                                t=[2015,2016,2020],
                                parset=P.parsets['default'])

    # 13. Get a parset of the ALL parameter values corresponding to a vector of program allocations
    progparset1 = R.getparset(coverage=coverage,
                  t=[2015,2016,2020],
                  parset=P.parsets['default'],
                  newparsetname='progparset1')

    # 14. Plot cost-coverage curves for all programs
    if doplot: R.plotallcoverage(t=[2013,2015],
                      parset=P.parsets['default'],
                      xupperlim=1e8)

    # 15. Example use of program scenarios
    if doplot:
        P.parsets['progparset1'] = progparset1
        results0 = P.runsim('default')
        results1 = P.runsim('progparset1')
        from plotpeople import plotpeople
        plotpeople([results0, results1])

    done(t)


print('\n\n\nDONE: ran %i tests' % len(tests))
toc(T)<|MERGE_RESOLUTION|>--- conflicted
+++ resolved
@@ -74,12 +74,7 @@
 
     # Testing methods of program class
     # 1. Adding a target parameter to a program
-<<<<<<< HEAD
-    HTC.addtargetpar({'param':'hivtest','pop':'FSW'})
-    HTC.addtargetpar({'param': 'hivtest', 'pop': 'Males 15-49'})
-=======
     HTC.addtargetpar({'param': 'hivtest', 'pop': 'M 15-49'})
->>>>>>> 72fdeef1
     
     ## NOTE that adding a targeted parameter does NOT automatically add a targeted population! Do this separately, e.g.
     HTC.targetpops.append('M 15-49')
@@ -148,14 +143,9 @@
     if doplot: HTC.plotcoverage(t=[2013,2015],parset=P.parsets['default'],xupperlim=1e8)
 
     print('Running make programs set test...')
-<<<<<<< HEAD
     # Initialise with or without programs
-=======
-    # Different ways to initialise
->>>>>>> 72fdeef1
     R = Programset()
     R = Programset(programs=[HTC,SBCC,MGT])
-    R = Programset(programs={'HTC':HTC,'SBCC':SBCC,'MGT':MGT,'SBCC':SBCC})
 
     # Testing methods of programset class
     # 1. Adding a program
@@ -224,14 +214,6 @@
                                                     'HTC': 0.4,
                                                     'SBCC':0.2})
 
-<<<<<<< HEAD
-    R.covout['condomcas']['Females 15-49'].addccopar({'intercept': 0.3,
-                                                    't': 2011.0,
-                                                    'SBCC':0.15})
-                                                    
-    # 9. Overwrite parameters for defining coverage-outcome function.
-    R.covout['hivtest']['Females 15-49'].addccopar({'intercept': 0.3,
-=======
 # CK: WARNING, TEMP
 #    R.covout['condcas']['F 15-49'].addccopar({'intercept': 0.3, # CK: this gives an error since I think it's expecting the partnership rather than the population, but changing it to the partnership gives a different error, ugh...
 #                                                    't': 2015.0,
@@ -239,7 +221,6 @@
                                                     
     # 9. Overwrite parameters for defining coverage-outcome function.
     R.covout['hivtest']['F 15-49'].addccopar({'intercept': 0.35,
->>>>>>> 72fdeef1
                                                     't': 2015.0,
                                                     'HTC': 0.45,
                                                     'SBCC':0.15},
