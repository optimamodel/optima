# -*- coding: utf-8 -*-
"""
This file performs all necessary imports, so Optima can be used either as

from optima import Project, Parameters [etc.]
or
import optima as op
or
from optima import *

This file has an unusual structure, since it builds up Optima as it goes along,
so within each module, you can use "from optima import <...>". In addition,
it imports the modules themselves starting with an underscore, then deletes the
original (so, e.g. optima.project is imported as optima._project, and optima.project
is deleted since it's confusing when "project" is used as an instance of a project).


Now, the legal part:

    This program is free software: you can redistribute it and/or modify
    it under the terms of the GNU Lesser General Public License as published by
    the Free Software Foundation, either version 3 of the License, or
    (at your option) any later version.
    
    This program is distributed in the hope that it will be useful,
    but WITHOUT ANY WARRANTY; without even the implied warranty of
    MERCHANTABILITY or FITNESS FOR A PARTICULAR PURPOSE.  See the
    GNU General Public License for more details.
    
    You should have received a copy of the GNU Lesser General Public License
    along with this program.  If not, see <http://www.gnu.org/licenses/>.


Version: 2017apr01 by cliffk
"""


# Specify the version, for the purposes of figuring out which version was used to create a project
from .version import version

# Print the license
optimalicense = 'Optima HIV %s -- (c) 2017 by the Optima Consortium' % version
print(optimalicense)

# Create an empty list to stored failed imports
_failed = [] 


#####################################################################################################################
### Load helper functions/modules
#####################################################################################################################

# General modules
from uuid import uuid4 as uuid
from datetime import datetime; today = datetime.today
from copy import deepcopy as dcp

# Utilities
from .utils import blank, checkmem, checktype, compareversions, dataindex, dataframe, defaultrepr, findinds, findnearest, getdate, getfilelist, getvaliddata, gitinfo, indent, isnumber, isiterable, Link, LinkException, loadbalancer, objectid, objatt, objmeth, objrepr, odict, pd, percentcomplete, perturb, printarr, printdata, printv, promotetoarray, promotetolist, promotetoodict, quantile, runcommand, sanitize, scaleratio, sigfig, slacknotification, smoothinterp, tic, toc, vec2obj
import utils as _utils; del utils

# Optimization algorithm
from .asd import asd

# Interpolation
from .pchip import pchip, plotpchip

<<<<<<< HEAD
## Color definitions
from . import colortools # Load high-level module as well
from .colortools import alpinecolormap, bicolormap, gridcolormap, vectocolor

## Utilities
from . import utils # Load high-level module as well
from .utils import blank, checkmem, checktype, compareversions, dataindex, dataframe, defaultrepr, findinds, findnearest, getdate, getvaliddata, gitinfo, indent, isnumber, isiterable, Link, LinkException, loadbalancer, objectid, objatt, objmeth, objrepr, odict, pd, perturb, printarr, printdata, printv, promotetoarray, promotetolist, quantile, runcommand, sanitize, scaleratio, sigfig, slacknotification, smoothinterp, tic, toc, vec2obj

## Data I/O
from . import dataio
from .dataio import loadobj, saveobj, loadstr, dumpstr, loadpartable, loadtranstable, loaddatapars # CK: may want to tidy up
=======
# Color definitions
from .colortools import alpinecolormap, bicolormap, gridcolors, vectocolor
import colortools as _colortools; del colortools
>>>>>>> 4952a826


#####################################################################################################################
### Define debugging and exception functions/classes
#####################################################################################################################

<<<<<<< HEAD
## Optima Path
=======
# Optima Path
>>>>>>> 4952a826
def optimapath(subdir=None, trailingsep=True):
    ''' Returns the parent path of the Optima module. If subdir is not None, include it in the path '''
    import os
    path = os.path.abspath(os.path.join(os.path.dirname(__file__), os.pardir))
    if subdir is not None:
        tojoin = [path, subdir]
        if trailingsep: tojoin.append('') # This ensures it ends with a separator
        path = os.path.join(*tojoin) # e.g. ['/home/optima', 'tests', '']
    return path

<<<<<<< HEAD
## Debugging information
=======
# Debugging information
>>>>>>> 4952a826
def debuginfo(dooutput=False):
    output = '\nOptima debugging info:\n'
    output += '   Version: %s\n' % version
    output += '   Branch:  %s\n' % gitinfo()[0]
    output += '   SHA:     %s\n' % gitinfo()[1][:7]
    output += '   Path:    %s\n' % optimapath()
    if dooutput: 
        return output
    else: 
        print(output)
        return None

class OptimaException(Exception):
    ''' A tiny class to allow for Optima-specific exceptions -- define this here to allow for Optima-specific info '''
    def __init__(self, errormsg, *args, **kwargs):
        if isinstance(errormsg, basestring): errormsg = errormsg+debuginfo(dooutput=True) # If it's not a string, not sure what it is, but don't bother with this
        Exception.__init__(self, errormsg, *args, **kwargs)



#####################################################################################################################
### Load Optima functions and classes
#####################################################################################################################

<<<<<<< HEAD
## Project settings
from . import settings as _settings # Inter-project definitions, e.g. health states
=======
# File I/O
from .fileio import loadobj, saveobj, loadstr, dumpstr, loadpartable, loadtranstable, loaddatapars # CK: may want to tidy up
import fileio as _fileio; del fileio

# Project settings
>>>>>>> 4952a826
from .settings import Settings, convertlimits, gettvecdt
import settings as _settings; del settings

# Generate results -- import first because parameters use results
from .results import Result, Resultset, Multiresultset, BOC, getresults
import results as _results; del results

# Define the model parameters -- import before makespreadsheet because makespreadsheet uses partable to make a pre-filled spreadsheet
from .parameters import Par, Dist, Constant, Metapar, Timepar, Popsizepar, Yearpar, Parameterset, makepars, makesimpars, applylimits, comparepars, comparesimpars, sanitycheck # Parameter and Parameterset classes
import parameters as _parameters; del parameters

# Create a blank spreadsheet
try: from .makespreadsheet import makespreadsheet, makeprogramspreadsheet, default_datastart, default_dataend
except Exception as E: _failed.append('makespreadsheet: %s' % E.__repr__())

# Load a completed a spreadsheet
from .loadspreadsheet import loadspreadsheet, loadprogramspreadsheet

# Define and run the model
from .model import model, runmodel

# Define the programs and cost functions
from .programs import Program, Programset
import programs as _programs; del programs

# Automatic calibration and sensitivity
from .calibration import autofit
import calibration as _calibration; del calibration

# Scenario analyses
from .scenarios import Parscen, Budgetscen, Coveragescen, Progscen, runscenarios, makescenarios, baselinescenario, setparscenvalues, defaultscenarios
import scenarios as _scenarios; del scenarios

# Optimization analyses
from .optimization import Optim, defaultobjectives, defaultconstraints, optimize, multioptimize, outcomecalc
import optimization as _optimization; del optimization

# Plotting functions
from .plotting import getplotselections, makeplots, plotepi, plotcascade, plotallocations, plotcostcov, saveplots, reanimateplots, sanitizeresults
import plotting as _plotting; del plotting

#####################################################################################################################
### Load high-level modules that depend on everything else
#####################################################################################################################

<<<<<<< HEAD
## Load high level GUI module
try: 
    from . import gui
    from .gui import plotresults, pygui, plotpeople, plotpars, browser, manualfit
except Exception as E: _failed.append('gui: %s' % E.message)

=======
# Load the code to load projects and portfolios (before defining them, oddly!)
from .loadtools import migrate, loadproj, loadportfolio, optimaversion
import loadtools as _loadtools; del loadtools

# Load batch functions (has to load projects, so has to come after migration)
from .batchtools import batchautofit, batchBOC, reoptimizeprojects
import batchtools as _batchtools; del batchtools

# Import the Project class that ties everything together
from .project import Project
import project as _project; del project

# Load the portfolio class (container of Projects), relies on batch functions, hence is here
from .portfolio import Portfolio, makegeospreadsheet, makegeoprojects
import portfolio as _portfolio; del portfolio

# Finally, load defaults
from .defaults import defaultproject, defaultprogset, defaultprograms, demo
import defaults as _defaults; del defaults

>>>>>>> 4952a826

#####################################################################################################################
### Load optional Python GUI
#####################################################################################################################

# Load high level GUI module
try: 
    from .gui import plotresults, pygui, plotpeople, plotpars, manualfit, loadplot, geogui
    import gui as _gui; del gui
except Exception as E: _failed.append('gui: %s' % E.__repr__())

<<<<<<< HEAD
# And really really finally, load geospatial functions (has to load projects, so has to come after migration)
try:
    import geospatial as _geospatial
    from . import batchtools
    from .batchtools import batchautofit
    from .batchtools import batchBOC
    from .geospatial import geogui # Import GUI tools for geospatial analysis
except Exception as E: _failed.append('geospatial, batchtools: %s' % E.message)
=======
try: 
    from .webserver import browser
    import webserver as _webserver; del webserver
except Exception as E: _failed.append('webserver: %s' % E.__repr__())
>>>>>>> 4952a826


if len(_failed): print('The following import errors were encountered:\n%s' % _failed)
else: del _failed # If it's empty, don't bother keeping it<|MERGE_RESOLUTION|>--- conflicted
+++ resolved
@@ -65,34 +65,16 @@
 # Interpolation
 from .pchip import pchip, plotpchip
 
-<<<<<<< HEAD
-## Color definitions
-from . import colortools # Load high-level module as well
-from .colortools import alpinecolormap, bicolormap, gridcolormap, vectocolor
-
-## Utilities
-from . import utils # Load high-level module as well
-from .utils import blank, checkmem, checktype, compareversions, dataindex, dataframe, defaultrepr, findinds, findnearest, getdate, getvaliddata, gitinfo, indent, isnumber, isiterable, Link, LinkException, loadbalancer, objectid, objatt, objmeth, objrepr, odict, pd, perturb, printarr, printdata, printv, promotetoarray, promotetolist, quantile, runcommand, sanitize, scaleratio, sigfig, slacknotification, smoothinterp, tic, toc, vec2obj
-
-## Data I/O
-from . import dataio
-from .dataio import loadobj, saveobj, loadstr, dumpstr, loadpartable, loadtranstable, loaddatapars # CK: may want to tidy up
-=======
 # Color definitions
 from .colortools import alpinecolormap, bicolormap, gridcolors, vectocolor
 import colortools as _colortools; del colortools
->>>>>>> 4952a826
 
 
 #####################################################################################################################
 ### Define debugging and exception functions/classes
 #####################################################################################################################
 
-<<<<<<< HEAD
-## Optima Path
-=======
 # Optima Path
->>>>>>> 4952a826
 def optimapath(subdir=None, trailingsep=True):
     ''' Returns the parent path of the Optima module. If subdir is not None, include it in the path '''
     import os
@@ -103,11 +85,7 @@
         path = os.path.join(*tojoin) # e.g. ['/home/optima', 'tests', '']
     return path
 
-<<<<<<< HEAD
-## Debugging information
-=======
 # Debugging information
->>>>>>> 4952a826
 def debuginfo(dooutput=False):
     output = '\nOptima debugging info:\n'
     output += '   Version: %s\n' % version
@@ -132,16 +110,11 @@
 ### Load Optima functions and classes
 #####################################################################################################################
 
-<<<<<<< HEAD
-## Project settings
-from . import settings as _settings # Inter-project definitions, e.g. health states
-=======
 # File I/O
 from .fileio import loadobj, saveobj, loadstr, dumpstr, loadpartable, loadtranstable, loaddatapars # CK: may want to tidy up
 import fileio as _fileio; del fileio
 
 # Project settings
->>>>>>> 4952a826
 from .settings import Settings, convertlimits, gettvecdt
 import settings as _settings; del settings
 
@@ -187,14 +160,6 @@
 ### Load high-level modules that depend on everything else
 #####################################################################################################################
 
-<<<<<<< HEAD
-## Load high level GUI module
-try: 
-    from . import gui
-    from .gui import plotresults, pygui, plotpeople, plotpars, browser, manualfit
-except Exception as E: _failed.append('gui: %s' % E.message)
-
-=======
 # Load the code to load projects and portfolios (before defining them, oddly!)
 from .loadtools import migrate, loadproj, loadportfolio, optimaversion
 import loadtools as _loadtools; del loadtools
@@ -215,7 +180,6 @@
 from .defaults import defaultproject, defaultprogset, defaultprograms, demo
 import defaults as _defaults; del defaults
 
->>>>>>> 4952a826
 
 #####################################################################################################################
 ### Load optional Python GUI
@@ -227,21 +191,10 @@
     import gui as _gui; del gui
 except Exception as E: _failed.append('gui: %s' % E.__repr__())
 
-<<<<<<< HEAD
-# And really really finally, load geospatial functions (has to load projects, so has to come after migration)
-try:
-    import geospatial as _geospatial
-    from . import batchtools
-    from .batchtools import batchautofit
-    from .batchtools import batchBOC
-    from .geospatial import geogui # Import GUI tools for geospatial analysis
-except Exception as E: _failed.append('geospatial, batchtools: %s' % E.message)
-=======
 try: 
     from .webserver import browser
     import webserver as _webserver; del webserver
 except Exception as E: _failed.append('webserver: %s' % E.__repr__())
->>>>>>> 4952a826
 
 
 if len(_failed): print('The following import errors were encountered:\n%s' % _failed)
