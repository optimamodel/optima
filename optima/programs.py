--- conflicted
+++ resolved
@@ -464,15 +464,7 @@
                         printv(errormsg, 1, verbose)
                         thisoutcome = maximum(thisoutcome, lower) # Impose lower limit
                         thisoutcome = minimum(thisoutcome, upper) # Impose upper limit
-<<<<<<< HEAD
                 
-=======
-
-                # Find last good value -- WARNING, copied from scenarios.py!!! and shouldn't be in this loop!
-                last_t = min(years) - settings.dt # Last timestep before the scenario starts
-                last_y = pars[outcome].interp(tvec=last_t, dt=settings.dt) # Find what the model would get for this value
-
->>>>>>> eca220ee
                 # Remove years after the last good year
                 if last_t < max(thispar.t[pop]):
                     thispar.t[pop] = thispar.t[pop][thispar.t[pop] <= last_t]
@@ -977,7 +969,7 @@
         '''Returns coverage in a given year for a given spending amount.'''
         u = array(ccopar['unitcost'])
         s = array(ccopar['saturation'])
-        eps = 1.0303e-3 # TEMP FIX TO STOP LOGGING ZERO
+        eps = 1e-3 # TEMP FIX TO STOP LOGGING ZERO
         if isinstance(popsize, (float, int)): popsize = array([popsize])
 
         nyrs,npts = len(u),len(x)
