--- conflicted
+++ resolved
@@ -6,13 +6,8 @@
 Version: 2016feb02
 """
 
-<<<<<<< HEAD
-from optima import OptimaException, printv, uuid, today, getdate, dcp, smoothinterp, findinds, odict, Settings, runmodel, sanitize, objatt, objmeth, gridcolormap, updateobj
-from numpy import ones, prod, array, arange, zeros, exp, linspace, append, sort, transpose, nan, isnan, ndarray, concatenate as cat, maximum, minimum
-=======
 from optima import OptimaException, printv, uuid, today, getdate, dcp, smoothinterp, findinds, odict, Settings, runmodel, sanitize, objatt, objmeth, gridcolormap, isnumber
 from numpy import ones, prod, array, arange, zeros, exp, linspace, append, log, sort, transpose, nan, isnan, ndarray, concatenate as cat, maximum, minimum
->>>>>>> e1c6113a
 import abc
 
 # WARNING, this should not be hard-coded!!! Available from
