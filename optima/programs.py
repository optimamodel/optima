"""
This module defines the Program and Programset classes, which are
used to define a single program/modality (e.g., FSW programs) and a
set of programs, respectively.

Version: 2016oct05
"""

<<<<<<< HEAD
from optima import OptimaException, Link, printv, uuid, today, sigfig, getdate, dcp, smoothinterp, findinds, odict, Settings, sanitize, defaultrepr, isnumber, promotetoarray, vec2obj, asd, convertlimits
from numpy import ones, prod, array, zeros, exp, log, append, nan, maximum, minimum, sort, concatenate as cat, transpose, mean
=======
from optima import OptimaException, printv, uuid, today, sigfig, getdate, dcp, findinds, odict, Settings, sanitize, defaultrepr, gridcolormap, isnumber, promotetoarray, vec2obj, runmodel, asd, convertlimits, loadprogramspreadsheet, CCOpar
from numpy import ones, prod, array, zeros, exp, log, linspace, append, nan, isnan, maximum, minimum, sort, argsort, concatenate as cat, transpose
>>>>>>> ba5bcaac
from random import uniform

# WARNING, this should not be hard-coded!!! Available from
# [par.coverage for par in P.parsets[0].pars[0].values() if hasattr(par,'coverage')]
# ...though would be nice to have an easier way!
<<<<<<< HEAD
coveragepars=['numtx','numpmtct','numost','numcirc','numvlmon'] 

=======
_coveragepars = ['numtx','numpmtct','numost','numcirc'] 
>>>>>>> ba5bcaac

class Programset(object):
    """
    Object to store all programs. Coverage-outcome data and functions belong to the program set, 
    while cost-coverage data/functions belong to the individual programs.
    """

    def __init__(self, name='default', programs=None, project=None):
        """ Initialize """
        self.name = name
        self.uid = uuid()
        self.programs = odict()
        if programs is not None: self.addprograms(programs)
        else: self.updateprogset()
        self.defaultbudget = odict()
        self.created = today()
        self.modified = today()
        self.projectref = Link(project) # Store pointer for the project, if available

    def __repr__(self):
        """ Print out useful information"""
        output = defaultrepr(self)
        output += '    Program set name: %s\n'    % self.name
        output += '            Programs: %s\n'    % [prog for prog in self.programs]
        output += 'Targeted populations: %s\n'    % self.targetpops
        output += '        Date created: %s\n'    % getdate(self.created)
        output += '       Date modified: %s\n'    % getdate(self.modified)
        output += '                 UID: %s\n'    % self.uid
        output += '============================================================\n'
        return output


    def addcovoutpar(self, par=None, key=None, covoutpar=None, overwrite=False, verbose=2):
        """
        Helper method to add a coverage-outcome parameter. Example:
            from optima import defaultproject; P = defaultproject()
            P.progset().addcovoutpar(par='hivtest', key='FSW', covoutpar={'t': 2016.0, 'intercept': 0.2, 'HTC': 0.666}, overwrite=True)
            P.progset().covout['hivtest']['FSW'].covoutpars['HTC'].y['best'] # Returns array([ 0.666])
        """
        self.covout[par][key].addcovoutpar(covoutpar, overwrite=overwrite, verbose=verbose)
        return None
    
    
    def getcovoutpar(self, par=None, key=None, t=None, sample='best', verbose=2):
        """
        Helper method to get the coverage-outcome parameter, e.g.:
            from optima import defaultproject; P = defaultproject()
            P.progset().getcovoutpar(par='hivtest', key='FSW', t=2016)
        
        Returns odict with keys t, intercept, and one for each program that affects parameter par.
        """
        covoutpar = self.covout[par][key].getcovoutpar(t=t, sample=sample, verbose=verbose)
        return covoutpar


    def addcostcovpar(self, program=None, costcovpar=None, overwrite=False, verbose=2):
        """
        Helper method for adding a cost-coverage parameter. Example:
            from optima import defaultproject; P = defaultproject()
            P.progset().addcostcovpar('HTC', {'t':2016, 'unitcost':3, 'saturation':0.8})
        """
        self.programs[program].addcostcovpar(costcovpar=costcovpar, overwrite=overwrite, verbose=verbose)
        return None
    
    
    def getcostcovpar(self, program=None, t=None, sample='best', verbose=2):
        """
        Helper method for getting a cost-coverage parameter. Example:
            from optima import defaultproject; P = defaultproject()
            P.progset().getcostcovpar(program='HTC', t=2016)
        
        Returns an odict with fields 't', 'saturation', and 'unitcost'.
        """
        costcovpar = self.programs[program].getcostcovpar(t=t, sample=sample, verbose=verbose)
        return costcovpar


    def getsettings(self, project=None, parset=None, results=None):
        """ Try to get the freshest settings available """
        try: settings = project.settings
        except:
            try: settings = self.projectref().settings
            except:
                try: settings = parset.projectref().settings
                except:
                    try: settings = results.projectref().settings
                    except: settings = Settings()
        
        return settings
        
    
    def gettargetpops(self):
        """Update populations targeted by some program in the response"""
        self.targetpops = []
        if self.programs:
            for prog in self.programs.values():
                for thispop in prog.targetpops: self.targetpops.append(thispop)
            self.targetpops = list(set(self.targetpops))

    
    def gettargetpars(self):
        """Update model parameters targeted by some program in the response"""
        self.targetpars = []
        if self.programs:
            for thisprog in self.programs.values():
                for thispop in thisprog.targetpars: self.targetpars.append(thispop)

    
    def gettargetpartypes(self):
        """Update model parameter types targeted by some program in the response"""
        self.targetpartypes = []
        if self.programs:
            for thisprog in self.programs.values():
                for thispartype in thisprog.targetpartypes: self.targetpartypes.append(thispartype)
            self.targetpartypes = list(set(self.targetpartypes))

    
    def initialize_covout(self):
        """Sets up the required coverage-outcome curves.
           Parameters for actually defining these should be added using 
           R.covout[paramtype][parampop].addccopar()"""
        if not hasattr(self, 'covout'): self.covout = odict()

        for targetpartype in self.targetpartypes: # Loop over parameter types
            if not self.covout.get(targetpartype): self.covout[targetpartype] = odict() # Initialize if it's not there already
            for thispop in self.progs_by_targetpar(targetpartype).keys(): # Loop over populations
                if self.covout[targetpartype].get(thispop): # Take the pre-existing one if it's there... 
                    covoutpars = self.covout[targetpartype][thispop].covoutpars 
                else: # ... or if not, set it up
                    covoutpars = odict()
                    covoutpars['intercept'] = CCOpar(name='Parameter value under zero program coverage',short='intercept')
                    for key in ['best','low','high']:
                        covoutpars['intercept'].t[key] = []
                        covoutpars['intercept'].y[key] = []

                targetingprogs = [thisprog.short for thisprog in self.progs_by_targetpar(targetpartype)[thispop]]
                for tp in targetingprogs:
                    if not covoutpars.get(tp):
                        covoutpars[tp] = CCOpar(name='Parameter value under maximal attainable coverage of '+tp,short=tp)
                        for key in ['best','low','high']:
                            covoutpars[tp].t[key] = []
                            covoutpars[tp].y[key] = []
                                    
                # Delete any stored programs that are no longer needed (if removing a program)
<<<<<<< HEAD
                progccopars = dcp(ccopars)
                progccopars.pop('t', None)
                progccopars.pop('intercept', None)
                for prog in progccopars.keys(): 
                    if prog not in targetingprogs:
                        ccopars.pop(prog, None)
=======
                progcovoutpars = dcp(covoutpars)
                del progcovoutpars['intercept']
                for prog in progcovoutpars.keys(): 
                    if prog not in targetingprogs: del covoutpars[prog]
>>>>>>> ba5bcaac

                self.covout[targetpartype][thispop] = Covout(covoutpars=covoutpars) # WARNING, should interaction be passed?

        # Delete any stored effects that aren't needed (if removing a program)
        for tpt in self.covout.keys():
            if tpt not in self.targetpartypes: self.covout.pop(tpt, None)
            else: 
                for tp in self.covout[tpt].keys():
                    if type(tp) in [tuple,str,unicode] and tp not in self.progs_by_targetpar(tpt).keys(): self.covout[tpt].pop(tp, None)

    
    def updateprogset(self, verbose=2):
        """ Update (run this is you change something... )"""
        self.gettargetpars()
        self.gettargetpartypes()
        self.gettargetpops()
        self.initialize_covout()
        printv('Updated program set "%s"' % (self.name), 4, verbose)
        return None

    
    def addprograms(self, newprograms, verbose=2):
        """ Add new programs"""
        if type(newprograms)==Program: newprograms = [newprograms]
        if type(newprograms)==list:
            for newprogram in newprograms: 
                if newprogram not in self.programs.values():
                    self.programs[newprogram.short] = newprogram
                    printv('\nAdded program "%s" to programset "%s". \nPrograms in this programset are: %s' % (newprogram.short, self.name, [thisprog.short for thisprog in self.programs.values()]), 3, verbose)
                else:
                    raise OptimaException('Program "%s" is already present in programset "%s".' % (newprogram.short, self.name))
        self.updateprogset()

    
    def rmprogram(self,program,verbose=2):
        """ Remove a program. Expects type(program) in [Program,str]"""
        if not type(program) == str: program = program.short
        if program not in self.programs:
            errormsg = 'You have asked to remove program "%s", but there is no program by this name in programset "%s". Available programs are' % (program, self.name, [thisprog for thisprog in self.programs])
            raise OptimaException(errormsg)
        else:
            self.programs.pop(program)
            self.updateprogset()
            printv('\nRemoved program "%s" from programset "%s". \nPrograms in this programset are: %s' % (program, self.name, [thisprog.short for thisprog in self.programs.values()]), 4, verbose)

    
    def optimizable(self):
        return [True if prog.optimizable() else False for prog in self.programs.values()]

    
    def optimizableprograms(self):
        return odict((program.short, program) for program in self.programs.values() if program.optimizable())

    
    def hasbudget(self):
        return [True if prog.hasbudget() else False for prog in self.programs.values()]

    
    def programswithbudget(self):
        return odict((program.short, program) for program in self.programs.values() if program.hasbudget())

<<<<<<< HEAD
    def hasallcovoutpars(self, detail=False, verbose=2):
        ''' Checks whether all the **required** coverage-outcome parameters are there for coverage-outcome rships'''
=======
    
    def hasallcovoutpars(self, detail=False):
        """ Checks whether all the **required** coverage-outcome parameters are there for coverage-outcome rships"""
>>>>>>> ba5bcaac
        result = True
        details = []
        printv('Checking covout pars', 4, verbose)
        pars = self.projectref().pars() # Link to pars for getting full names
        for thispartype in self.covout.keys():
            printv('Checking %s partype' % thispartype, 4, verbose)
            for thispop in self.covout[thispartype].keys():
<<<<<<< HEAD
                printv('Checking %s pop' % str(thispop), 4, verbose)
                intercept = self.covout[thispartype][thispop].ccopars.get('intercept', None)
                if not(intercept) and intercept!=0:
                    printv('WARNING: %s %s intercept is none' % (thispartype, str(thispop)), 4, verbose)
                    result = False
                    details.append(pars[thispartype].name)
                else:
                    printv('%s %s intercept is %s' % (thispartype, str(thispop), intercept), 4, verbose)
                if thispartype not in coveragepars:
                    for thisprog in self.progs_by_targetpar(thispartype)[thispop]: 
                        printv('Checking %s program' % thisprog.short, 4, verbose)
                        progeffect = self.covout[thispartype][thispop].ccopars.get(thisprog.short, None)
                        if not(progeffect) and progeffect!=0:
                            printv('WARNING: %s %s %s program effect is none' % (thispartype, str(thispop), thisprog.short), 4, verbose)
=======
                if not self.covout[thispartype][thispop].covoutpars['intercept']:
                    result = False
                    details.append((thispartype,thispop))
                if thispartype not in _coveragepars:
                    for thisprog in self.progs_by_targetpar(thispartype)[thispop]: 
                        if not self.covout[thispartype][thispop].covoutpars[thisprog.short]:
>>>>>>> ba5bcaac
                            result = False
                            details.append(pars[thispartype].name)
                        else:
                            printv('%s %s %s program effect is %s' % (thispartype, str(thispop), thisprog.short, progeffect), 4, verbose)
        if detail: return list(set(details))
        else: return result

<<<<<<< HEAD
    def hasallcostcovpars(self, detail=False, verbose=2):
        ''' Checks whether all the **required** cost-coverage parameters are there for coverage-outcome rships'''
        result = True
        details = []
        printv('Checking costcov pars', 4, verbose)
        for key,prog in self.optimizableprograms().items():
            printv('Checking %s program' % key, 4, verbose)
            unitcost = prog.costcovfn.ccopars.get('unitcost', None)
            if not(unitcost) and unitcost!=0:
                printv('WARNING: %s unit cost is none' % key, 4, verbose)
                details.append(prog.name)
                result = False
            else:
                printv('%s unit cost is %s' % (key, unitcost), 4, verbose)
            totalcost = prog.costcovdata.get('cost',None) 
            if totalcost is None or totalcost==[]:
                printv('WARNING: %s total cost is none' % key, 4, verbose)
=======
    
    def hasallcostcovpars(self, detail=False):
        """ Checks whether all the **required** cost-coverage parameters are there for coverage-outcome rships"""
        result = True
        details = []
        for prog in self.optimizableprograms().values():
            if prog.costcovpars.get('unitcost') is None:
>>>>>>> ba5bcaac
                details.append(prog.name)
                result = False
            else:
                printv('%s total cost is %s' % (key, totalcost), 4, verbose)
        if detail: return list(set(details))
        else: return result
                
<<<<<<< HEAD
    def readytooptimize(self, detail=False, verbose=2):
        ''' True if the progset is ready to optimize (i.e. has all required pars) and False otherwise''' 
        hasprograms = bool(sum(self.optimizable()))
        if not detail:
            costcovready = self.hasallcostcovpars(verbose=verbose)
            covoutready = self.hasallcovoutpars(verbose=verbose)
            isready = (hasprograms and costcovready and covoutready)
            return isready  
        else:
            if not hasprograms:
                msg = 'No programs have been defined'
            else:
                msg = ''
                costcovlist = self.hasallcostcovpars(detail=True, verbose=verbose)
                covoutlist = self.hasallcovoutpars(detail=True, verbose=verbose)
                costcovmissing = ', '.join(costcovlist)
                covoutmissing = ', '.join(covoutlist)
                if costcovmissing: msg += 'The following program(s) are missing cost-coverage data: %s. ' % costcovmissing
                if covoutmissing: msg += 'The following parameter(s) are missing coverage-outcome data: %s.'% covoutmissing
            return msg
=======
    
    def readytooptimize(self):
        """ True if the progset is ready to optimize (i.e. has all required pars) and False otherwise""" 
        return (self.hasallcostcovpars() and self.hasallcovoutpars())        
>>>>>>> ba5bcaac

    
    def coveragepar(self, coveragepars=_coveragepars):
        return [True if par in coveragepars else False for par in self.targetpartypes]

    
    def changepopname(self, oldname=None, newname=None):
        """
        Change the short name of a population in a progset.
        
        Example:
            import optima as op
            P = op.defaultproject('concentrated')
            P.progset().changepopname(oldname='PWID',newname='IDU')
            print(P.progset())
        """

        if oldname == None: 
            errormsg = 'Please specify the old name of the population that you want to change. Available popnames are' % (self.targetpops)
            raise OptimaException(errormsg)
        if newname == None: 
            errormsg = 'Please specify the new name that you want the population to be called.'
            raise OptimaException(errormsg)
        
        # Helper function for renaming things in tuples
        def changepopobj(popnameobj, oldname=oldname, newname=newname):
            if isinstance(popnameobj,basestring):
                if popnameobj == oldname: 
                    popnameobj = newname
                return popnameobj
            elif isinstance(popnameobj,(tuple,list)):
                pshiplist = list(popnameobj)
                for pn,pop in enumerate(pshiplist):
                    if pop==oldname:
                        pshiplist[pn] = newname
                return tuple(pshiplist)
            else:
                raise OptimaException('changepopobj() only works on strings, tuples, and lists, not %s' % type(popnameobj)) 
    
        # Change name in programs
        for program in self.programs.values():

            # Change name in targetpars
            for targetpar in program.targetpars:
                targetpar['pop'] = changepopobj(targetpar['pop'], oldname=oldname, newname=newname)

            # Change name in targetpops
            for tn, targetpop in enumerate(program.targetpops):
                program.targetpops[tn] = changepopobj(targetpop, oldname=oldname, newname=newname)
                    
        # Change name in covout objects
        for covoutpar in self.covout.keys():
            self.covout[covoutpar] = odict((changepopobj(k, oldname=oldname, newname=newname) if oldname in k else k, v) for k, v in self.covout[covoutpar].iteritems())
        
        # Update WARNING IS THIS REQUIRED?
        self.updateprogset()
        
        return None


    def progs_by_targetpop(self, filter_pop=None):
        """Return a dictionary with:
             keys: all populations targeted by programs
             values: programs targeting that population """
        progs_by_targetpop = odict()
        for thisprog in self.programs.values():
            targetpops = thisprog.targetpops if thisprog.targetpops else None
            if targetpops:
                for thispop in targetpops:
                    if thispop not in progs_by_targetpop: progs_by_targetpop[thispop] = []
                    progs_by_targetpop[thispop].append(thisprog)
        if filter_pop: return progs_by_targetpop[filter_pop]
        else: return progs_by_targetpop

    
    def progs_by_targetpartype(self, filter_partype=None):
        """Return a dictionary with:
             keys: all populations targeted by programs
             values: programs targeting that population """
        progs_by_targetpartype = odict()
        for thisprog in self.programs.values():
            targetpartypes = thisprog.targetpartypes if thisprog.targetpartypes else None
            if targetpartypes:
                for thispartype in targetpartypes:
                    if thispartype not in progs_by_targetpartype: progs_by_targetpartype[thispartype] = []
                    progs_by_targetpartype[thispartype].append(thisprog)
        if filter_partype: return progs_by_targetpartype[filter_partype]
        else: return progs_by_targetpartype

    
    def progs_by_targetpar(self, filter_partype=None):
        """Return a dictionary with:
             keys: all populations targeted by programs
             values: programs targeting that population """
        progs_by_targetpar = odict()
        for thispartype in self.targetpartypes:
            progs_by_targetpar[thispartype] = odict()
            for prog in self.progs_by_targetpartype(thispartype):
                targetpars = prog.targetpars if prog.targetpars else None
                for targetpar in targetpars:
                    if thispartype == targetpar['param']:
                        if targetpar['pop'] not in progs_by_targetpar[thispartype]: progs_by_targetpar[thispartype][targetpar['pop']] = []
                        progs_by_targetpar[thispartype][targetpar['pop']].append(prog)
            progs_by_targetpar[thispartype] = progs_by_targetpar[thispartype]
        if filter_partype: return progs_by_targetpar[filter_partype]
        else: return progs_by_targetpar

    
    def loadspreadsheet(self, filename, verbose=3):
        """Load a spreadsheet with cost and coverage data and parametres for the cost functions""" 

        ## Load data
        data = loadprogramspreadsheet(filename)
        data['years'] = array(data['years'])
        npops = len(data['pops'])

        ## Extract program names and check they match the ones in the progset
        prognames = [key for key in data.keys() if key not in ['meta','years','pops']]
        if set(prognames) != set(self.programs.keys()):
            errormsg = 'The short names of the programs in the spreadsheet (%s) must match the short names of the programs in the progset (%s).' % (prognames, self.programs.keys())
            raise OptimaException(errormsg)
        
        ## Load data 
        for prog in prognames:
            self.programs[prog].targetpops = [data['pops'][tp] for tp in range(npops) if data[prog]['targetpops'][tp]] # Set target populations
            self.programs[prog].costcovdata['cost'] = data[prog]['cost'] # Load cost data
            self.programs[prog].costcovdata['coverage'] = data[prog]['coverage'] # Load coverage data
            self.programs[prog].costcovdata['t'] = data['years']
            
            if self.programs[prog].optimizable():
                # Creating CCOpars
                self.programs[prog].costcovpars['unitcost'] = CCOpar(short='unitcost',name='Unit cost',y=odict(),t=odict(), limits=(0,1e9)) # Load unit cost assumptions
                self.programs[prog].costcovpars['saturation'] = CCOpar(short='saturation',name='Maximal attainable coverage',y=odict(),t=odict()) # Load unit cost assumptions
                for par in self.programs[prog].costcovpars.values():
                    bestvalues, bestinds = sanitize(data[prog][par.short]['best'], returninds=True) # We use the best estimates to populate the low and high, and then later we overwrite if there are actual estimates provided
                    bestyears = data['years'][bestinds]
                    for estimate in ['best','low','high']:
                        if len(bestinds): 
                            par.t[estimate] = bestyears
                            par.y[estimate] = bestvalues
                        else:
                            printv('No data for cost parameter "%s"' % (par.short), 3, verbose)
                            par.y[estimate] = array([nan])
                            par.t[estimate] = array([0.])
                        if estimate != 'best': # Here we overwrite the range data, if provided -- WARNING, could simplify all of this substantially!
                            rangevalues, rangeinds = sanitize(data[prog][par.short][estimate], returninds=True)
                            rangeyears = data['years'][rangeinds]
                            if not len(rangeinds): # If no data, use best estimates
                                rangevalues = bestvalues
                                rangeyears = bestyears
                            addsingleccopar(self.programs[prog].costcovpars, parname=par.short, values=rangevalues, years=rangeyears, estimate=estimate, overwrite=True)
                    
        return None



    def getdefaultbudget(self, t=None, verbose=2):
        """ Extract the budget if cost data has been provided"""
        
        # Initialise outputs
        totalbudget, lastbudget, selectbudget = odict(), odict(), odict()

        # Validate inputs
        if t is not None: t = promotetoarray(t)

        # Set up internal variables
        settings = self.getsettings()
        tvec = settings.maketvec() 
        emptyarray = array([nan]*len(tvec))
        
        # Get cost data for each program in each year that it exists
        for program in self.programs:
            totalbudget[program] = dcp(emptyarray)
            selectbudget[program] = []
            if self.programs[program].costcovdata['t'] is not None:
                for yrno, yr in enumerate(self.programs[program].costcovdata['t']):
                    yrindex = findinds(tvec,yr)
                    totalbudget[program][yrindex] = self.programs[program].costcovdata['cost'][yrno]
                lastbudget[program] = sanitize(totalbudget[program])[-1]
            else: 
                printv('WARNING: no cost data defined for program "%s"...' % program, 1, verbose)
                lastbudget[program] = nan

            # Extract cost data for particular years, if requested 
            if t is not None:
                for yr in t:
                    yrindex = findinds(tvec,yr)
                    selectbudget[program].append(totalbudget[program][yrindex][0])
                    
        # TEMP: store default budget as an attribute
        self.defaultbudget = lastbudget
        return selectbudget if t is not None else lastbudget

<<<<<<< HEAD
    def getdefaultcoverage(self, t=None, parset=None, results=None, verbose=2, sample='best'):
        ''' Extract the coverage levels corresponding to the default budget'''
        defaultbudget = self.getdefaultbudget()
        defaultcoverage = self.getprogcoverage(budget=defaultbudget, t=t, parset=parset, results=results, sample=sample)
=======

    def getdefaultcoverage(self, t=2016., parset=None, results=None, verbose=2, ind=0, sample='best', **kwargs):
        """ Extract the coverage levels corresponding to the default budget"""
        defaultbudget = self.getdefaultbudget()
        if parset is None: parset = self.project.parset() # Get default parset
        defaultcoverage = self.getprogcoverage(budget=defaultbudget, t=t, parset=parset, results=results, sample=sample, ind=ind, **kwargs)
>>>>>>> ba5bcaac
        for progno in range(len(defaultcoverage)):
            defaultcoverage[progno] = defaultcoverage[progno][0] if defaultcoverage[progno] else nan    
        return defaultcoverage

<<<<<<< HEAD
    def getprogcoverage(self, budget, t, parset=None, results=None, proportion=False, sample='best', verbose=2):
        '''Budget is currently assumed to be a DICTIONARY OF ARRAYS'''
=======

    def getprogcoverage(self, budget, t, parset=None, results=None, proportion=False, sample='best', verbose=2, ind=0):
        """Budget is currently assumed to be a DICTIONARY OF ARRAYS"""
>>>>>>> ba5bcaac

        # Initialise output
        coverage = odict()

        # Validate inputs
        if isnumber(t): t = [t]
        if isinstance(budget, list) or isinstance(budget,type(array([]))):
            budget = vec2obj(orig=self.getdefaultbudget(), newvec=budget) # It seems to be a vector: convert to odict
        if type(budget)==dict: budget = odict(budget) # Convert to odict
        budget.sort([p.short for p in self.programs.values()])

        # Get program-level coverage for each program
        for thisprog in self.programs.keys():
            if self.programs[thisprog].optimizable():
                if not self.programs[thisprog].costcovpars:
                    printv('WARNING: no cost-coverage function defined for optimizable program, setting coverage to None...', 1, verbose)
                    coverage[thisprog] = None
                else:
                    spending = budget[thisprog] # Get the amount of money spent on this program
                    coverage[thisprog] = self.programs[thisprog].getcoverage(x=spending, t=t, parset=parset, results=results, proportion=proportion, sample=sample)
            else: coverage[thisprog] = None

        return coverage


    def getprogbudget(self, coverage, t, parset=None, results=None, proportion=False, sample='best', verbose=2):
        """Return budget associated with specified coverage levels"""

        # Initialise output
        budget = odict()

        # Validate inputs
        if isnumber(t): t = [t]
        if not isinstance(coverage,dict): raise OptimaException('Currently only accepting budgets as dictionaries.')
        if not isinstance(coverage,odict): budget = odict(budget)
        coverage.sort([p.short for p in self.programs.values()])

        # Get budget for each program
        for thisprog in self.programs.keys():
            if self.programs[thisprog].optimizable():
                if not self.programs[thisprog].costcovpars:
                    printv('WARNING: no cost-coverage function defined for optimizable program, setting coverage to None...', 1, verbose)
                    budget[thisprog] = None
                else:
                    cov = coverage[thisprog] # Get the amount of money spent on this program
                    budget[thisprog] = self.programs[thisprog].getbudget(x=cov, t=t, parset=parset, results=results, proportion=proportion, sample=sample)
            else: budget[thisprog] = None

        return budget


<<<<<<< HEAD
    def getpopcoverage(self, budget, t, parset=None, results=None, sample='best', verbose=2):
        '''Get the number of people from each population covered by each program.'''
=======
    def getpopcoverage(self, budget, t, parset=None, results=None, sample='best', verbose=2, ind=0):
        """Get the number of people from each population covered by each program."""
>>>>>>> ba5bcaac

        # Initialise output
        popcoverage = odict()

        # Validate inputs
        if not isinstance(budget,dict): raise OptimaException('Currently only accepting budgets as dictionaries.')
        if not isinstance(budget,odict): budget = odict(budget)
        budget.sort([p.short for p in self.programs.values()])

        # Get population-level coverage for each program
        for thisprog in self.programs.keys():
            if self.programs[thisprog].optimizable():
                if not self.programs[thisprog].costcovpars:
                    printv('WARNING: no cost-coverage function defined for optimizable program, setting coverage to None...', 1, verbose)
                    popcoverage[thisprog] = None
                else:
                    spending = budget[thisprog] # Get the amount of money spent on this program
                    popcoverage[thisprog] = self.programs[thisprog].getcoverage(x=spending, t=t, parset=parset, results=results, total=False, sample=sample)
            else: popcoverage[thisprog] = None

        return popcoverage


<<<<<<< HEAD
    def getoutcomes(self, coverage=None, t=None, parset=None, results=None, sample='best', coveragepars=coveragepars):
        ''' Get the model parameters corresponding to dictionary of coverage values'''
=======
    def getoutcomes(self, coverage=None, t=None, parset=None, results=None, sample='best', coveragepars=_coveragepars, ind=0):
        """ Get the model parameters corresponding to dictionary of coverage values"""
>>>>>>> ba5bcaac

        # Initialise output
        outcomes = odict()

        # Validate inputs
        if isnumber(t): t = [t]
        if parset is None:
            if results and results.parset: 
                parset = results.parset
            else: 
                try:    parset = self.projectref().parset() # Get default parset
                except: raise OptimaException('Please provide either a parset or a resultset that contains a parset')
        if coverage is None:
            coverage = self.getdefaultcoverage(t=t, parset=parset, results=results, sample=sample)
        for covkey, coventry in coverage.iteritems(): # Ensure coverage level values are lists
            if isnumber(coventry): coverage[covkey] = [coventry]

        # Set up internal variables
        nyrs = len(t)
        infbudget = odict((k,array([1e9]*len(coverage[k]))) if self.programs[k].optimizable() else (k,None) for k in coverage.keys())

        # Loop over parameter types
        for thispartype in self.targetpartypes:
            outcomes[thispartype] = odict()
            
            # Loop over populations relevant for this parameter type
            for popno, thispop in enumerate(self.progs_by_targetpar(thispartype).keys()):

                # If it's a coverage parameter, you are done
                if thispartype in coveragepars:
                    outcomes[thispartype][thispop] = array(self.covout[thispartype][thispop].getcovoutpar(t=t, sample=sample)['intercept'])
                    for thisprog in self.progs_by_targetpar(thispartype)[thispop]: # Loop over the programs that target this parameter/population combo
                        if thispop == 'tot':
                            popcoverage = coverage[thisprog.short]
                        else: popcoverage = coverage[thisprog.short]*thisprog.gettargetcomposition(t=t, parset=parset, results=results)[thispop]
                        outcomes[thispartype][thispop] += popcoverage

                # If it's an outcome parameter, need to get outcomes
                else:
                    delta, thiscov = odict(), odict()
    
                    # Loop over the programs that target this parameter/population combo
                    for thisprog in self.progs_by_targetpar(thispartype)[thispop]: 
                        if type(thispop)==tuple: thiscovpop = thisprog.targetpops[0] # If it's a partnership parameters, get the target population separately
                        else: thiscovpop = None
                        if not self.covout[thispartype][thispop].covoutpars[thisprog.short]:
                            print('WARNING: no coverage-outcome function defined for optimizable program  "%s", skipping over... ' % (thisprog.short))
                            outcomes[thispartype][thispop] = None
                        else:
                            outcomes[thispartype][thispop] = self.covout[thispartype][thispop].getcovoutpar(t=t, sample=sample)['intercept']
                            fullx = infbudget[thisprog.short]
                            if thiscovpop:
                                part1 = coverage[thisprog.short]*thisprog.gettargetcomposition(t=t, parset=parset, results=results)[thiscovpop]
                                part2 = thisprog.getcoverage(x=fullx, t=t, parset=parset, results=results, proportion=False,total=False)[thiscovpop]
                                thiscov[thisprog.short] = part1/part2
                            else:
                                if thispop == 'tot':
                                    part1 = coverage[thisprog.short]
                                    part2 = thisprog.getcoverage(x=fullx,t=t, parset=parset, results=results, proportion=False,total=True)
                                else:
                                    part1 = coverage[thisprog.short]*thisprog.gettargetcomposition(t=t, parset=parset, results=results)[thispop]
                                    part2 = thisprog.getcoverage(x=fullx,t=t, parset=parset, results=results, proportion=False,total=False)[thispop]
                                thiscov[thisprog.short] = part1/part2
                            delta[thisprog.short] = [self.covout[thispartype][thispop].getcovoutpar(t=t, sample=sample)[thisprog.short][j] - outcomes[thispartype][thispop][j] for j in range(nyrs)]
                            
                    # ADDITIVE CALCULATION
                    # NB, if there's only one program targeting this parameter, just do simple additive calc
                    if self.covout[thispartype][thispop].interaction == 'additive' or len(self.progs_by_targetpar(thispartype)[thispop])==1:
                        # Outcome += c1*delta_out1 + c2*delta_out2
                        for thisprog in self.progs_by_targetpar(thispartype)[thispop]:
                            if not self.covout[thispartype][thispop].covoutpars[thisprog.short]:
                                print('WARNING: no coverage-outcome parameters defined for program  "%s", population "%s" and parameter "%s". Skipping over... ' % (thisprog.short, thispop, thispartype))
                                outcomes[thispartype][thispop] = None
                            else: outcomes[thispartype][thispop] += thiscov[thisprog.short]*delta[thisprog.short]
                            
                    # NESTED CALCULATION
                    elif self.covout[thispartype][thispop].interaction == 'nested':
                        # Outcome += c3*max(delta_out1,delta_out2,delta_out3) + (c2-c3)*max(delta_out1,delta_out2) + (c1 -c2)*delta_out1, where c3<c2<c1.
                        for yr in range(nyrs):
                            cov,delt = [],[]
                            for thisprog in thiscov.keys():
                                cov.append(thiscov[thisprog][yr])
                                delt.append(delta[thisprog][yr])
                            cov_tuple = sorted(zip(cov,delt)) # A tuple storing the coverage and delta out, ordered by coverage
                            for j in range(len(cov_tuple)): # For each entry in here
                                if j == 0: c1 = cov_tuple[j][0]
                                else: c1 = cov_tuple[j][0]-cov_tuple[j-1][0]
                                outcomes[thispartype][thispop][yr] += c1*max([ct[1] for ct in cov_tuple[j:]])                
                
                    # RANDOM CALCULATION
                    elif self.covout[thispartype][thispop].interaction == 'random':
                        # Outcome += c1(1-c2)* delta_out1 + c2(1-c1)*delta_out2 + c1c2* max(delta_out1,delta_out2)
                        raise Exception('Do not use random interaction -- known to produce incorrect results')
                        if all(self.covout[thispartype][thispop].covoutpars.values()):
                    
                            for prog1 in thiscov.keys():
                                product = ones(thiscov[prog1].shape)
                                for prog2 in thiscov.keys():
                                    if prog1 != prog2:
                                        product *= (1-thiscov[prog2])
                
                                outcomes[thispartype][thispop] += delta[prog1]*thiscov[prog1]*product 
        
                            # Recursion over overlap levels
                            def overlap_calc(indexes,target_depth):
                                if len(indexes) < target_depth:
                                    accum = 0
                                    for j in range(indexes[-1]+1,len(thiscov)):
                                        accum += overlap_calc(indexes+[j],target_depth)
                                    return thiscov.values()[indexes[-1]]*accum
                                else:
                                    return thiscov.values()[indexes[-1]]* max([delta.values()[x] for x in [0]],0)
        
                            # Iterate over overlap levels
                            for i in range(2,len(thiscov)): # Iterate over numbers of overlapping programs
                                for j in range(0,len(thiscov)-1): # Iterate over the index of the first program in the sum
                                    outcomes[thispartype][thispop] += overlap_calc([j],i)[0]

                            # All programs together
                            outcomes[thispartype][thispop] += prod(array(thiscov.values()),0)*[max([c[j] for c in delta.values()]) for j in range(nyrs)]
                    
                    else: raise OptimaException('Unknown reachability type "%s"',self.covout[thispartype][thispop].interaction)
        
        # Validate
        for outcome in outcomes.keys():
            for key in outcomes[outcome].keys():
                if outcomes[outcome][key] is not None and len(outcomes[outcome][key])!=nyrs:
                    raise OptimaException('Parameter lengths must match (len(outcome)=%i, nyrs=%i)' % (len(outcomes[outcome][key]), nyrs))

        return outcomes
        
        
        
<<<<<<< HEAD
    def getpars(self, coverage, t=None, parset=None, results=None, sample='best', die=False, verbose=2):
        ''' Make pars'''
=======
    def getpars(self, coverage, t=None, parset=None, results=None, ind=0, sample='best', die=False, verbose=2):
        """ Make pars"""
>>>>>>> ba5bcaac
        
        years = t # WARNING, not renaming in the function definition for now so as to not break things
        
        # Validate inputs
        if years is None: raise OptimaException('To get pars, one must supply years')
        if isnumber(years): years = [years]
        if parset is None:
            if results and results.parset: parset = results.parset
            else: raise OptimaException('Please provide either a parset or a resultset that contains a parset')
        
        # Get settings
        settings = self.getsettings()

        # Get outcome dictionary
        outcomes = self.getoutcomes(coverage=coverage, t=years, parset=parset, results=results, sample=sample)

        # Create a parset and copy over parameter changes
        pars = dcp(parset.pars)
        for outcome in outcomes.keys():
            thispar = pars[outcome]
            
            # Find last good value -- WARNING, copied from scenarios.py!!! and shouldn't be in this loop!
            last_t = min(years) - settings.dt # Last timestep before the scenario starts
            last_y = thispar.interp(tvec=last_t, dt=settings.dt, asarray=False, sample=False) # Find what the model would get for this value
            
            for pop in outcomes[outcome].keys(): # WARNING, 'pop' should be renamed 'key' or something for e.g. partnerships
                
                # Validate outcome
                thisoutcome = outcomes[outcome][pop] # Shorten
                lower = float(thispar.limits[0]) # Lower limit, cast to float just to be sure (is probably int)
                upper = settings.convertlimits(limits=thispar.limits[1]) # Upper limit -- have to convert from string to float based on settings for this project
                if thisoutcome is not None:
                    if any(array(thisoutcome<lower).flatten()) or any(array(thisoutcome>upper).flatten()):
                        errormsg = 'Parameter value "%s" for population "%s" based on coverage is outside allowed limits: value=%s (%f, %f)' % (thispar.name, pop, thisoutcome, lower, upper)
                        if die:
                            raise OptimaException(errormsg)
                        else:
                            printv(errormsg, 3, verbose) # WARNING, not sure how serious this is...feels like it shouldn't happen
                            thisoutcome = maximum(thisoutcome, lower) # Impose lower limit
                            thisoutcome = minimum(thisoutcome, upper) # Impose upper limit
                
                    # Remove years after the last good year
                    if last_t < max(thispar.t[pop]):
                        thispar.t[pop] = thispar.t[pop][findinds(thispar.t[pop] <= last_t)]
                        thispar.y[pop] = thispar.y[pop][findinds(thispar.t[pop] <= last_t)]
                    
                    # Append the last good year, and then the new years
                    thispar.t[pop] = append(thispar.t[pop], last_t)
                    thispar.y[pop] = append(thispar.y[pop], last_y[pop]) 
                    thispar.t[pop] = append(thispar.t[pop], years)
                    thispar.y[pop] = append(thispar.y[pop], thisoutcome) 
                
                if len(thispar.t[pop])!=len(thispar.y[pop]):
                    raise OptimaException('Parameter lengths must match (t=%i, y=%i)' % (len(thispar.t[pop]), len(thispar.y[pop])))

            pars[outcome] = thispar # WARNING, probably not needed
                
        return pars
    
    
    
<<<<<<< HEAD
    def compareoutcomes(self, parset=None, year=None, doprint=False):
        ''' For every parameter affected by a program, return a list comparing the default parameter values with the budget ones '''
        outcomes = self.getoutcomes(t=year, parset=parset)
=======
    def compareoutcomes(self, parset=None, year=None, ind=0, doprint=False):
        """ For every parameter affected by a program, return a list comparing the default parameter values with the budget ones """
        outcomes = self.getoutcomes(t=year, parset=parset, ind=ind)
>>>>>>> ba5bcaac
        comparison = list()
        maxnamelen = 0
        maxkeylen = 0
        for key1 in outcomes.keys():
            for key2 in outcomes[key1].keys():
                name = parset.pars[key1].name
                maxnamelen = max(len(name),maxnamelen)
                maxkeylen = max(len(str(key2)),maxkeylen)
                parvalue = parset.pars[key1].interp(tvec=year, asarray=False)[key2]
                budgetvalue = outcomes[key1][key2] 
                if budgetvalue is not None: comparison.append([name, key2, parvalue[0], budgetvalue[0]])
                else: comparison.append([name, key2, parvalue[0], None])
        
        if doprint:
            for item in comparison:
                strctrl = '%%%is | %%%is | Par: %%8s | Budget: %%8s' % (maxnamelen, maxkeylen)
                print(strctrl % (item[0], item[1], sigfig(item[2]), sigfig(item[3])))
                
        return comparison
    

    def cco2odict(self, t=None, sample='best'):
        """ Parse the cost-coverage-outcome tree and pull out parameter values into an odict """
        if t is None: raise OptimaException('Please supply a year')
        pardict = odict()
        for targetpartype in self.covout.keys():
            for targetparpop in self.covout[targetpartype].keys():
                pardict[(targetpartype,targetparpop,'intercept')] = [self.covout[targetpartype][targetparpop].getcovoutpar(t=t,sample='lower')['intercept'][0],self.covout[targetpartype][targetparpop].getcovoutpar(t=t,sample='upper')['intercept'][0]]
                for thisprog in self.progs_by_targetpar(targetpartype)[targetparpop]:
                    lowerval = self.covout[targetpartype][targetparpop].getcovoutpar(t=t,sample='lower')[thisprog.short][0]
                    upperval = self.covout[targetpartype][targetparpop].getcovoutpar(t=t,sample='upper')[thisprog.short][0]
                    if ~isnan(lowerval): # It will be nan for things that don't have adjustable parameters -- WARNING, could test explicitly!
                        pardict[(targetpartype,targetparpop,thisprog.short)] = [lowerval, upperval]
        return pardict



    def odict2cco(self, modifiablepars=None, t=None):
        """ Take an odict and use it to update the cost-coverage-outcome tree """
        if modifiablepars is None: raise OptimaException('Please supply modifiablepars')
        for key,val in modifiablepars.items():
            targetpartype,targetparpop,thisprogkey = key # Split out tuple
            self.addcovoutpar(targetpartype, targetparpop, {thisprogkey:val, 't':t}, overwrite=True)
        return None
    
    
    
<<<<<<< HEAD
    def reconcile(self, parset=None, year=None, objective='mape', maxiters=1000, maxtime=None, uselimits=True, verbose=2, **kwargs):
        '''
=======
    def reconcile(self, parset=None, year=None, ind=0, objective='mape', maxiters=400, uselimits=True, verbose=2, **kwargs):
        """
>>>>>>> ba5bcaac
        A method for automatically reconciling coverage-outcome parameters with model parameters.
        
        Example code to test:
        
        import optima as op
        P = op.defaults.defaultproject('best')
        P.progset().reconcile(year=2016, uselimits=False, verbose=4)
        """
        printv('Reconciling cost-coverage outcomes with model parameters....', 1, verbose)
        
        # Try defaults if none supplied
        if not hasattr(self,'project'):
            try: self.projectref = Link(parset.projectref())
            except: raise OptimaException('Could not find a usable project')
                
        if parset is None:
            try: parset = self.projectref().parset()
            except: raise OptimaException('Could not find a usable parset')
        
        # Initialise internal variables 
        settings = self.getsettings()
        origpardict = dcp(self.cco2odict(t=year))
        pardict = dcp(origpardict)
        pararray = dcp(pardict[:]) # Turn into array format
        parmeans = pararray.mean(axis=1)
        if uselimits: # Use user-specified limits
            parlower = dcp(pararray[:,0])
            parupper = dcp(pararray[:,1])
        else: # Just use parameter limits
            npars = len(parmeans)            
            parlower = zeros(npars)
            parupper = zeros(npars)
            for k,tmp in enumerate(pardict.keys()):
                parname = tmp[0] # First entry is parameter name
                limits = convertlimits(parset.pars[parname].limits, dt=settings.dt)
                parlower[k] = limits[0]
                parupper[k] = limits[1]
        if any(parupper<parlower): 
            problemind = findinds(parupper<parlower)
            errormsg = 'At least one lower limit is higher than one upper limit:\n%s %s' % (pardict.keys()[problemind], pardict[problemind])
            raise OptimaException(errormsg)
        
        # Prepare inputs to optimization method
        args = odict([('pardict',pardict), ('progset',self), ('parset',parset), ('year',year), ('objective',objective), ('verbose',verbose)])
        origmismatch = costfuncobjectivecalc(parmeans, **args) # Calculate initial mismatch too get initial probabilities (pinitial)
<<<<<<< HEAD
            
        parvecnew, fvals, details = asd(costfuncobjectivecalc, parmeans, args=args, xmin=parlower, xmax=parupper, maxiters=maxiters, maxtime=maxtime, verbose=verbose, **kwargs)
=======
        parvecnew, fval, exitflag, output = asd(costfuncobjectivecalc, parmeans, args=args, xmin=parlower, xmax=parupper, MaxIter=maxiters, verbose=verbose, **kwargs)
>>>>>>> ba5bcaac
        currentmismatch = costfuncobjectivecalc(parvecnew, **args) # Calculate initial mismatch, just, because
        
        # Wrap up
        pardict[:] = replicatevec(parvecnew)
        self.odict2cco(pardict,t=year) # Copy best values
        printv('Reconciliation reduced mismatch from %f to %f' % (origmismatch, currentmismatch), 2, verbose)
        return None
        
    
    def plotallcoverage(self, t=None, parset=-1, existingFigure=None, verbose=2):
        """ Plot the cost-coverage curve for all programs"""

        cost_coverage_figures = odict()
        for thisprog in self.programs.keys():
            if self.programs[thisprog].optimizable():
                if not self.programs[thisprog].costcovpars:
                    printv('WARNING: no cost-coverage function defined for optimizable program', 1, verbose)
                else:
                    cost_coverage_figures[thisprog] = self.programs[thisprog].plotcoverage(t=t,parset=parset,existingFigure=existingFigure)

        return cost_coverage_figures


def replicatevec(vec,n=2):
    """ Tiny function to turn a vector into a form suitable for feeding into an odict """
    output = []
    for i in vec: output.append([i]*n) # Make a list of lists, with the sublists having length n
    return output
    

<<<<<<< HEAD
def costfuncobjectivecalc(parmeans=None, pardict=None, progset=None, parset=None, year=None, objective=None, verbose=2, eps=1e-3):
    ''' Calculate the mismatch between the budget-derived cost function parameter values and the model parameter values for a given year '''
=======
def costfuncobjectivecalc(parmeans=None, pardict=None, progset=None, parset=None, year=None, ind=None, objective=None, verbose=2, eps=1e-3):
    """ Calculate the mismatch between the budget-derived cost function parameter values and the model parameter values for a given year """
>>>>>>> ba5bcaac
    pardict[:] = replicatevec(parmeans)
    progset.odict2cco(dcp(pardict), t=year)
    comparison = progset.compareoutcomes(parset=parset, year=year)
    allmismatches = []
    mismatch = 0
    for budgetparpair in comparison:
        parval = budgetparpair[2]
        budgetval = budgetparpair[3]
        if parval and budgetval: # If either of these values are zero, probably hopeless trying to calculate mismatch
            if   objective in ['wape','mape']: thismismatch = abs(budgetval - parval) / (parval+eps)
            elif objective=='mad':             thismismatch = abs(budgetval - parval)
            elif objective=='mse':             thismismatch =    (budgetval - parval)**2
            else:
                errormsg = 'autofit(): "objective" not known; you entered "%s", but must be one of:\n' % objective
                errormsg += '"wape"/"mape" = weighted/mean absolute percentage error (default)\n'
                errormsg += '"mad"  = mean absolute difference\n'
                errormsg += '"mse"  = mean squared error'
                raise OptimaException(errormsg)
        else:
            thismismatch = 0.0 # Give up
        allmismatches.append(thismismatch)
        mismatch += thismismatch
        printv('%45s | %30s | par: %s | budget: %s | mismatch: %s' % ((budgetparpair[0],budgetparpair[1])+sigfig([parval,budgetval,thismismatch],4)), 3, verbose)
    return mismatch



class Program(object):
    """
    Defines a single program. 
    Can be initialized with:
    ccpars, e.g. {'t': [2015,2016], 'saturation': [.90,1.], 'unitcost': [40,30]}
    targetpars, e.g. [{'param': 'hivtest', 'pop': 'FSW'}, {'param': 'hivtest', 'pop': 'MSM'}]
    targetpops, e.g. ['FSW','MSM']
    """

    def __init__(self, short, targetpars=None, targetpops=None, costcovpars=None, costcovdata=None, nonhivdalys=0,
        category='No category', name='', criteria=None, targetcomposition=None):
        """Initialize"""
        self.short = short
        self.name = name
        self.uid = uuid()
        if targetpars:
            self.targetpars = targetpars
        else: self.targetpars = []
        self.targetpops = targetpops if targetpops else []
        try:
            self.targetpartypes = list(set([thispar['param'] for thispar in self.targetpars])) if self.targetpars else []
        except:
            print("Error while initializing targetpartypes in program %s for targetpars %s" % (short, self.targetpars))
            self.targetpartypes = []
        self.costcovdata = costcovdata if costcovdata else {'t':[],'cost':[],'coverage':[]}
        self.category = category
        self.criteria = criteria if criteria else {'hivstatus': 'allstates', 'pregnant': False}
        self.targetcomposition = targetcomposition
        self.costcovpars = None
        self.initialize_costcov(costcovpars)


    def __repr__(self):
        """ Print out useful info"""
        output = defaultrepr(self)
        output += '          Program name: %s\n'    % self.short
        output += '  Targeted populations: %s\n'    % self.targetpops
        output += '   Targeted parameters: %s\n'    % self.targetpars
        output += '\n'
        return output


    def optimizable(self):
        return True if self.targetpars else False # and self.hasbudget()


    def hasbudget(self):
        return True if self.costcovdata['cost'] else False


    def addtargetpar(self, targetpar, verbose=2):
        """Add a model parameter to be targeted by this program"""
        if (targetpar['param'],targetpar['pop']) not in [(tp['param'],tp['pop']) for tp in self.targetpars]:
            self.targetpars.append(targetpar)
            self.targetpartypes = list(set([thispar['param'] for thispar in self.targetpars]))
            printv('\nAdded target parameter "%s" to the list of target parameters affected by "%s". \nAffected parameters are: %s' % (targetpar, self.short, self.targetpars), 4, verbose)
        else:
            index = [(tp['param'],tp['pop']) for tp in self.targetpars].index((targetpar['param'],targetpar['pop']))
            self.targetpars[index] = targetpar # overwrite
        return None


    def rmtargetpar(self, targetpar, verbose=2):
        """Remove a model parameter from those targeted by this program"""
        if (targetpar['param'],targetpar['pop']) not in [(tp['param'],tp['pop']) for tp in self.targetpars]:
            errormsg = 'The target parameter "%s" you have selected for removal is not in the list of target parameters affected by this program:%s.' % (targetpar, self.targetpars)
            raise OptimaException(errormsg)
        else:
            index = [(tp['param'],tp['pop']) for tp in self.targetpars].index((targetpar['param'],targetpar['pop']))
            self.targetpars.pop(index)
            printv('\nRemoved model parameter "%s" from the list of model parameters affected by "%s". \nAffected parameters are: %s' % (targetpar, self.short, self.targetpars), 4, verbose)
        return None


    def initialize_costcov(self, costcovpar=None):
        """Initialize cost coverage function"""
        if self.costcovpars is None: self.costcovpars = odict()
        if costcovpar is not None: # If supplied at time of program creation, add
            self.addcostcovpar(costcovpar, overwrite=True)
        else: # Create with defaults -- WARNING, is this necessary?
            self.costcovpars['unitcost'] = CCOpar(short='unitcost',name='Unit cost',y=odict(),t=odict(), limits=(0,1e9)) # Load unit cost assumptions
            self.costcovpars['saturation'] = CCOpar(short='saturation',name='Maximal attainable coverage',y=odict(),t=odict()) # Load unit cost assumptions            
            pars = self.costcovpars.keys()
            for par in pars:
                for key in ['best','low','high']:
                    self.costcovpars[par].y[key] = array([])
                    self.costcovpars[par].t[key] = array([])
        return None
      
    
    def addcostcovpar(self, costcovpar=None, overwrite=False, verbose=2):
        """ Helper function -- see definition under Programset """
        addccopar(self.costcovpars, ccopar=costcovpar, overwrite=overwrite, verbose=verbose)
        return None
    
    
    def getcostcovpar(self, t=None, sample='best', verbose=2):
        """ Helper function -- see definition under Programset """
        costcovpar = getccopar(self.costcovpars, t=t, sample=sample, verbose=verbose)
        return costcovpar
    
    
    def evalcostcov(self, x=None, t=None, popsize=None, inverse=False, sample='best', eps=None, verbose=2):
        """ Helper function -- see definition below """
        return evalcostcov(ccopars=self.costcovpars, x=x, t=t, popsize=popsize, inverse=inverse, sample=sample, eps=eps, verbose=verbose)
    
    
    def addcostcovdatum(self, costcovdatum, overwrite=False, verbose=2):
        """Add cost-coverage data point"""
        if costcovdatum['t'] not in self.costcovdata['t']:
            self.costcovdata['t'].append(costcovdatum['t'])
            self.costcovdata['cost'].append(costcovdatum['cost'])
            if costcovdatum.get('coverage'):
                self.costcovdata['coverage'].append(costcovdatum['coverage'])
            else:
                self.costcovdata['coverage'].append(None)

            printv('\nAdded cc data "%s" to program: "%s". \nCC data for this program are: %s' % (costcovdatum, self.short, self.costcovdata), 4, verbose)
        else:
            if overwrite:
                ind = self.costcovdata['t'].index(int(costcovdatum['t']))
                oldcostcovdatum = {'t':self.costcovdata['t'][ind],'cost':self.costcovdata['cost'][ind],'coverage':self.costcovdata['coverage'][ind]}
                self.costcovdata['t'][ind] = costcovdatum['t']
                self.costcovdata['cost'][ind] = costcovdatum['cost']
                self.costcovdata['coverage'][ind] = costcovdatum['coverage']
                newcostcovdatum = {'t':self.costcovdata['t'][ind],'cost':self.costcovdata['cost'][ind],'coverage':self.costcovdata['coverage'][ind]}
                printv('\nModified cc data from "%s" to "%s" for program: "%s". \nCC data for this program are: %s' % (oldcostcovdatum, newcostcovdatum, self.short, self.costcovdata), 4, verbose)
            else:
                errormsg = 'You have already entered cost and/or coverage data for the year %s .' % costcovdatum['t']
                raise OptimaException(errormsg)


    def rmcostcovdatum(self, year, verbose=2):
        """Remove cost-coverage data point. The point to be removed can be specified by year (int or float)."""
        if int(year) in self.costcovdata['t']:
            self.costcovdata['cost'].pop(self.costcovdata['t'].index(int(year)))
            self.costcovdata['coverage'].pop(self.costcovdata['t'].index(int(year)))
            self.costcovdata['t'].pop(self.costcovdata['t'].index(int(year)))
            printv('\nRemoved cc data in year "%s" from program: "%s". \nCC data for this program are: %s' % (year, self.short, self.costcovdata), 4, verbose)
        else:
            errormsg = 'You have asked to remove data for the year %s, but no data was added for that year. Cost coverage data are: %s' % (year, self.costcovdata)
            raise OptimaException(errormsg)


<<<<<<< HEAD
    def gettargetpopsize(self, t, parset=None, results=None, total=True, useelig=False, die=False):
        '''Returns target population size in a given year for a given spending amount.'''
=======
    def gettargetpopsize(self, t, parset=None, results=None, ind=0, total=True, useelig=False):
        """Returns target population size in a given year for a given spending amount."""
>>>>>>> ba5bcaac

        # Validate inputs
        if isnumber(t): t = array([t])
        elif type(t)==list: t = array(t)
        if parset is None:
            if results and results.parset: parset = results.parset
            else: raise OptimaException('Please provide either a parset or a resultset that contains a parset')

        # Initialise outputs
        popsizes = odict()
        targetpopsize = odict()
        defaultinitpopsizes = parset.pars['popsize'].interp(tvec=t)
        
        # If we are ignoring eligibility, just sum the popsizes...
        if not useelig:
            initpopsizes = defaultinitpopsizes

        # ... otherwise, have to get the PLHIV pops from results. WARNING, this should be improved.
        else: 
            # Get settings
            try: settings = parset.projectref().settings
            except:
                try: settings = results.projectref().settings
                except: settings = Settings()

            npops = len(parset.pars['popkeys'])
    
            if not self.criteria['pregnant']:
                if self.criteria['hivstatus']=='allstates':
                    initpopsizes = defaultinitpopsizes
                else: # If it's a program for HIV+ people, need to find the number of positives
                    try:
                        if not results: results = parset.getresults(die=die)
                        cd4index = sort(cat([settings.__dict__[state] for state in self.criteria['hivstatus']])) # CK: this should be pre-computed and stored if it's useful
                        initpopsizes = zeros((npops,len(t))) 
                        for yrno,yr in enumerate(t):
                            initpopsizes[:,yrno] = results.raw[0]['people'][cd4index,:,findinds(results.tvec,yr)].sum(axis=0) # WARNING, is using the zeroth result OK?
                    except OptimaException as E: 
                        if die: 
                            raise E
                        else:
                            print('Failed to extract results because "%s", using default' % E.__repr__())
                            initpopsizes = defaultinitpopsizes
            
            else: # ... or if it's a program for pregnant women.
                if self.criteria['hivstatus']=='allstates': # All pregnant women
                    initpopsizes = parset.pars['popsize'].interp(tvec=t)*parset.pars['birth'].interp(tvec=t)
    
                else: # HIV+ pregnant women
                    try: 
                        if not results: results = parset.getresults(die=die)
                        for yr in t:
                            initpopsizes = parset.pars['popsize'].interp(tvec=[yr])*parset.pars['birth'].interp(tvec=[yr])*transpose(results.main['prev'].pops[0,:,findinds(results.tvec,yr)])
                    except OptimaException as E: 
                        if die: 
                            raise E
                        else: 
                            print('Failed to extract results because "%s", using default' % E.__repr__())
                            initpopsizes = defaultinitpopsizes
        for popno, pop in enumerate(parset.pars['popkeys']):
            popsizes[pop] = initpopsizes[popno,:]
        for targetpop in self.targetpops:
            if targetpop.lower() in ['total','tot','all']:
                targetpopsize[targetpop] = sum(popsizes.values())
            else:
                targetpopsize[targetpop] = popsizes[targetpop]
                
        finalpopsize = array([sum(targetpopsize.values())]) if isnumber(sum(targetpopsize.values())) else sum(targetpopsize.values())
                    
        if total: return finalpopsize
        else: return targetpopsize


    def gettargetcomposition(self, t, parset=None, results=None, total=True):
        """Tells you the proportion of the total population targeted by a program that is comprised of members from each sub-population group."""
        targetcomposition = odict()

        poptargeted = self.gettargetpopsize(t=t, parset=parset, results=results, total=False)
        totaltargeted = sum(poptargeted.values())

        for targetpop in self.targetpops:
            targetcomposition[targetpop] = poptargeted[targetpop]/totaltargeted
        return targetcomposition


<<<<<<< HEAD
    def getcoverage(self, x, t, parset=None, results=None, total=True, proportion=False, toplot=False, sample='best'):
        '''Returns coverage for a time/spending vector'''
=======
    def getcoverage(self, x, t, parset=None, results=None, total=True, proportion=False, toplot=False, sample='best', ind=0):
        """Returns coverage for a time/spending vector"""
>>>>>>> ba5bcaac

        # Validate inputs
        x = promotetoarray(x)
        t = promotetoarray(t)

        poptargeted = self.gettargetpopsize(t=t, parset=parset, results=results, total=False)

        totaltargeted = sum(poptargeted.values())
        totalreached = evalcostcov(self.costcovpars, x=x, t=t, popsize=totaltargeted, sample=sample)

        if total: return totalreached/totaltargeted if proportion else totalreached
        else:
            popreached = odict()
            targetcomposition = self.targetcomposition if self.targetcomposition else self.gettargetcomposition(t=t,parset=parset) 
            for targetpop in self.targetpops:
                popreached[targetpop] = totalreached*targetcomposition[targetpop]
                if proportion: popreached[targetpop] /= poptargeted[targetpop]

            return popreached


    def getbudget(self, x, t, parset=None, results=None, proportion=False, toplot=False, sample='best'):
        """Returns budget for a coverage vector"""

        poptargeted = self.gettargetpopsize(t=t, parset=parset, results=results, total=False)
        totaltargeted = sum(poptargeted.values())
        if proportion: x = dcp(x)*totaltargeted
        reqbudget = evalcostcov(self.costcovpars, x=x, t=t, popsize=totaltargeted, inverse=True, sample=sample)
        return reqbudget


<<<<<<< HEAD
=======
    def plotcoverage(self, t, parset=None, results=None, plotoptions=None, existingFigure=None,
        plotbounds=True, npts=100, maxupperlim=1e8, doplot=False):
        """ Plot the cost-coverage curve for a single program"""
        
        # Put plotting imports here so fails at the last possible moment
        from pylab import figure, figtext, isinteractive, ioff, ion, close, show
        from matplotlib.ticker import MaxNLocator
        import textwrap
        
        wasinteractive = isinteractive() # Get current state of interactivity
        ioff() # Just in case, so we don't flood the user's screen with figures

        t = promotetoarray(t)
        colors = gridcolormap(len(t))
        plotdata = odict()
        
        # Get caption & scatter data 
        caption = plotoptions['caption'] if plotoptions and plotoptions.get('caption') else ''
        costdata = dcp(self.costcovdata['cost']) if self.costcovdata.get('cost') else []

        # Make x data... 
        if plotoptions and plotoptions.get('xupperlim') and ~isnan(plotoptions['xupperlim']):
            xupperlim = plotoptions['xupperlim']
        else:
            if costdata: xupperlim = 1.5*max(costdata)
            else: xupperlim = maxupperlim
        xlinedata = linspace(0,xupperlim,npts)

        if plotoptions and plotoptions.get('perperson'):
            xlinedata = linspace(0,xupperlim*self.gettargetpopsize(t[-1],parset),npts)

        # Create x line data and y line data
        try:
            y_l = self.getcoverage(x=xlinedata, t=t, parset=parset, results=results, total=True, proportion=False, toplot=True, sample='l')
            y_m = self.getcoverage(x=xlinedata, t=t, parset=parset, results=results, total=True, proportion=False, toplot=True, sample='best')
            y_u = self.getcoverage(x=xlinedata, t=t, parset=parset, results=results, total=True, proportion=False, toplot=True, sample='u')
        except:
            y_l,y_m,y_u = None,None,None
        plotdata['ylinedata_l'] = y_l
        plotdata['ylinedata_m'] = y_m
        plotdata['ylinedata_u'] = y_u
        plotdata['xlabel'] = 'Spending'
        plotdata['ylabel'] = 'Number covered'

        # Flag to indicate whether we will adjust by population or not
        if plotoptions and plotoptions.get('perperson'):
            if costdata:
                for yrno, yr in enumerate(self.costcovdata['t']):
                    targetpopsize = self.gettargetpopsize(t=yr, parset=parset, results=results)
                    costdata[yrno] /= targetpopsize[0]
            if not (plotoptions and plotoptions.get('xupperlim') and ~isnan(plotoptions['xupperlim'])):
                if costdata: xupperlim = 1.5*max(costdata) 
                else: xupperlim = 1e3
            plotdata['xlinedata'] = linspace(0,xupperlim,npts)
        else:
            plotdata['xlinedata'] = xlinedata
            
        cost_coverage_figure = existingFigure if existingFigure else figure()
        cost_coverage_figure.hold(True)
        axis = cost_coverage_figure.gca()

        axis.set_position((0.1, 0.35, .8, .6)) # to make a bit of room for extra text
        figtext(.1, .05, textwrap.fill(caption))
        
        if y_m is not None:
            for yr in range(y_m.shape[0]):
                axis.plot(
                    plotdata['xlinedata'],
                    plotdata['ylinedata_m'][yr],
                    linestyle='-',
                    linewidth=2,
                    color=colors[yr],
                    label=t[yr])
                if plotbounds:
                    axis.fill_between(plotdata['xlinedata'],
                                      plotdata['ylinedata_l'][yr],
                                      plotdata['ylinedata_u'][yr],
                                      facecolor=colors[yr],
                                      alpha=.1,
                                      lw=0)
        axis.scatter(
            costdata,
            self.costcovdata['coverage'],
            color='#666666')
        

        axis.set_xlim([0, xupperlim])
        axis.set_ylim(bottom=0)
        axis.tick_params(axis='both', which='major', labelsize=11)
        axis.set_xlabel(plotdata['xlabel'], fontsize=11)
        axis.set_ylabel(plotdata['ylabel'], fontsize=11)
        axis.get_xaxis().set_major_locator(MaxNLocator(nbins=3))
        axis.set_title(self.short)
        axis.get_xaxis().get_major_formatter().set_scientific(False)
        axis.get_yaxis().get_major_formatter().set_scientific(False)
        if len(t)>1: axis.legend(loc=4)
        
        # Tidy up
        if not doplot: close(cost_coverage_figure)
        if wasinteractive: ion()
        if doplot: show()

        return cost_coverage_figure



>>>>>>> ba5bcaac
########################################################
# COST COVERAGE OUTCOME FUNCTIONS
########################################################
"""
Cost-coverage functions - used to calculate the coverage for a certain
budget in a program. Best initialized with empty parameters,
and later, add cost-coverage parameters with self.addccopar.

Functions:

addccopar(ccopar, overwrite=False, verbose=2)
    Adds a set of cost-coverage parameters for a budget year

    Args:
        ccopar: {
                    't': 2015,
                    'saturation': [.90,1.],
                    'unitcost': [30,40]
                }
                The intervals in ccopar allow a randomization
                to explore uncertainties in the model.

        overwrite: whether it should be added or replaced for
                   interpolation

getccopar(t, verbose=2, sample='best')
    Returns an odict of cost-coverage parameters
        { 'saturation': [..], 'unitcost': [...], 't':[...] }
    used for evaulcostcov().

    Args:
        t: a number/list of years to interpolate the ccopar

evalcostcov(x, popsize, t, toplot, inverse=False, bounds=None, verbose=2)
    Returns coverage if x=cost, or cost if x=coverage, this is defined by inverse.

    Args
        x: number, or list of numbers, representing cost or coverage
        t: years for each value of cost/coverage
        inverse: False - returns a coverage, True - returns a cost
"""
class Covout(object):
    
    def __init__(self, covoutpars=None, interaction='additive'):
        self.covoutpars = covoutpars
        self.interaction = interaction
    
    def addcovoutpar(self, covoutpar=None, overwrite=False, verbose=2):
        addccopar(self.covoutpars, ccopar=covoutpar, overwrite=overwrite, verbose=verbose)
        return None
    
    def getcovoutpar(self, t=None, sample='best', verbose=2):
        covoutpar = getccopar(self.covoutpars, t=t, sample=sample, verbose=verbose)
        return covoutpar


def addsingleccopar(ccopars=None, parname=None, values=None, years=None, estimate='best', overwrite=False, verbose=2):
    """ Add a single parameter.
    parname is a string; value is a number; year is a year"""
    
    # Make sure parameter exists 
    if parname not in ccopars.keys():
        errormsg = "Can't add a parameter %s to the CCO structure: allowable parameters are %s." % (parname, ccopars.keys())
        raise OptimaException(errormsg)
        
    else:
        values = promotetoarray(values)
        years = promotetoarray(years)
        if not len(values)==len(years):
            errormsg = 'To add a ccopar, must have a value corresponding to ever year: %i values and %i years is not allowed.' % (len(values), len(years))
            raise OptimaException(errormsg)
        else:
            ntoadd = len(values)
            for n in range(ntoadd):
                year,value = years[n],values[n]
                # Check if we already have a value for this parameter
                if ccopars[parname].t and year in ccopars[parname].t[estimate]:
                    if not overwrite:
                        errormsg = 'You have already entered CCO parameters for the year %s for parameter %s. If you want to overwrite it, set overwrite=True when calling addccopar().' % (year, parname)
                        errormsg += '\nCurrent:\n%s\nNew:\n%s' % (ccopars[parname].y[estimate], value)
                        raise OptimaException(errormsg)
                    else:
                        yearind = findinds(ccopars[parname].t[estimate],year)
                        ccopars[parname].y[estimate][yearind] = value
                        printv('\nSet CCO parameter "%s" in year "%s" to "%f"' % (parname, year, value), 4, verbose)
                    
                else: 
                    # WARNING, this could be simplified
                    ccopars[parname].t[estimate] = append(ccopars[parname].t[estimate],year)
                    ccopars[parname].y[estimate] = append(ccopars[parname].y[estimate],value)
                    sortedinds = argsort(ccopars[parname].t[estimate])
                    ccopars[parname].t[estimate] = ccopars[parname].t[estimate][sortedinds]
                    ccopars[parname].y[estimate] = ccopars[parname].y[estimate][sortedinds]

    return None


def addccopar(ccopars=None, ccopar=None, overwrite=False, verbose=2):
    """ Add a set of parameters for a single year"""
    
    # Separate the ccopar into the parameter bits and the year bits
    years = promotetoarray(ccopar['t'])
    ccopar.pop('t', None)
    
    for parname,parvals in ccopar.iteritems():
        parvals = promotetoarray(parvals)
        if len(years)>1 and len(years)!=len(parvals):
            errormsg =  'Length of years and parvals do not match (%i vs. %i)' % (len(years), len(parvals))
            raise OptimaException(errormsg)
        if len(years)==1: # Tuple corresponds to (low,high) parameter estimates
            estimate = dict()
            if len(parvals)==1: # Only the best estimate supplied
                for key in ['best','low','high']:
                    estimate[key] = parvals[0]
            elif len(parvals)==2: # Low and high supplied
                estimate['low']  = parvals[0]
                estimate['high'] = parvals[1]
                estimate['best'] = (parvals[0]+parvals[1])/2.
            elif len(parvals)==3: # Best, low, and high supplied
                for k,key in enumerate(['best','low','high']):
                    estimate[key] = parvals[k]
            else:
                errormsg = 'parvals for %s must have length 1, 2, or 3, not %i' % (parname, len(parvals))
                raise OptimaException(errormsg)
            for key in ['best','low','high']:
                addsingleccopar(ccopars, parname=parname, values=estimate[key], years=years, estimate=key, overwrite=overwrite)
        else: # Assume the person knows what they're doing with multiple years
            addsingleccopar(ccopars, parname=parname,values=parvals,years=years)
        
    return None


def getccopar(ccopars=None, t=None, sample='best', verbose=2):
    """Get a cost-coverage-outcome parameter set"""

    # Error checks
    if not ccopars:
        raise OptimaException('Need parameters for at least one year before function can be evaluated.')

    # Set up necessary variables
    ccopar = odict()
    t = promotetoarray(t)

    # Get ccopar
    for parname, parvalue in ccopars.iteritems():
        try:
            interpval = parvalue.interp(t)
            # Deal with bounds
            if sample in ['median', 'm', 'best', 'b', 'average', 'av', 'single']:
                ccopar[parname] = promotetoarray(interpval[0])
            elif sample in ['lower','l','low']:
                ccopar[parname] = promotetoarray(interpval[1])
            elif sample in ['upper','u','up','high','h']:
                ccopar[parname] = promotetoarray(interpval[2])
            elif sample in ['random','rand','r']:
                ccopar[parname] = promotetoarray(uniform(interpval[1],interpval[2]))
            else:
                raise OptimaException('Unrecognised bounds.')

        except:
            printv('Can''t evaluate parameter %s in year %s, setting to nan.' % (parname,t), verbose, 1)
            ccopar[parname] = array([nan])

    ccopar['t'] = t
    printv('\nCalculated CCO parameters in year(s) %s to be %s' % (t, ccopar), 4, verbose)

    return ccopar
            

def evalcostcov(ccopars=None, x=None, t=None, popsize=None, inverse=False, sample='best', eps=None, verbose=2):
    """ Evaluate the cost-coverage function and return either a coverage given a cost, or vice versa """
    x = promotetoarray(x)
    t = promotetoarray(t)
    if not len(x)==len(t):
        errormsg = 'x needs to be the same length as t, we assume one spending amount per time point.'
        raise OptimaException(errormsg)
    ccopar = getccopar(ccopars, t=t,sample=sample)
    
    u = array(ccopar['unitcost'])
    s = array(ccopar['saturation'])
    if eps is None: eps = Settings().eps # Warning, use project-nonspecific eps
    if isnumber(popsize): popsize = array([popsize])
    nyrs,npts = len(u),len(x)
    eps = zeros(npts)+eps
    
    if inverse: return covcostfunc(x, s, u, nyrs, npts, popsize, eps)
    else:       return costcovfunc(x, s, u, nyrs, npts, popsize, eps)
    

def costcovfunc(x, s, u, nyrs, npts, popsize, eps):
    """Returns coverage in a given year for a given spending amount."""
    if nyrs==npts: 
        y = maximum((2*s/(1+exp(-2*x/(popsize*s*u)))-s)*popsize,eps)
    else:
        y = zeros((nyrs,npts))
        for yr in range(nyrs):
            y[yr,:] = maximum((2*s[yr]/(1+exp(-2*x/(popsize[yr]*s[yr]*u[yr])))-s[yr])*popsize[yr],eps)
    return y


def covcostfunc(x, s, u, nyrs, npts, popsize, eps):
    """Returns cost in a given year for a given coverage amount."""
    if nyrs==npts: 
        y = maximum(-0.5*popsize*s*u*log(maximum(s*popsize-x,0)/(s*popsize+x)),eps)
    else:
        y = zeros((nyrs,npts))
        for yr in range(nyrs):
            y[yr,:] = maximum(-0.5*popsize[yr]*s[yr]*u[yr]*log(maximum(s[yr]*popsize[yr]-x,0)/(s[yr]*popsize[yr]+x)),eps)
    return y<|MERGE_RESOLUTION|>--- conflicted
+++ resolved
@@ -6,24 +6,14 @@
 Version: 2016oct05
 """
 
-<<<<<<< HEAD
-from optima import OptimaException, Link, printv, uuid, today, sigfig, getdate, dcp, smoothinterp, findinds, odict, Settings, sanitize, defaultrepr, isnumber, promotetoarray, vec2obj, asd, convertlimits
-from numpy import ones, prod, array, zeros, exp, log, append, nan, maximum, minimum, sort, concatenate as cat, transpose, mean
-=======
 from optima import OptimaException, printv, uuid, today, sigfig, getdate, dcp, findinds, odict, Settings, sanitize, defaultrepr, gridcolormap, isnumber, promotetoarray, vec2obj, runmodel, asd, convertlimits, loadprogramspreadsheet, CCOpar
 from numpy import ones, prod, array, zeros, exp, log, linspace, append, nan, isnan, maximum, minimum, sort, argsort, concatenate as cat, transpose
->>>>>>> ba5bcaac
 from random import uniform
 
 # WARNING, this should not be hard-coded!!! Available from
 # [par.coverage for par in P.parsets[0].pars[0].values() if hasattr(par,'coverage')]
 # ...though would be nice to have an easier way!
-<<<<<<< HEAD
-coveragepars=['numtx','numpmtct','numost','numcirc','numvlmon'] 
-
-=======
 _coveragepars = ['numtx','numpmtct','numost','numcirc'] 
->>>>>>> ba5bcaac
 
 class Programset(object):
     """
@@ -41,7 +31,7 @@
         self.defaultbudget = odict()
         self.created = today()
         self.modified = today()
-        self.projectref = Link(project) # Store pointer for the project, if available
+        self.project = project # Store pointer for the project, if available
 
     def __repr__(self):
         """ Print out useful information"""
@@ -105,11 +95,11 @@
         """ Try to get the freshest settings available """
         try: settings = project.settings
         except:
-            try: settings = self.projectref().settings
+            try: settings = self.project.settings
             except:
-                try: settings = parset.projectref().settings
+                try: settings = parset.project.settings
                 except:
-                    try: settings = results.projectref().settings
+                    try: settings = results.project.settings
                     except: settings = Settings()
         
         return settings
@@ -168,28 +158,19 @@
                             covoutpars[tp].y[key] = []
                                     
                 # Delete any stored programs that are no longer needed (if removing a program)
-<<<<<<< HEAD
-                progccopars = dcp(ccopars)
-                progccopars.pop('t', None)
-                progccopars.pop('intercept', None)
-                for prog in progccopars.keys(): 
-                    if prog not in targetingprogs:
-                        ccopars.pop(prog, None)
-=======
                 progcovoutpars = dcp(covoutpars)
                 del progcovoutpars['intercept']
                 for prog in progcovoutpars.keys(): 
                     if prog not in targetingprogs: del covoutpars[prog]
->>>>>>> ba5bcaac
 
                 self.covout[targetpartype][thispop] = Covout(covoutpars=covoutpars) # WARNING, should interaction be passed?
 
         # Delete any stored effects that aren't needed (if removing a program)
         for tpt in self.covout.keys():
-            if tpt not in self.targetpartypes: self.covout.pop(tpt, None)
+            if tpt not in self.targetpartypes: del self.covout[tpt]
             else: 
                 for tp in self.covout[tpt].keys():
-                    if type(tp) in [tuple,str,unicode] and tp not in self.progs_by_targetpar(tpt).keys(): self.covout[tpt].pop(tp, None)
+                    if type(tp) in [tuple,str,unicode] and tp not in self.progs_by_targetpar(tpt).keys(): del self.covout[tpt][tp]
 
     
     def updateprogset(self, verbose=2):
@@ -198,8 +179,7 @@
         self.gettargetpartypes()
         self.gettargetpops()
         self.initialize_covout()
-        printv('Updated program set "%s"' % (self.name), 4, verbose)
-        return None
+        printv('\nUpdated programset "%s"' % (self.name), 4, verbose)
 
     
     def addprograms(self, newprograms, verbose=2):
@@ -242,70 +222,24 @@
     def programswithbudget(self):
         return odict((program.short, program) for program in self.programs.values() if program.hasbudget())
 
-<<<<<<< HEAD
-    def hasallcovoutpars(self, detail=False, verbose=2):
-        ''' Checks whether all the **required** coverage-outcome parameters are there for coverage-outcome rships'''
-=======
     
     def hasallcovoutpars(self, detail=False):
         """ Checks whether all the **required** coverage-outcome parameters are there for coverage-outcome rships"""
->>>>>>> ba5bcaac
         result = True
         details = []
-        printv('Checking covout pars', 4, verbose)
-        pars = self.projectref().pars() # Link to pars for getting full names
         for thispartype in self.covout.keys():
-            printv('Checking %s partype' % thispartype, 4, verbose)
             for thispop in self.covout[thispartype].keys():
-<<<<<<< HEAD
-                printv('Checking %s pop' % str(thispop), 4, verbose)
-                intercept = self.covout[thispartype][thispop].ccopars.get('intercept', None)
-                if not(intercept) and intercept!=0:
-                    printv('WARNING: %s %s intercept is none' % (thispartype, str(thispop)), 4, verbose)
-                    result = False
-                    details.append(pars[thispartype].name)
-                else:
-                    printv('%s %s intercept is %s' % (thispartype, str(thispop), intercept), 4, verbose)
-                if thispartype not in coveragepars:
-                    for thisprog in self.progs_by_targetpar(thispartype)[thispop]: 
-                        printv('Checking %s program' % thisprog.short, 4, verbose)
-                        progeffect = self.covout[thispartype][thispop].ccopars.get(thisprog.short, None)
-                        if not(progeffect) and progeffect!=0:
-                            printv('WARNING: %s %s %s program effect is none' % (thispartype, str(thispop), thisprog.short), 4, verbose)
-=======
                 if not self.covout[thispartype][thispop].covoutpars['intercept']:
                     result = False
                     details.append((thispartype,thispop))
                 if thispartype not in _coveragepars:
                     for thisprog in self.progs_by_targetpar(thispartype)[thispop]: 
                         if not self.covout[thispartype][thispop].covoutpars[thisprog.short]:
->>>>>>> ba5bcaac
                             result = False
-                            details.append(pars[thispartype].name)
-                        else:
-                            printv('%s %s %s program effect is %s' % (thispartype, str(thispop), thisprog.short, progeffect), 4, verbose)
+                            details.append((thispartype,thispop))
         if detail: return list(set(details))
         else: return result
 
-<<<<<<< HEAD
-    def hasallcostcovpars(self, detail=False, verbose=2):
-        ''' Checks whether all the **required** cost-coverage parameters are there for coverage-outcome rships'''
-        result = True
-        details = []
-        printv('Checking costcov pars', 4, verbose)
-        for key,prog in self.optimizableprograms().items():
-            printv('Checking %s program' % key, 4, verbose)
-            unitcost = prog.costcovfn.ccopars.get('unitcost', None)
-            if not(unitcost) and unitcost!=0:
-                printv('WARNING: %s unit cost is none' % key, 4, verbose)
-                details.append(prog.name)
-                result = False
-            else:
-                printv('%s unit cost is %s' % (key, unitcost), 4, verbose)
-            totalcost = prog.costcovdata.get('cost',None) 
-            if totalcost is None or totalcost==[]:
-                printv('WARNING: %s total cost is none' % key, 4, verbose)
-=======
     
     def hasallcostcovpars(self, detail=False):
         """ Checks whether all the **required** cost-coverage parameters are there for coverage-outcome rships"""
@@ -313,41 +247,15 @@
         details = []
         for prog in self.optimizableprograms().values():
             if prog.costcovpars.get('unitcost') is None:
->>>>>>> ba5bcaac
                 details.append(prog.name)
                 result = False
-            else:
-                printv('%s total cost is %s' % (key, totalcost), 4, verbose)
         if detail: return list(set(details))
         else: return result
                 
-<<<<<<< HEAD
-    def readytooptimize(self, detail=False, verbose=2):
-        ''' True if the progset is ready to optimize (i.e. has all required pars) and False otherwise''' 
-        hasprograms = bool(sum(self.optimizable()))
-        if not detail:
-            costcovready = self.hasallcostcovpars(verbose=verbose)
-            covoutready = self.hasallcovoutpars(verbose=verbose)
-            isready = (hasprograms and costcovready and covoutready)
-            return isready  
-        else:
-            if not hasprograms:
-                msg = 'No programs have been defined'
-            else:
-                msg = ''
-                costcovlist = self.hasallcostcovpars(detail=True, verbose=verbose)
-                covoutlist = self.hasallcovoutpars(detail=True, verbose=verbose)
-                costcovmissing = ', '.join(costcovlist)
-                covoutmissing = ', '.join(covoutlist)
-                if costcovmissing: msg += 'The following program(s) are missing cost-coverage data: %s. ' % costcovmissing
-                if covoutmissing: msg += 'The following parameter(s) are missing coverage-outcome data: %s.'% covoutmissing
-            return msg
-=======
     
     def readytooptimize(self):
         """ True if the progset is ready to optimize (i.e. has all required pars) and False otherwise""" 
         return (self.hasallcostcovpars() and self.hasallcovoutpars())        
->>>>>>> ba5bcaac
 
     
     def coveragepar(self, coveragepars=_coveragepars):
@@ -528,7 +436,7 @@
                     totalbudget[program][yrindex] = self.programs[program].costcovdata['cost'][yrno]
                 lastbudget[program] = sanitize(totalbudget[program])[-1]
             else: 
-                printv('WARNING: no cost data defined for program "%s"...' % program, 1, verbose)
+                printv('\nWARNING: no cost data defined for program "%s"...' % program, 1, verbose)
                 lastbudget[program] = nan
 
             # Extract cost data for particular years, if requested 
@@ -541,31 +449,19 @@
         self.defaultbudget = lastbudget
         return selectbudget if t is not None else lastbudget
 
-<<<<<<< HEAD
-    def getdefaultcoverage(self, t=None, parset=None, results=None, verbose=2, sample='best'):
-        ''' Extract the coverage levels corresponding to the default budget'''
-        defaultbudget = self.getdefaultbudget()
-        defaultcoverage = self.getprogcoverage(budget=defaultbudget, t=t, parset=parset, results=results, sample=sample)
-=======
 
     def getdefaultcoverage(self, t=2016., parset=None, results=None, verbose=2, ind=0, sample='best', **kwargs):
         """ Extract the coverage levels corresponding to the default budget"""
         defaultbudget = self.getdefaultbudget()
         if parset is None: parset = self.project.parset() # Get default parset
         defaultcoverage = self.getprogcoverage(budget=defaultbudget, t=t, parset=parset, results=results, sample=sample, ind=ind, **kwargs)
->>>>>>> ba5bcaac
         for progno in range(len(defaultcoverage)):
             defaultcoverage[progno] = defaultcoverage[progno][0] if defaultcoverage[progno] else nan    
         return defaultcoverage
 
-<<<<<<< HEAD
-    def getprogcoverage(self, budget, t, parset=None, results=None, proportion=False, sample='best', verbose=2):
-        '''Budget is currently assumed to be a DICTIONARY OF ARRAYS'''
-=======
 
     def getprogcoverage(self, budget, t, parset=None, results=None, proportion=False, sample='best', verbose=2, ind=0):
         """Budget is currently assumed to be a DICTIONARY OF ARRAYS"""
->>>>>>> ba5bcaac
 
         # Initialise output
         coverage = odict()
@@ -575,7 +471,7 @@
         if isinstance(budget, list) or isinstance(budget,type(array([]))):
             budget = vec2obj(orig=self.getdefaultbudget(), newvec=budget) # It seems to be a vector: convert to odict
         if type(budget)==dict: budget = odict(budget) # Convert to odict
-        budget.sort([p.short for p in self.programs.values()])
+        budget = budget.sort([p.short for p in self.programs.values()])
 
         # Get program-level coverage for each program
         for thisprog in self.programs.keys():
@@ -585,7 +481,7 @@
                     coverage[thisprog] = None
                 else:
                     spending = budget[thisprog] # Get the amount of money spent on this program
-                    coverage[thisprog] = self.programs[thisprog].getcoverage(x=spending, t=t, parset=parset, results=results, proportion=proportion, sample=sample)
+                    coverage[thisprog] = self.programs[thisprog].getcoverage(x=spending, t=t, parset=parset, results=results, proportion=proportion, sample=sample, ind=ind)
             else: coverage[thisprog] = None
 
         return coverage
@@ -601,7 +497,7 @@
         if isnumber(t): t = [t]
         if not isinstance(coverage,dict): raise OptimaException('Currently only accepting budgets as dictionaries.')
         if not isinstance(coverage,odict): budget = odict(budget)
-        coverage.sort([p.short for p in self.programs.values()])
+        coverage = coverage.sort([p.short for p in self.programs.values()])
 
         # Get budget for each program
         for thisprog in self.programs.keys():
@@ -617,13 +513,8 @@
         return budget
 
 
-<<<<<<< HEAD
-    def getpopcoverage(self, budget, t, parset=None, results=None, sample='best', verbose=2):
-        '''Get the number of people from each population covered by each program.'''
-=======
     def getpopcoverage(self, budget, t, parset=None, results=None, sample='best', verbose=2, ind=0):
         """Get the number of people from each population covered by each program."""
->>>>>>> ba5bcaac
 
         # Initialise output
         popcoverage = odict()
@@ -631,7 +522,7 @@
         # Validate inputs
         if not isinstance(budget,dict): raise OptimaException('Currently only accepting budgets as dictionaries.')
         if not isinstance(budget,odict): budget = odict(budget)
-        budget.sort([p.short for p in self.programs.values()])
+        budget = budget.sort([p.short for p in self.programs.values()])
 
         # Get population-level coverage for each program
         for thisprog in self.programs.keys():
@@ -641,19 +532,14 @@
                     popcoverage[thisprog] = None
                 else:
                     spending = budget[thisprog] # Get the amount of money spent on this program
-                    popcoverage[thisprog] = self.programs[thisprog].getcoverage(x=spending, t=t, parset=parset, results=results, total=False, sample=sample)
+                    popcoverage[thisprog] = self.programs[thisprog].getcoverage(x=spending, t=t, parset=parset, results=results, total=False, sample=sample, ind=ind)
             else: popcoverage[thisprog] = None
 
         return popcoverage
 
 
-<<<<<<< HEAD
-    def getoutcomes(self, coverage=None, t=None, parset=None, results=None, sample='best', coveragepars=coveragepars):
-        ''' Get the model parameters corresponding to dictionary of coverage values'''
-=======
     def getoutcomes(self, coverage=None, t=None, parset=None, results=None, sample='best', coveragepars=_coveragepars, ind=0):
         """ Get the model parameters corresponding to dictionary of coverage values"""
->>>>>>> ba5bcaac
 
         # Initialise output
         outcomes = odict()
@@ -664,10 +550,10 @@
             if results and results.parset: 
                 parset = results.parset
             else: 
-                try:    parset = self.projectref().parset() # Get default parset
+                try:    parset = self.project.parset() # Get default parset
                 except: raise OptimaException('Please provide either a parset or a resultset that contains a parset')
         if coverage is None:
-            coverage = self.getdefaultcoverage(t=t, parset=parset, results=results, sample=sample)
+            coverage = self.getdefaultcoverage(t=t, parset=parset, results=results, sample=sample, ind=ind)
         for covkey, coventry in coverage.iteritems(): # Ensure coverage level values are lists
             if isnumber(coventry): coverage[covkey] = [coventry]
 
@@ -707,15 +593,11 @@
                             fullx = infbudget[thisprog.short]
                             if thiscovpop:
                                 part1 = coverage[thisprog.short]*thisprog.gettargetcomposition(t=t, parset=parset, results=results)[thiscovpop]
-                                part2 = thisprog.getcoverage(x=fullx, t=t, parset=parset, results=results, proportion=False,total=False)[thiscovpop]
+                                part2 = thisprog.getcoverage(x=fullx, t=t, parset=parset, results=results, proportion=False,total=False,ind=ind)[thiscovpop]
                                 thiscov[thisprog.short] = part1/part2
                             else:
-                                if thispop == 'tot':
-                                    part1 = coverage[thisprog.short]
-                                    part2 = thisprog.getcoverage(x=fullx,t=t, parset=parset, results=results, proportion=False,total=True)
-                                else:
-                                    part1 = coverage[thisprog.short]*thisprog.gettargetcomposition(t=t, parset=parset, results=results)[thispop]
-                                    part2 = thisprog.getcoverage(x=fullx,t=t, parset=parset, results=results, proportion=False,total=False)[thispop]
+                                part1 = coverage[thisprog.short]*thisprog.gettargetcomposition(t=t, parset=parset, results=results)[thispop]
+                                part2 = thisprog.getcoverage(x=fullx,t=t, parset=parset, results=results, proportion=False,total=False,ind=ind)[thispop]
                                 thiscov[thisprog.short] = part1/part2
                             delta[thisprog.short] = [self.covout[thispartype][thispop].getcovoutpar(t=t, sample=sample)[thisprog.short][j] - outcomes[thispartype][thispop][j] for j in range(nyrs)]
                             
@@ -787,13 +669,8 @@
         
         
         
-<<<<<<< HEAD
-    def getpars(self, coverage, t=None, parset=None, results=None, sample='best', die=False, verbose=2):
-        ''' Make pars'''
-=======
     def getpars(self, coverage, t=None, parset=None, results=None, ind=0, sample='best', die=False, verbose=2):
         """ Make pars"""
->>>>>>> ba5bcaac
         
         years = t # WARNING, not renaming in the function definition for now so as to not break things
         
@@ -811,13 +688,13 @@
         outcomes = self.getoutcomes(coverage=coverage, t=years, parset=parset, results=results, sample=sample)
 
         # Create a parset and copy over parameter changes
-        pars = dcp(parset.pars)
+        pars = dcp(parset.pars[ind])
         for outcome in outcomes.keys():
             thispar = pars[outcome]
             
             # Find last good value -- WARNING, copied from scenarios.py!!! and shouldn't be in this loop!
             last_t = min(years) - settings.dt # Last timestep before the scenario starts
-            last_y = thispar.interp(tvec=last_t, dt=settings.dt, asarray=False, sample=False) # Find what the model would get for this value
+            last_y = thispar.interp(tvec=last_t, dt=settings.dt, asarray=False, usemeta=False) # Find what the model would get for this value
             
             for pop in outcomes[outcome].keys(): # WARNING, 'pop' should be renamed 'key' or something for e.g. partnerships
                 
@@ -855,24 +732,18 @@
     
     
     
-<<<<<<< HEAD
-    def compareoutcomes(self, parset=None, year=None, doprint=False):
-        ''' For every parameter affected by a program, return a list comparing the default parameter values with the budget ones '''
-        outcomes = self.getoutcomes(t=year, parset=parset)
-=======
     def compareoutcomes(self, parset=None, year=None, ind=0, doprint=False):
         """ For every parameter affected by a program, return a list comparing the default parameter values with the budget ones """
         outcomes = self.getoutcomes(t=year, parset=parset, ind=ind)
->>>>>>> ba5bcaac
         comparison = list()
         maxnamelen = 0
         maxkeylen = 0
         for key1 in outcomes.keys():
             for key2 in outcomes[key1].keys():
-                name = parset.pars[key1].name
+                name = parset.pars[ind][key1].name
                 maxnamelen = max(len(name),maxnamelen)
                 maxkeylen = max(len(str(key2)),maxkeylen)
-                parvalue = parset.pars[key1].interp(tvec=year, asarray=False)[key2]
+                parvalue = parset.pars[ind][key1].interp(tvec=year, asarray=False)[key2]
                 budgetvalue = outcomes[key1][key2] 
                 if budgetvalue is not None: comparison.append([name, key2, parvalue[0], budgetvalue[0]])
                 else: comparison.append([name, key2, parvalue[0], None])
@@ -911,13 +782,8 @@
     
     
     
-<<<<<<< HEAD
-    def reconcile(self, parset=None, year=None, objective='mape', maxiters=1000, maxtime=None, uselimits=True, verbose=2, **kwargs):
-        '''
-=======
     def reconcile(self, parset=None, year=None, ind=0, objective='mape', maxiters=400, uselimits=True, verbose=2, **kwargs):
         """
->>>>>>> ba5bcaac
         A method for automatically reconciling coverage-outcome parameters with model parameters.
         
         Example code to test:
@@ -930,11 +796,11 @@
         
         # Try defaults if none supplied
         if not hasattr(self,'project'):
-            try: self.projectref = Link(parset.projectref())
+            try: self.project = parset.project
             except: raise OptimaException('Could not find a usable project')
                 
         if parset is None:
-            try: parset = self.projectref().parset()
+            try: parset = self.project.parset()
             except: raise OptimaException('Could not find a usable parset')
         
         # Initialise internal variables 
@@ -952,7 +818,7 @@
             parupper = zeros(npars)
             for k,tmp in enumerate(pardict.keys()):
                 parname = tmp[0] # First entry is parameter name
-                limits = convertlimits(parset.pars[parname].limits, dt=settings.dt)
+                limits = convertlimits(parset.pars[0][parname].limits, dt=settings.dt)
                 parlower[k] = limits[0]
                 parupper[k] = limits[1]
         if any(parupper<parlower): 
@@ -961,14 +827,9 @@
             raise OptimaException(errormsg)
         
         # Prepare inputs to optimization method
-        args = odict([('pardict',pardict), ('progset',self), ('parset',parset), ('year',year), ('objective',objective), ('verbose',verbose)])
+        args = odict([('pardict',pardict), ('progset',self), ('parset',parset), ('year',year), ('ind',ind), ('objective',objective), ('verbose',verbose)])
         origmismatch = costfuncobjectivecalc(parmeans, **args) # Calculate initial mismatch too get initial probabilities (pinitial)
-<<<<<<< HEAD
-            
-        parvecnew, fvals, details = asd(costfuncobjectivecalc, parmeans, args=args, xmin=parlower, xmax=parupper, maxiters=maxiters, maxtime=maxtime, verbose=verbose, **kwargs)
-=======
         parvecnew, fval, exitflag, output = asd(costfuncobjectivecalc, parmeans, args=args, xmin=parlower, xmax=parupper, MaxIter=maxiters, verbose=verbose, **kwargs)
->>>>>>> ba5bcaac
         currentmismatch = costfuncobjectivecalc(parvecnew, **args) # Calculate initial mismatch, just, because
         
         # Wrap up
@@ -999,16 +860,11 @@
     return output
     
 
-<<<<<<< HEAD
-def costfuncobjectivecalc(parmeans=None, pardict=None, progset=None, parset=None, year=None, objective=None, verbose=2, eps=1e-3):
-    ''' Calculate the mismatch between the budget-derived cost function parameter values and the model parameter values for a given year '''
-=======
 def costfuncobjectivecalc(parmeans=None, pardict=None, progset=None, parset=None, year=None, ind=None, objective=None, verbose=2, eps=1e-3):
     """ Calculate the mismatch between the budget-derived cost function parameter values and the model parameter values for a given year """
->>>>>>> ba5bcaac
     pardict[:] = replicatevec(parmeans)
     progset.odict2cco(dcp(pardict), t=year)
-    comparison = progset.compareoutcomes(parset=parset, year=year)
+    comparison = progset.compareoutcomes(parset=parset, year=year, ind=ind)
     allmismatches = []
     mismatch = 0
     for budgetparpair in comparison:
@@ -1076,7 +932,7 @@
 
 
     def optimizable(self):
-        return True if self.targetpars else False # and self.hasbudget()
+        return True if self.targetpars else False
 
 
     def hasbudget(self):
@@ -1087,7 +943,6 @@
         """Add a model parameter to be targeted by this program"""
         if (targetpar['param'],targetpar['pop']) not in [(tp['param'],tp['pop']) for tp in self.targetpars]:
             self.targetpars.append(targetpar)
-            self.targetpartypes = list(set([thispar['param'] for thispar in self.targetpars]))
             printv('\nAdded target parameter "%s" to the list of target parameters affected by "%s". \nAffected parameters are: %s' % (targetpar, self.short, self.targetpars), 4, verbose)
         else:
             index = [(tp['param'],tp['pop']) for tp in self.targetpars].index((targetpar['param'],targetpar['pop']))
@@ -1177,13 +1032,8 @@
             raise OptimaException(errormsg)
 
 
-<<<<<<< HEAD
-    def gettargetpopsize(self, t, parset=None, results=None, total=True, useelig=False, die=False):
-        '''Returns target population size in a given year for a given spending amount.'''
-=======
     def gettargetpopsize(self, t, parset=None, results=None, ind=0, total=True, useelig=False):
         """Returns target population size in a given year for a given spending amount."""
->>>>>>> ba5bcaac
 
         # Validate inputs
         if isnumber(t): t = array([t])
@@ -1195,55 +1045,52 @@
         # Initialise outputs
         popsizes = odict()
         targetpopsize = odict()
-        defaultinitpopsizes = parset.pars['popsize'].interp(tvec=t)
         
         # If we are ignoring eligibility, just sum the popsizes...
         if not useelig:
-            initpopsizes = defaultinitpopsizes
+            initpopsizes = parset.pars[0]['popsize'].interp(tvec=t)
 
         # ... otherwise, have to get the PLHIV pops from results. WARNING, this should be improved.
         else: 
             # Get settings
-            try: settings = parset.projectref().settings
-            except:
-                try: settings = results.projectref().settings
-                except: settings = Settings()
-
-            npops = len(parset.pars['popkeys'])
+            settings = self.getsettings()
+            
+            npops = len(parset.pars[ind]['popkeys'])
     
             if not self.criteria['pregnant']:
                 if self.criteria['hivstatus']=='allstates':
-                    initpopsizes = defaultinitpopsizes
+                    initpopsizes = parset.pars[ind]['popsize'].interp(tvec=t)
+        
                 else: # If it's a program for HIV+ people, need to find the number of positives
-                    try:
-                        if not results: results = parset.getresults(die=die)
-                        cd4index = sort(cat([settings.__dict__[state] for state in self.criteria['hivstatus']])) # CK: this should be pre-computed and stored if it's useful
-                        initpopsizes = zeros((npops,len(t))) 
-                        for yrno,yr in enumerate(t):
-                            initpopsizes[:,yrno] = results.raw[0]['people'][cd4index,:,findinds(results.tvec,yr)].sum(axis=0) # WARNING, is using the zeroth result OK?
-                    except OptimaException as E: 
-                        if die: 
-                            raise E
-                        else:
-                            print('Failed to extract results because "%s", using default' % E.__repr__())
-                            initpopsizes = defaultinitpopsizes
-            
-            else: # ... or if it's a program for pregnant women.
+                    if not results: 
+                        try: results = parset.getresults(die=True)
+                        except OptimaException as E: 
+                            print('Failed to extract results because "%s", rerunning the model...' % E.message)
+                            results = runmodel(pars=parset.pars[ind], settings=settings)
+                            parset.resultsref = results.name # So it doesn't have to be rerun
+                    
+                    cd4index = sort(cat([settings.__dict__[state] for state in self.criteria['hivstatus']])) # CK: this should be pre-computed and stored if it's useful
+                    initpopsizes = zeros((npops,len(t))) 
+                    for yrno,yr in enumerate(t):
+                        initpopsizes[:,yrno] = results.raw[ind]['people'][cd4index,:,findinds(results.tvec,yr)].sum(axis=0)
+                    
+            # ... or if it's a program for pregnant women.
+            else:
                 if self.criteria['hivstatus']=='allstates': # All pregnant women
-                    initpopsizes = parset.pars['popsize'].interp(tvec=t)*parset.pars['birth'].interp(tvec=t)
+                    initpopsizes = parset.pars[ind]['popsize'].interp(tvec=t)*parset.pars[0]['birth'].interp(tvec=t)
     
                 else: # HIV+ pregnant women
-                    try: 
-                        if not results: results = parset.getresults(die=die)
-                        for yr in t:
-                            initpopsizes = parset.pars['popsize'].interp(tvec=[yr])*parset.pars['birth'].interp(tvec=[yr])*transpose(results.main['prev'].pops[0,:,findinds(results.tvec,yr)])
-                    except OptimaException as E: 
-                        if die: 
-                            raise E
-                        else: 
-                            print('Failed to extract results because "%s", using default' % E.__repr__())
-                            initpopsizes = defaultinitpopsizes
-        for popno, pop in enumerate(parset.pars['popkeys']):
+                    initpopsizes = parset.pars[ind]['popsize'].interp(tvec=t)
+                    if not results: 
+                        try: results = parset.getresults(die=True)
+                        except OptimaException as E: 
+                            print('Failed to extract results because "%s", rerunning the model...' % E.message)
+                            results = runmodel(pars=parset.pars[ind], settings=settings)
+                            parset.resultsref = results.name # So it doesn't have to be rerun
+                    for yr in t:
+                        initpopsizes = parset.pars[ind]['popsize'].interp(tvec=[yr])*parset.pars[ind]['birth'].interp(tvec=[yr])*transpose(results.main['prev'].pops[0,:,findinds(results.tvec,yr)])
+
+        for popno, pop in enumerate(parset.pars[0]['popkeys']):
             popsizes[pop] = initpopsizes[popno,:]
         for targetpop in self.targetpops:
             if targetpop.lower() in ['total','tot','all']:
@@ -1269,19 +1116,14 @@
         return targetcomposition
 
 
-<<<<<<< HEAD
-    def getcoverage(self, x, t, parset=None, results=None, total=True, proportion=False, toplot=False, sample='best'):
-        '''Returns coverage for a time/spending vector'''
-=======
     def getcoverage(self, x, t, parset=None, results=None, total=True, proportion=False, toplot=False, sample='best', ind=0):
         """Returns coverage for a time/spending vector"""
->>>>>>> ba5bcaac
 
         # Validate inputs
         x = promotetoarray(x)
         t = promotetoarray(t)
 
-        poptargeted = self.gettargetpopsize(t=t, parset=parset, results=results, total=False)
+        poptargeted = self.gettargetpopsize(t=t, parset=parset, results=results, total=False, ind=ind)
 
         totaltargeted = sum(poptargeted.values())
         totalreached = evalcostcov(self.costcovpars, x=x, t=t, popsize=totaltargeted, sample=sample)
@@ -1307,8 +1149,6 @@
         return reqbudget
 
 
-<<<<<<< HEAD
-=======
     def plotcoverage(self, t, parset=None, results=None, plotoptions=None, existingFigure=None,
         plotbounds=True, npts=100, maxupperlim=1e8, doplot=False):
         """ Plot the cost-coverage curve for a single program"""
@@ -1415,7 +1255,6 @@
 
 
 
->>>>>>> ba5bcaac
 ########################################################
 # COST COVERAGE OUTCOME FUNCTIONS
 ########################################################
