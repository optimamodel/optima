--- conflicted
+++ resolved
@@ -5,15 +5,15 @@
 NOTE: for best results, run in interactive mode, e.g.
 python -i tests.py
 
-Version: 2016jan25 by cliffk
+Version: 2016jan27 by cliffk
 """
 
 
 
 ## Define tests to run here!!!
 tests = [
-#'plot',
-#'browser',
+'plot',
+'browser',
 'gui',
 ]
 
@@ -54,7 +54,7 @@
     print('Running plot test...')
     from optima import Project, plotresults
     
-    P = Project(spreadsheet='concentrated.xlsx')
+    P = Project(spreadsheet='test7pops.xlsx')
     results = P.runsim('default')
     plotresults(results, figsize=(14,10))
 
@@ -70,14 +70,8 @@
     print('Running browser test...')
     from optima import Project, browser
     
-<<<<<<< HEAD
-    P = Project(spreadsheet='test7pops.xlsx')
+    P = Project(spreadsheet='concentrated.xlsx')
     browser(P.results[-1])
-=======
-    P = Project(spreadsheet='concentrated.xlsx')
-    results = P.runsim('default')
-    browser(results)
->>>>>>> f823aaac
 
     done(t)
 
@@ -93,7 +87,7 @@
     print('Running GUI test...')
     from optima import Project, pygui
     
-    P = Project(spreadsheet='concentrated.xlsx')
+    P = Project(spreadsheet='test7pops.xlsx')
     results = P.runsim('default')
     pygui(results)
 
