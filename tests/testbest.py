--- conflicted
+++ resolved
@@ -49,22 +49,9 @@
 ## Make or load&migrate a project
 if 'standardrun' in tests:
     P = defaults.defaultproject('best',dorun=False)
-#    from numpy import array, nan
-#    P.pars()['proptx'].t[0]= array([0.,2020., 2030.])
-#    P.pars()['proptx'].y[0]= array([nan,.9,.95])
-#    P.pars()['fixpropdx'].y = 2014.
-#    P.pars()['propdx'].t[0]= array([0.,2020., 2030.])
-#    P.pars()['propdx'].y[0]= array([nan,.9,.95])
     P.runsim(debug=True)
     P.results[-1].export()
 
-<<<<<<< HEAD
-if migrations:
-    oldprojectfile = '/Users/robynstuart/Google Drive/Optima/Optima HIV/Applications/!Other Applications/Global model/Cost optimization 2.0/Stage 7f optims/Cote dIvoire_20161201_reconciled.prj'
-    P = loadproj(filename=oldprojectfile)
-    P.runsim()
-    P.makespreadsheet('newspreadsheet.xlsx')
-=======
 if 'migrations' in tests:
     oldprojectfile = '/Users/robynstuart/Google Drive/Optima/Optima HIV/Applications/!Other Applications/Global model/Cost optimization 2.0/Stage 7f optims/Cote dIvoire_20161201_reconciled.prj'
     try:
@@ -73,7 +60,6 @@
         P.makespreadsheet('newspreadsheet.xlsx')
     except:
         print('Could not load old project file, probably because you are not Robyn, so unable to test migrations')
->>>>>>> 6f375df6
 
 ## Calibration
 if 'autocalib' in tests: 
