"""
Create a good test project -- WARNING, this should be combined with testworkflow,
which is an outdated version of the same thing!

Version: 2016oct05
"""

<<<<<<< HEAD
from optima import defaults, pygui, Parscen, Budgetscen, dcp, plotpars, plotpeople, loadobj, saveobj, migrate, makespreadsheet # analysis:ignore
=======
from optima import defaults, pygui, Parscen, Budgetscen, dcp, plotpars, plotpeople, loadobj, saveobj, __file__ as optimapath # analysis:ignore
import os

# Figure out the path 
parentdir = optimapath.split(os.sep)[:-2] # exclude /optima/__init__.pyc
testdir = parentdir + ['tests'+os.sep]
spreadsheetpath = os.sep.join(testdir)
>>>>>>> 89fda825

## Options
standardrun = 1
migrations = 0 # Whether or not to try migrating an old project
autocalib = 0 # Whether or not to run autofitting
manualcalib = 0
reconcile = 0
runscenarios = 0 # Run scenarios
optimize = 0
dosave = 1
filename = 'best.prj'
programdatafile = 'concentratedprogramdata.xlsx'
ind = -1 # Default index

<<<<<<< HEAD
## Make or load&migrate a project
if standardrun:
    P = defaults.defaultproject('best',dorun=False)
    P.runsim(debug=True)
    P.results[-1].export()

if migrations:
    oldprojectfile = '/Users/robynstuart/Google Drive/Optima/Global model/Cost optimization 2.0/Stage 7f optims/Cote dIvoire_0160816_reconciled.prj'
    oldP = loadobj(filename=oldprojectfile)
    P = migrate(oldP)
    P.runsim()
    makespreadsheet('newspreadsheet.xlsx', data=P.data)
=======
P = defaults.defaultproject('best',addprogset=True,addcostcovdata=False,addcostcovpars=False,addcovoutpars=True)
R = P.progsets[0]

R.loadspreadsheet(spreadsheetpath+programdatafile)    
>>>>>>> 89fda825

## Calibration
if autocalib: 
    P.autofit(name='default', maxiters=60)
    pygui(P.parsets[ind].getresults())

if manualcalib: 
    P.manualfit()

if reconcile:
    P.progsets[ind].reconcile(parset=P.parsets[ind], year=2016)


### Scenarios
if runscenarios:
    defaultbudget = P.progsets[ind].getdefaultbudget()
    maxbudget = dcp(defaultbudget)
    for key in maxbudget: maxbudget[key] += 1e14
    nobudget = dcp(defaultbudget)
    for key in nobudget: nobudget[key] *= 1e-6
    scenlist = [
        Parscen(name='Current conditions', parsetname=ind, pars=[]),
        Budgetscen(name='No budget', parsetname=ind, progsetname=ind, t=[2016], budget=nobudget),
        Budgetscen(name='No FSW budget', parsetname=ind, progsetname=ind, t=[2016], budget={'FSW programs': 0.}),
        Budgetscen(name='Current budget', parsetname=ind, progsetname=ind, t=[2016], budget=defaultbudget),
        Budgetscen(name='Unlimited spending', parsetname=ind, progsetname=ind, t=[2016], budget=maxbudget),
        ]
    
    # Run the scenarios
    P.addscenlist(scenlist)
    P.runscenarios() 
#    plotpeople(P, P.results[ind].raw[ind][0]['people'])
    apd = plotpars([scen.scenparset.pars[0] for scen in P.scens.values()])
    pygui(P.results[ind], toplot='default')



if optimize:
    P.optimize(maxtime=20)
    pygui(P.results[ind])
    

if dosave:
    P.save(filename)
    
    <|MERGE_RESOLUTION|>--- conflicted
+++ resolved
@@ -2,20 +2,16 @@
 Create a good test project -- WARNING, this should be combined with testworkflow,
 which is an outdated version of the same thing!
 
-Version: 2016oct05
+Version: 2016oct28
 """
 
-<<<<<<< HEAD
-from optima import defaults, pygui, Parscen, Budgetscen, dcp, plotpars, plotpeople, loadobj, saveobj, migrate, makespreadsheet # analysis:ignore
-=======
-from optima import defaults, pygui, Parscen, Budgetscen, dcp, plotpars, plotpeople, loadobj, saveobj, __file__ as optimapath # analysis:ignore
+from optima import defaults, pygui, Parscen, Budgetscen, dcp, plotpars, plotpeople, loadobj, saveobj, migrate, makespreadsheet, __file__ as optimapath # analysis:ignore
 import os
 
 # Figure out the path 
 parentdir = optimapath.split(os.sep)[:-2] # exclude /optima/__init__.pyc
 testdir = parentdir + ['tests'+os.sep]
 spreadsheetpath = os.sep.join(testdir)
->>>>>>> 89fda825
 
 ## Options
 standardrun = 1
@@ -30,7 +26,6 @@
 programdatafile = 'concentratedprogramdata.xlsx'
 ind = -1 # Default index
 
-<<<<<<< HEAD
 ## Make or load&migrate a project
 if standardrun:
     P = defaults.defaultproject('best',dorun=False)
@@ -43,12 +38,6 @@
     P = migrate(oldP)
     P.runsim()
     makespreadsheet('newspreadsheet.xlsx', data=P.data)
-=======
-P = defaults.defaultproject('best',addprogset=True,addcostcovdata=False,addcostcovpars=False,addcovoutpars=True)
-R = P.progsets[0]
-
-R.loadspreadsheet(spreadsheetpath+programdatafile)    
->>>>>>> 89fda825
 
 ## Calibration
 if autocalib: 
