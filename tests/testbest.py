--- conflicted
+++ resolved
@@ -5,15 +5,8 @@
 Version: 2016feb08
 """
 
-<<<<<<< HEAD
-from optima import defaults, pygui, Parscen, Budgetscen, Coveragescen, dcp, plotpars, plotpeople, loadproj, saveobj, migrate, makespreadsheet, optimapath # analysis:ignore
-=======
 from optima import defaults, pygui, manualfit, Parscen, Budgetscen, Coveragescen, dcp, plotpars, plotpeople, loadproj, saveobj, migrate, makespreadsheet # analysis:ignore
->>>>>>> 4952a826
 from optima import tic, toc, blank, pd # analysis:ignore
-
-# Figure out the path 
-spreadsheetpath = optimapath('tests')
 
 ## Options
 tests = [
@@ -28,7 +21,6 @@
 
 filename = 'best.prj'
 ind = -1 # Default index
-programdatafile = 'concentratedprogramdata.xlsx'   
 
 
 ## Housekeeping
@@ -57,12 +49,8 @@
 ## Make or load&migrate a project
 if 'standardrun' in tests:
     P = defaults.defaultproject('best',dorun=False)
-<<<<<<< HEAD
 #    P.loadspreadsheet(spreadsheetpath+programdatafile) 
-    P.runsim(die=True, start=2000, end=2020)
-=======
     P.runsim(debug=True, start=2000, end=2040)
->>>>>>> 4952a826
     if runsensitivity: P.sensitivity()
     if doplot: pygui(P)
 
@@ -98,7 +86,6 @@
     P.addscens(scenlist)
     P.runscenarios() 
     if doplot:
-        plotpeople(P, P.results[ind].raw[ind][0]['people'])
         pygui(P.results[ind], toplot='default')
 
 
