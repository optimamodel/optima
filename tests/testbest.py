--- conflicted
+++ resolved
@@ -48,14 +48,9 @@
 ## Make or load&migrate a project
 if 'standardrun' in tests:
     P = defaults.defaultproject('best',dorun=False)
-<<<<<<< HEAD
     P.runsim(debug=False, start=2000, end=2030)
     P.sensitivity()
     pygui(P)
-=======
-    P.runsim(debug=True, start=2000, end=2030)
-    if doplot: pygui(P)
->>>>>>> a3c2534c
 
 ## Calibration
 if 'autocalib' in tests: 
