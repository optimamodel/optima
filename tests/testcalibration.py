"""
Test calibration

To use: comment out lines in the definition of 'tests' to not run those tests.
NOTE: for best results, run in interactive mode, e.g.
python -i tests.py

Version: 2016jan09 by cliffk
"""

## Define tests to run here!!!
tests = [
#'attributes',
<<<<<<< HEAD
#'sensitivity',
'manualfit',
#'autofit',
=======
'sensitivity',
#'manualfit',
'autofit',
>>>>>>> cf091ea3
#'autofitmulti',
#'longfit',
]


##############################################################################
## Initialization -- same for every test script
##############################################################################

from optima import tic, toc, blank, pd # analysis:ignore

if 'doplot' not in locals(): doplot = True

def done(t=0):
    print('Done.')
    toc(t)
    blank()

blank()
print('Running tests:')
for i,test in enumerate(tests): print(('%i.  '+test) % (i+1))
blank()



##############################################################################
## The tests
##############################################################################

T = tic()




## Attributes test
if 'attributes' in tests:
    t = tic()

    print('Running attributes test...')
    from optima import Project
    P = Project(spreadsheet='test.xlsx')
    P.parsets[0].listattributes()

    done(t)







## Sensitivity test
if 'sensitivity' in tests:
    t = tic()

    print('Running sensitivity test...')
    from optima import Project
    
    P = Project(spreadsheet='test7pops.xlsx')
    P.sensitivity(orig='default', name='sensitivity', n=10, span=0.5)
    results = P.runsim('sensitivity')
    
    if doplot:
        from optima import pygui
        pygui(results, toplot=['prev-tot', 'prev-pops', 'numinci-pops'])
    
    done(t)






## Manual calibration test
if 'manualfit' in tests and doplot:
    t = tic()

    print('Running manual calibration test...')
    from optima import Project
    
    P = Project(spreadsheet='test7pops.xlsx')
    P.manualfit(orig='default', name='manual')
    
    done(t)






## Autofit test
if 'autofit' in tests:
    t = tic()

    print('Running autofit test...')
    from optima import Project
    
    P = Project(spreadsheet='test7pops.xlsx')
    P.autofit(name='autofit', orig='default', what=['force'], maxtime=None, maxiters=30, inds=None) # Run automatic fitting
    results1 = P.runsim('default', end=2015) # Generate results
    results2 = P.runsim('autofit', end=2015)
    
    if doplot:
        from optima import plotresults
        plotresults(results1, toplot=['prev-tot', 'prev-pops', 'numinci-pops'])
        plotresults(results2, toplot=['improvement', 'prev-tot', 'prev-pops', 'numinci-pops'])
    
    done(t)







## Autofit test
if 'autofitmulti' in tests:
    t = tic()

    print('Running autofitmulti test...')
    from optima import Project
    
    P = Project(spreadsheet='test7pops.xlsx')
    P.sensitivity(orig='default', name='sensitivity', n=5, span=0.5) # Create MC initialization
    P.runsim('sensitivity', end=2015) # Generate results
    P.autofit(name='autofit', orig='sensitivity', what=['force'], maxtime=None, maxiters=30, inds=None) # Run automatic fitting
    
    
    if doplot:
        from optima import plotresults
        plotresults(P.parsets['sensitivity'].getresults(), toplot=['prev-tot', 'numinci-sta'])
        plotresults(P.parsets['autofit'].getresults(), toplot=['improvement', 'prev-tot', 'numinci-sta'])
    
    done(t)












## Autofit test
if 'longfit' in tests:
    t = tic()

    print('Running long autofit test...')
    from optima import Project
    
    P = Project(spreadsheet='test7pops.xlsx')
    P.autofit(name='autofit', orig='default', what=['init','popsize','force','const'], maxiters=1000, inds=None, verbose=2) # Run automatic fitting
    results1 = P.runsim('default', end=2015) # Generate results
    results2 = P.runsim('autofit', end=2015)
    
    if doplot:
        from optima import plotresults
        plotresults(results1, toplot=['prev-tot', 'prev-pops', 'numinci-pops'])
        plotresults(results2, toplot=['improvement', 'prev-tot', 'prev-pops', 'numinci-pops'])
    
    done(t)










print('\n\n\nDONE: ran %i tests' % len(tests))
toc(T)<|MERGE_RESOLUTION|>--- conflicted
+++ resolved
@@ -11,15 +11,9 @@
 ## Define tests to run here!!!
 tests = [
 #'attributes',
-<<<<<<< HEAD
-#'sensitivity',
-'manualfit',
-#'autofit',
-=======
 'sensitivity',
 #'manualfit',
 'autofit',
->>>>>>> cf091ea3
 #'autofitmulti',
 #'longfit',
 ]
