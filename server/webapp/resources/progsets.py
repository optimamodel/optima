import uuid
import pprint
from pprint import pprint
from datetime import datetime
import dateutil

import mpld3
from flask import current_app, request, helpers
from flask.ext.login import login_required
from flask_restful import Resource, marshal_with, marshal, fields
from flask_restful_swagger import swagger

from server.webapp.dataio import (
    get_progset_summaries, save_progset_summaries, load_project,
    load_project_record, load_program, load_parset, get_progset_summary,
    get_target_popsizes, load_parameters_from_progset_parset,
    get_progset_from_project, get_progset_summary, get_parset_from_project,
    parse_outcomes_from_progset, get_program_from_progset, save_program_summary,
    put_outcomes_into_progset,
    check_project_exists)
from server.webapp.dbconn import db
from server.webapp.exceptions import (ProgsetDoesNotExist)
from server.webapp.resources.common import file_resource, file_upload_form_parser, report_exception
from server.webapp.utils import SubParser, Json, RequestParser, TEMPLATEDIR, upload_dir_user, normalize_obj


progset_parser = RequestParser()
progset_parser.add_arguments(
    {'name': {'required': True}, 'programs': {'type': Json, 'location': 'json'}})

class Progsets(Resource):
    """
    GET /api/project/<uuid:project_id>/progsets

    Get progsets for program-set manage page

    POST /api/project/<uuid:project_id>/progsets

    Save newly created progset in the client
    """
    method_decorators = [report_exception, login_required]

    @swagger.operation(description='Download progsets')
    def get(self, project_id):

        check_project_exists(project_id)
        project = load_project(project_id)

        return get_progset_summaries(project)


    @swagger.operation(description='Save progset')
    def post(self, project_id):

        check_project_exists(project_id)

        data = normalize_obj(request.get_json(force=True))
        current_app.logger.debug("DATA progsets for project_id %s is :/n %s" % (project_id, pprint(data)))

        project_record = load_project_record(project_id)
        project = project_record.load()

        save_progset_summaries(project, data)
        project_record.save_obj(project)

        return get_progset_summaries(project)


class Progset(Resource):
    """
    GET /api/project/<uuid:project_id>/progsets/<uuid:progset_id>

    Download progset - is this ever used?

    PUT /api/project/<uuid:project_id>/progsets/<uuid:progset_id>

    Update existing progset
    """
    method_decorators = [report_exception, login_required]

    @swagger.operation(description='Download progset with the given id.')
    def get(self, project_id, progset_id):
        current_app.logger.debug("/api/project/%s/progsets/%s" % (project_id, progset_id))
        progset_entry = load_progset_record(project_id, progset_id)
        progset_entry.get_extra_data()
        return progset_entry

    @swagger.operation(description='Update progset with the given id.')
    def put(self, project_id, progset_id):
        current_app.logger.debug("/api/project/%s/progsets/%s" % (project_id, progset_id))
        data = normalize_obj(request.get_json(force=True))

        project_record = load_project_record(project_id)
        project = project_record.load()

        save_progset_summaries(project, data, progset_id=progset_id)
        project_record.save_obj(project)

        return get_progset_summary(project.progsets[data["name"]])

    @swagger.operation(description='Delete progset with the given id.')
    def delete(self, project_id, progset_id):
        current_app.logger.debug("/api/project/%s/progsets/%s" % (project_id, progset_id))

        project_record = load_project_record(project_id)
        project = project_record.load()

        progset = get_progset_from_project(project, progset_id)
        project.progsets.pop(progset.name)

        project_record.save_obj(project)
        return '', 204


class ProgsetData(Resource):

    method_decorators = [report_exception, login_required]

    @swagger.operation(
        produces='application/x-gzip',
        description='Download progset with the given id as Binary.',
        notes="""
            if progset exists, returns it
            if progset does not exist, returns an error.
        """,

    )
    def get(self, project_id, progset_id):
        current_app.logger.debug("GET /api/project/{}/progsets/{}/data".format(project_id, progset_id))
        progset_entry = load_progset_record(project_id, progset_id)

        loaddir = upload_dir_user(TEMPLATEDIR)
        if not loaddir:
            loaddir = TEMPLATEDIR

        filename = progset_entry.as_file(loaddir)

        return helpers.send_from_directory(loaddir, filename)

    @swagger.operation(
        summary='Uploads data for already created progset',
        parameters=file_upload_form_parser.swagger_parameters()
    )
    @marshal_with(file_resource)
    def post(self, project_id, progset_id):
        """
        Uploads Data file, uses it to update the progrset and program models.
        Precondition: model should exist.
        """
        from server.webapp.parse import get_default_program_summaries

        current_app.logger.debug("POST /api/project/{}/progsets/{}/data".format(project_id, progset_id))

        args = file_upload_form_parser.parse_args()
        uploaded_file = args['file']

        source_filename = uploaded_file.source_filename

        progset_entry = load_progset_record(project_id, progset_id)

        project_entry = load_project_record(project_id)
        project = project_entry.hydrate()
        if project.data != {}:
            program_list = get_default_program_summaries(project)
        else:
            program_list = []

        from optima.utils import loadobj
        new_progset = loadobj(uploaded_file)
        progset_entry.restore(new_progset, program_list)
        db.session.add(progset_entry)

        db.session.commit()

        reply = {
            'file': source_filename,
            'result': 'Progset %s is updated' % progset_entry.name,
        }
        return reply


class ProgsetParameters(Resource):

    """
    GET /api/project/<uuid:project_id>/progsets/<uuid:progset_id>/parameters/<uuid:parset_id>

    Fetches parameters for a progset/parset combo to be used in outcome functions.
    """
    @swagger.operation(description='Get parameters sets for the selected progset')
    def get(self, project_id, progset_id, parset_id):

        project = load_project(project_id)
        progset = get_progset_from_project(project, progset_id)
        parset = get_parset_from_project(project, parset_id)

        return load_parameters_from_progset_parset(project, progset, parset)



class ProgsetEffects(Resource):
    """
    GET /api/project/<uuid:project_id>/progsets/<uuid:progset_id>/effects

    Fetch the effects of a given progset, given in the marshalled fields of
    a ProgsetsDB record, used in cost-coverage-ctrl.js

    PUT /api/project/<uuid:project_id>/progsets/<uuid:progset_id>/effects

    Saves the effects of a given progset, used in cost-coverage-ctrl.js
    """

    method_decorators = [report_exception, login_required]

    @swagger.operation(summary='Get List of existing Progset effects for the selected progset')
    def get(self, project_id, progset_id):

        project = load_project(project_id)
        progset = get_progset_from_project(project, progset_id)

        outcomes = parse_outcomes_from_progset(progset)

        # Bosco needs to fix this...

        return { 'effects': [{
            "parset": parset.uid,
            "parameters": outcomes,

        } for parset in project.parsets.values()]}

    @swagger.operation(summary='Saves a list of outcomes')
    def put(self, project_id, progset_id):
        effects = normalize_obj(request.get_json(force=True))

        project_record = load_project_record(project_id)
        project = project_record.load()
        progset = get_progset_from_project(project, progset_id)

        put_outcomes_into_progset(effects[0]["parameters"], progset)

        project_record.save_obj(project)

        outcomes = parse_outcomes_from_progset(progset)

        return { 'effects': [{
            "parset": parset.uid,
            "parameters": outcomes,

        } for parset in project.parsets.values()]}


query_program_parser = RequestParser()
query_program_parser.add_arguments({
    'program': {'required': True, 'type': Json, 'location': 'json'},
})

class Program(Resource):
    """
    POST /api/project/<project_id>/progsets/<progset_id>/program"

    Write program to web-server (for cost-coverage and outcome changes)
    The payload is JSON in the form:

    'program': {
      'active': True,
      'category': 'Care and treatment',
      'ccopars': { 'saturation': [[0.9, 0.9]],
                   't': [2016],
                   'unitcost': [[1.136849845773715, 1.136849845773715]]},
      'costcov': [ { 'cost': 16616289, 'coverage': 8173260, 'year': 2012},
                   { 'cost': 234234, 'coverage': 324234, 'year': 2013}],
      'created': 'Mon, 02 May 2016 05:27:48 -0000',
      'criteria': { 'hivstatus': 'allstates', 'pregnant': False},
      'id': '9b5db736-1026-11e6-8ffc-f36c0fc28d89',
      'name': 'HIV testing and counseling',
      'optimizable': True,
      'populations': [ 'FSW',
                       'Clients',
                       'Male Children 0-14',
                       'Female Children 0-14',
                       'Males 15-49',
                       'Females 15-49',
                       'Males 50+',
                       'Females 50+'],
      'progset_id': '9b55945c-1026-11e6-8ffc-130aba4858d2',
      'project_id': '9b118ef6-1026-11e6-8ffc-571b10a45a1c',
      'short': 'HTC',
      'targetpars': [ { 'active': True,
                        'param': 'hivtest',
                        'pops': [ 'FSW',
                                  'Clients',
                                  'Male Children 0-14',
                                  'Female Children 0-14',
                                  'Males 15-49',
                                  'Females 15-49',
                                  'Males 50+',
                                  'Females 50+']}],
      'updated': 'Mon, 02 May 2016 06:22:29 -0000'
    }
    """

    method_decorators = [report_exception, login_required]
    def post(self, project_id, progset_id):
        args = query_program_parser.parse_args()
        program_summary = normalize_obj(args['program'])

        project_record = load_project_record(project_id)
        project = project_record.load()

        progset = get_progset_from_project(project, progset_id)

        save_program_summary(progset, program_summary)

        progset.updateprogset()

        project_record.save_obj(project)

        return 204


class ProgramPopSizes(Resource):
    """
    /api/project/{project_id}/progsets/{progset_id}/program/{program_id}/parset/{progset_id}/popsizes

    Return estimated popsize for a given program and parset. Used in
    cost-coverage function page to help estimate populations.
    """
    method_decorators = [report_exception, login_required]

    def get(self, project_id, progset_id, program_id, parset_id):

        project = load_project(project_id)
        parset = get_parset_from_project(project, parset_id)
        progset = get_progset_from_project(project, progset_id)
        program = get_program_from_progset(progset, program_id)

        payload = get_target_popsizes(project, parset, progset, program)
        return payload, 201



costcov_graph_parser = RequestParser()
costcov_graph_parser.add_arguments({
    't': {'required': True, 'type': str, 'location': 'args'},
    'parset_id': {'required': True, 'type': uuid.UUID, 'location': 'args'},
    'caption': {'type': str, 'location': 'args'},
    'xupperlim': {'type': long, 'location': 'args'},
    'perperson': {'type': bool, 'location': 'args'},
})

class ProgramCostcovGraph(Resource):
    """
    Costcoverage graph for a Program and a Parset (for population sizes).
    """

    method_decorators = [report_exception, login_required]

    def get(self, project_id, progset_id, program_id):
        """
        Args:
            t: comma-separated list of years (>= startyear in data)
            parset_id: parset ID of project (not related to program targetpars)
            caption: string to display in graph
            xupperlim: maximum dollar shown
            perperson: cost per person shown as data point

        Returns an mpld3 dict that can be displayed with the mpld3 plugin
        """
        args = costcov_graph_parser.parse_args()
        parset_id = args['parset_id']

        print '>>>> Generating plot...'

        try:
            t = map(int, args['t'].split(','))
        except ValueError:
            t = None

        if t is None:
            return {}

        plotoptions = {}
        for x in ['caption', 'xupperlim', 'perperson']:
            if args.get(x):
                plotoptions[x] = args[x]

<<<<<<< HEAD
        project = load_project(project_id)
        progset = get_progset_from_project(project, progset_id)

        program = get_program_from_progset(progset, program_id)
        parset = get_parset_from_project(project, parset_id)

=======
        program = load_program(project_id, progset_id, program_id)
        print '>>>> Program', program
        parset = load_parset(project_id, parset_id)
        print '>>>> Program', parset
>>>>>>> 7a2cf9f1
        plot = program.plotcoverage(t=t, parset=parset, plotoptions=plotoptions)
        print '>>>> plot', plot
        from server.webapp.plot import convert_to_mpld3
        return convert_to_mpld3(plot)<|MERGE_RESOLUTION|>--- conflicted
+++ resolved
@@ -383,19 +383,11 @@
             if args.get(x):
                 plotoptions[x] = args[x]
 
-<<<<<<< HEAD
         project = load_project(project_id)
         progset = get_progset_from_project(project, progset_id)
 
         program = get_program_from_progset(progset, program_id)
         parset = get_parset_from_project(project, parset_id)
-
-=======
-        program = load_program(project_id, progset_id, program_id)
-        print '>>>> Program', program
-        parset = load_parset(project_id, parset_id)
-        print '>>>> Program', parset
->>>>>>> 7a2cf9f1
         plot = program.plotcoverage(t=t, parset=parset, plotoptions=plotoptions)
         print '>>>> plot', plot
         from server.webapp.plot import convert_to_mpld3
