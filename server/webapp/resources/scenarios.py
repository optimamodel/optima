--- conflicted
+++ resolved
@@ -2,17 +2,11 @@
 from flask.ext.login import login_required
 from flask_restful import Resource
 
-<<<<<<< HEAD
-from server.webapp.dataio import (
-    load_project_record, get_scenario_summaries,
-    save_scenario_summaries, get_parset_keys_with_y_values)
-from server.webapp.plot import make_mpld3_graph_dict
-=======
->>>>>>> 4b8de756
 from server.webapp.resources.common import report_exception
 from server.webapp.utils import normalize_obj
 from server.webapp.dataio import (
-    load_scenario_summaries, save_scenario_summaries,
+    load_project_record, get_scenario_summaries,
+    save_scenario_summaries,
     get_parameters_for_scenarios, make_scenarios_graphs)
 
 
@@ -25,23 +19,16 @@
     method_decorators = [report_exception, login_required]
 
     def get(self, project_id):
-<<<<<<< HEAD
         project_record = load_project_record(project_id)
         project = project_record.load()
 
         return {
             'scenarios': get_scenario_summaries(project),
-            'ykeysByParsetId': get_parset_keys_with_y_values(project)
-=======
-        return {
-            'scenarios': load_scenario_summaries(project_id),
-            'ykeysByParsetId': get_parameters_for_scenarios(project_id)
->>>>>>> 4b8de756
+            'ykeysByParsetId': get_parameters_for_scenarios(project)
         }
 
     def put(self, project_id):
         data = normalize_obj(request.get_json(force=True))
-<<<<<<< HEAD
 
         project_record = load_project_record(project_id)
         project = project_record.load()
@@ -51,10 +38,6 @@
         project_record.save_obj(project)
 
         return {'scenarios': get_scenario_summaries(project)}
-=======
-        save_scenario_summaries(project_id, data['scenarios'])
-        return {'scenarios': load_scenario_summaries(project_id)}
->>>>>>> 4b8de756
 
 
 class ScenarioSimulationGraphs(Resource):
@@ -65,11 +48,4 @@
     method_decorators = [report_exception, login_required]
 
     def get(self, project_id):
-<<<<<<< HEAD
-        project_entry = load_project_record(project_id)
-        project = project_entry.load()
-        project.runscenarios()
-        return make_mpld3_graph_dict(project.results[-1])
-=======
         return make_scenarios_graphs(project_id)
->>>>>>> 4b8de756
