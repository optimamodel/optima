--- conflicted
+++ resolved
@@ -173,10 +173,7 @@
             "selectors": selectors
         }
 
-<<<<<<< HEAD
-=======
     @marshal_with(calibration_fields, envelope="calibration")
->>>>>>> 695f9a3c
     def put(self, parset_id):
         current_app.logger.debug("PUT /api/parsets/{}/calibration/manual".format(parset_id))
         args = calibration_update_parser.parse_args()
