import uuid
import os
import pprint
import json

from flask import current_app, helpers, request
from flask.ext.login import login_required
from flask_restful import Resource
from flask_restful_swagger import swagger

import optima as op
from server.webapp.dataio import (
    load_project_record, TEMPLATEDIR, upload_dir_user, load_result,
    update_or_create_result_record, delete_result, load_result_by_id,
    load_project, load_parset, load_parset_list, get_parset_from_project)
from server.webapp.dbconn import db
from server.webapp.dbmodels import ResultsDb
from server.webapp.exceptions import ParsetAlreadyExists
from server.webapp.parse import get_parameters_from_parset, put_parameters_in_parset
from server.webapp.resources.common import report_exception
from server.webapp.utils import AllowedSafeFilenameStorage, RequestParser, normalize_obj
from server.webapp.plot import make_mpld3_graph_dict



copy_parser = RequestParser()
copy_parser.add_arguments({
    'name': {'required': True},
    'parset_id': {'type': uuid.UUID}
})


class Parsets(Resource):
    """
    GET /api/project/<project_id>/parsets

    Returns all parsets of a project for display in dropdown menu in calibration

    POST /api/project/<project_id>/parsets

    Copy or make new parset that is passed in  body as parset_id
    """

    method_decorators = [report_exception, login_required]

    @swagger.operation(description='Download all parsets for project')
    def get(self, project_id):
        current_app.logger.debug("/api/project/%s/parsets" % str(project_id))
        project_record = load_project_record(project_id)
        project = project_record.load()

        return {"parsets": load_parset_list(project)}

    @swagger.operation(description='Create parset or copy existing parset')
    def post(self, project_id):
        current_app.logger.debug("POST /api/project/{}/parsets".format(project_id))
        args = copy_parser.parse_args()
        print "args", args
        name = args['name']
        parset_id = args.get('parset_id')

        project_record = load_project_record(project_id)
        project = project_record.load()

        if name in project.parsets:
            raise ParsetAlreadyExists(project_id, name)

        if not parset_id:
            # CREATE parset with default settings
            project.makeparset(name, overwrite=False)
            result = project.runsim(name)
            project_record.save_obj(project)
            db.session.add(project_record)
            result_record = update_or_create_result_record(project_id, result, name)
            db.session.add(result_record)
        else:
            original_parset = get_parset_from_project(project, parset_id)
            parset_name = original_parset.name
            project.copyparset(orig=parset_name, new=name)
            project_record.save_obj(project)
            db.session.add(project_record)

        db.session.commit()

        return load_parset_list(project)


rename_parser = RequestParser()
rename_parser.add_argument('name', required=True)

class ParsetRenameDelete(Resource):
    """
    DELETE /api/project/<uuid:project_id>/parsets/<uuid:parset_id>

    Deletes given parset

    PUT /api/project/<uuid:project_id>/parsets/<uuid:parset_id>

    Renames the given parset
    """
    method_decorators = [report_exception, login_required]

    @swagger.operation(description='Delete parset with parset_id.')
    @report_exception
    def delete(self, project_id, parset_id):

        current_app.logger.debug("DELETE /api/project/{}/parsets/{}".format(project_id, parset_id))
        project_record = load_project_record(project_id, raise_exception=True)
        project = project_record.load()

        parset = load_parset(project, parset_id)
        project.parsets.pop(parset.name)
        project_record.save_obj(project)

        # TODO: also delete the corresponding calibration results
        db.session.query(ResultsDb).filter_by(
            project_id=project_id, id=parset_id, calculation_type=ResultsDb.DEFAULT_CALCULATION_TYPE).delete()
        db.session.commit()

        return '', 204

    @swagger.operation(description='Rename parset with parset_id')
    @report_exception
    def put(self, project_id, parset_id):
        """
        For consistency, let's always return the updated parsets for operations on parsets
        (so that FE doesn't need to perform another GET call)
        """
        current_app.logger.debug("PUT /api/project/{}/parsets/{}".format(project_id, parset_id))
        args = rename_parser.parse_args()
        name = args['name']

        project_record = load_project_record(project_id, raise_exception=True)
        project = project_record.load()

        parset = load_parset(project, parset_id)
        project.parsets.rename(parset.name, name)
        parset.name = name

        project_record.save_obj(project)

        return load_parset_list(project)



class ParsetCalibration(Resource):
    """
    /api/project/<uuid:project_id>/parsets/<uuid:parset_id>/calibration

    - GET: Returns parameter summaries and graphs for a project/parset, called on page init
    so doesn't really require a which
    - POST: Sends parameters to get graphs, with optional save, and optional autofit
    """

    method_decorators = [report_exception, login_required]

    @swagger.operation(description='Returns parameter summaries and graphs for a project/parset')
    def get(self, project_id, parset_id):
        """
        Returns the graphs for the parameter sets. If the results of the parameter
        sets exists, will use those results to generate the results, otherwise
        will the model, save the results, and then generate the graphs.

        Args:
            project_id: uid for project
            parset_id: uid for parset

        Url-query:
            autofit: boolean - true loads the results from the autofit parameters

        Returns:
             {
                 "calibration": {
                     "parset_id": uid_string,
                     "parameters": parameter_dictionary,
                     "graphs": mpl3_dict dictionary,
                     "resultId": uid_string
                 }
             }

        """
        current_app.logger.debug("/api/project/{}/parsets/{}/calibration".format(project_id, parset_id))
        autofit = request.args.get('autofit', False)
        calculation_type = 'autofit' if autofit else "calibration"

        print "> Calculation type: %s, autofit: %s" % (calculation_type, autofit)

        project = load_project(project_id)
        parset = load_parset(project, parset_id)
        result = load_result(project.uid, parset.uid, calculation_type)

        if result is None:
            print "> Runsim for new calibration results and store"
            project = load_project(project_id, autofit)
            simparslist = parset.interp()
            result = project.runsim(simpars=simparslist)
            result_record = update_or_create_result_record(project, result, parset.name, calculation_type)
            db.session.add(result_record)
            db.session.flush()
            db.session.commit()
        else:
            print "> Fetch result(%s) '%s' for parset '%s'" % (calculation_type, result.name, parset.name)


        print "> Generating graphs"
        payload = {
            "calibration": {
                "parset_id": parset_id,
                "parameters": get_parameters_from_parset(parset),
                "resultId": result.uid,
            }
        }
        graph_dict = make_mpld3_graph_dict(result)
        payload["calibration"].update(graph_dict)
        return payload

    @swagger.operation(description='Updates parameters and returns graphs')
    def post(self, project_id, parset_id):
        """
        Generates selected graphs for an updated parameter set with optional save.
        Or returns graphs generated from an autofit pre-calculated result.

        Args:
            project_id: uid for project
            parset_id: uid for parset
        Post-body:
            parameters: list of model parameters and their values
            which: list of graphs to generate
            autofit: boolean indicates to fetch the autofit version of the results
        Returns:
             {
                 "calibration": {
                     "parset_id": uid_string,
                     "parameters": parameter_dictionary,
                     "graphs": mpl3_dict dictionary,
                     "resultId": uid_string
                 }
             }
        """
        args = normalize_obj(json.loads(request.data))
        autofit = args.get('autofit', False)
        which = args.get('which')
        if which is not None:
            which = map(str, which)

        project_record = load_project_record(project_id)
        project = project_record.load()

        # update parset with uploaded parameters
        parset = get_parset_from_project(project, parset_id)

        if autofit:
            print "> Generating graphs from pre-autofitted results"
            # this is called after an autofit has run, which
            # will have deleted "calibration" results associated with the
            # optimized parset, written the optimized values to
            # the parset and saved the results to "autofit"
            result = load_result(project_id, parset_id, "autofit")
            if result is None:
                raise ValueError("Autofit results not found")
            parameters = get_parameters_from_parset(parset)
        else:
            print '> Uploaded updated parameters for parset', parset_id
            parameters = args.get('parameters')
            assert str(parset.uid) == str(parset_id)
            put_parameters_in_parset(parameters, parset)
            project_record.save_obj(project)
            delete_result(project_id, parset.uid, "calibration")
            delete_result(project_id, parset.uid, "autofit")

            print "> Simulating model from uploaded parameters"
            result = project.runsim(simpars=parset.interp())
            result_record = update_or_create_result_record(project_id, result, parset.name, 'calibration')
            db.session.add(result_record)
            db.session.commit()

        print "> Generate graphs"
        graphs = make_mpld3_graph_dict(result, which)

        payload = {
            'calibration': {
                "parset_id": parset_id,
                "parameters": parameters,
                "resultId": str(result.uid),
                "graphs": graphs["graphs"]
            }
        }
        return payload


class ParsetAutofit(Resource):
    """
    /api/project/<uuid:project_id>/parsets/<uuid:parset_id>/automatic_calibration

    - POST: Starts celery task to autofit parameters to historical data
    - GET: Returns the status for the current job:

    Returns:
        {
            'status': work_log.status,
            'error_text': work_log.error,
            'start_time': work_log.start_time,
            'stop_time': work_log.stop_time,
            'result_id': work_log.result_id
        }
    """

    method_decorators = [report_exception, login_required]

    @swagger.operation(summary='Launch auto calibration')
    def post(self, project_id, parset_id):
        """
        Launch auto calibration and returns the status code for the async job

        Args:
            project_id:
            parset_id:
        Post-query:
            maxtime: int - number of seconds to run

        """
        from server.webapp.tasks import run_autofit, start_or_report_calculation
        project = load_project(project_id)
        parset = load_parset(project, parset_id)

        maxtime = json.loads(request.data).get('maxtime')
        calc_status = start_or_report_calculation(project_id, parset_id, 'autofit')
        if calc_status['status'] != "blocked":
            print "> Starting autofit for %s s" % maxtime
            run_autofit.delay(project_id, parset.name, maxtime)
            calc_status['status'] = 'started'
            calc_status['maxtime'] = maxtime
        return calc_status

    @swagger.operation(summary='Poll autofit status')
    def get(self, project_id, parset_id):
        """
        Returns status of auto calibration

        Args:
            project_id:
            parset_id:
        """
        from server.webapp.tasks import check_calculation_status
        print "> Checking calc state"
        calc_state = check_calculation_status(project_id, parset_id, 'autofit')
        pprint.pprint(calc_state, indent=2)
        if calc_state['status'] == 'error':
            raise Exception(calc_state['error_text'])
        return calc_state

file_upload_form_parser = RequestParser()
file_upload_form_parser.add_argument('file', type=AllowedSafeFilenameStorage, location='files', required=True)


class ParsetUploadDownload(Resource):
    """
    Export and import of the existing parset in / from pickled format.
    """
    method_decorators = [report_exception, login_required]

    @swagger.operation(
        produces='application/x-gzip',
        summary='Download data for the parset with the given id from project with the given id',
        notes="""
        if parset exists, returns data for it
        if parset does not exist, returns an error.
        """
    )
    @report_exception
    def get(self, project_id, parset_id):

        current_app.logger.debug("GET /api/project/{0}/parset/{1}/data".format(project_id, parset_id))

        project_record = load_project_record(project_id)
        project = project_record.load()

        parset = load_parset(project, parset_id)
        parset.project = None

        # return result as a file
        loaddir = upload_dir_user(TEMPLATEDIR)
        if not loaddir:
            loaddir = TEMPLATEDIR

        filename = project.uid.hex + "-" + parset.uid.hex + ".prst"
<<<<<<< HEAD
        op.saveobj(os.path.join(loaddir, filename), parset)
=======
        op.savedbobj(os.path.join(loaddir, filename), parset)
>>>>>>> 726ee6ff

        response = helpers.send_from_directory(loaddir, filename)
        response.headers["Content-Disposition"] = "attachment; filename={}".format(filename)

        return response

    @swagger.operation(
        summary='Upload data for the parset with the given id in project with the given id',
        notes="""
        if parset exists, updates it with data from the file
        if parset does not exist, returns an error"""
    )
    @report_exception
    def post(self, project_id, parset_id):
        # TODO replace this with app.config
        current_app.logger.debug("POST /api/project/{0}/parset/{1}/data".format(project_id, parset_id))

        print request.files, request.args
        args = file_upload_form_parser.parse_args()
        uploaded_file = args['file']

        project_record = load_project_record(project_id, raise_exception=True)
        project = project_record.load()

<<<<<<< HEAD
        parset = op.loadobj(uploaded_file)
=======
        parset = op.loaddbobj(uploaded_file)
>>>>>>> 726ee6ff
        parset.project = project
        project.parsets[parset.name] = parset


        # recalculate data (TODO: verify with Robyn if it's needed )]
        result = project.runsim(parset.name)
        current_app.logger.info("runsim result for project %s: %s" % (project_id, result))

        project_record.save_obj(project)

        result_record = update_or_create_result_record(project, result, parset.name)
        db.session.add(result_record)

        db.session.commit()

        return load_parset_list(project)



class ResultsExportAsCsv(Resource):
    """
    /api/results/<results_id>
    - GET: returns a .csv file as blob
    """

    method_decorators = [report_exception, login_required]

    def get(self, result_id):
        """
        Export of data from an Optima Results object as a downloadable .csv file

        Args:
            result_id:
        """
        result = load_result_by_id(result_id)
        if result is None:
            raise Exception("Results '%s' does not exist" % result_id)

        load_dir = upload_dir_user(TEMPLATEDIR)
        if not load_dir:
            load_dir = TEMPLATEDIR
        filestem = 'results'
        filename = filestem + '.csv'

        result.export(filestem=os.path.join(load_dir, filestem))
        response = helpers.send_from_directory(load_dir, filename)
        response.headers["Content-Disposition"] = "attachment; filename={}".format(filename)
        return response<|MERGE_RESOLUTION|>--- conflicted
+++ resolved
@@ -384,11 +384,7 @@
             loaddir = TEMPLATEDIR
 
         filename = project.uid.hex + "-" + parset.uid.hex + ".prst"
-<<<<<<< HEAD
-        op.saveobj(os.path.join(loaddir, filename), parset)
-=======
         op.savedbobj(os.path.join(loaddir, filename), parset)
->>>>>>> 726ee6ff
 
         response = helpers.send_from_directory(loaddir, filename)
         response.headers["Content-Disposition"] = "attachment; filename={}".format(filename)
@@ -413,11 +409,7 @@
         project_record = load_project_record(project_id, raise_exception=True)
         project = project_record.load()
 
-<<<<<<< HEAD
-        parset = op.loadobj(uploaded_file)
-=======
         parset = op.loaddbobj(uploaded_file)
->>>>>>> 726ee6ff
         parset.project = project
         project.parsets[parset.name] = parset
 
