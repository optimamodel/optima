--- conflicted
+++ resolved
@@ -1,113 +1,26 @@
 import mpld3
 import json
-import uuid
-
-from flask import current_app, request
+
+from flask import current_app
 
 from flask.ext.login import login_required
-from flask_restful import Resource, marshal_with, fields
+from flask_restful import Resource, marshal_with
 from flask_restful_swagger import swagger
 from flask import helpers
 
 from server.webapp.dataio import TEMPLATEDIR, upload_dir_user
-<<<<<<< HEAD
-from server.webapp.utils import load_project, load_progset, report_exception
-from server.webapp.exceptions import ProjectDoesNotExist, ProgsetDoesNotExist
-=======
-from server.webapp.utils import (
-    load_project, load_progset, load_program, RequestParser, report_exception, modify_program)
-from server.webapp.exceptions import ProjectDoesNotExist, ProgsetDoesNotExist, ProgramDoesNotExist
->>>>>>> 01ee4330
+from server.webapp.utils import load_project, load_progset, report_exception, modify_program, load_program
+from server.webapp.exceptions import ProjectDoesNotExist, ProgsetDoesNotExist, ProgramDoesNotExist, ParsetDoesNotExist
 from server.webapp.resources.common import file_resource, file_upload_form_parser
 
 from server.webapp.dbconn import db
 
 from server.webapp.dbmodels import ProgsetsDb, ProgramsDb, ParsetsDb, ResultsDb
-import optima as op
-
-<<<<<<< HEAD
+
 from server.webapp.serializers.project_progsets import (progset_parser, param_fields,
-    effect_parser, progset_effects_fields)
-=======
-
-costcov_parser = RequestParser()
-costcov_parser.add_arguments({
-    'year': {'required': True, 'type': int, 'location': 'json'},  # 't' for BE
-    'spending': {'required': True, 'type': float, 'location': 'json', 'dest': 'cost'},
-    'coverage': {'required': True, 'type': float, 'location': 'json', 'dest': 'coverage'},
-})
-
-costcov_graph_parser = RequestParser()
-costcov_graph_parser.add_arguments({
-    't': {'required': True, 'type': str, 'location': 'args'},
-    'parset_id': {'required': True, 'type': uuid.UUID, 'location': 'args'},
-    'caption': {'type': str, 'location': 'args'},
-    'xupperlim': {'type': long, 'location': 'args'},
-    'perperson': {'type': bool, 'location': 'args'},
-})
-
-costcov_data_parser = RequestParser()
-costcov_data_parser.add_arguments({
-    'data': {'type': list, 'location': 'json'},
-    'params': {'type': dict, 'location': 'json'}
-})
-
-costcov_data_point_parser = RequestParser()
-costcov_data_point_parser.add_arguments({
-    'year': {'required': True, 'type': int, 'location': 'json'},  # 't' for BE
-    'spending': {'required': True, 'type': float, 'location': 'json', 'dest': 'cost'},
-    'coverage': {'required': True, 'type': float, 'location': 'json', 'dest': 'coverage'},
-})
-
-costcov_data_locator_parser = RequestParser()
-costcov_data_locator_parser.add_arguments({
-    'year': {'required': True, 'type': int, 'location': 'args'}
-})
-
-costcov_param_parser = RequestParser()
-costcov_param_parser.add_arguments({
-    'year': {'required': True, 'type': int},
-    'saturationpercent_lower': {'required': True, 'type': int},
-    'saturationpercent_upper': {'required': True, 'type': int},
-    'unitcost_lower': {'required': True, 'type': int},
-    'unitcost_upper': {'required': True, 'type': int},
-})
-
-popsize_parser = RequestParser()
-popsize_parser.add_arguments({
-#    'year': {'required': True, 'type': int, 'location': 'args'},
-    'parset_id': {'required': True, 'type': uuid.UUID, 'location': 'args'},
-})
-
-program_parser = RequestParser()
-program_parser.add_arguments({
-    'name': {'required': True, 'location': 'json'},
-    'short': {'location': 'json'},
-    'short_name': {'location': 'json'},
-    'category': {'required': True, 'location': 'json'},
-    'active': {'type': bool, 'default': False, 'location': 'json'},
-    'parameters': {'type': list, 'dest': 'pars', 'location': 'json'},
-    'populations': {'type': list, 'location': 'json', 'dest': 'targetpops'},
-    'addData': {'type': SubParser(costcov_parser), 'dest': 'costcov', 'action': 'append', 'default': []},
-})
-
-query_program_parser = RequestParser()
-query_program_parser.add_arguments({
-    'name': {'required': True},
-    'short': {},
-    'short_name': {},
-    'category': {'required': True},
-    'active': {'type': bool, 'default': False},
-    'parameters': {'type': list, 'dest': 'pars', 'location': 'json'},
-    'populations': {'type': list, 'dest': 'targetpops', 'location': 'json'},
-})
-
-progset_parser = RequestParser()
-progset_parser.add_arguments({
-    'name': {'required': True},
-    'programs': {'required': True, 'type': SubParser(program_parser), 'action': 'append'}
-})
->>>>>>> 01ee4330
+    effect_parser, progset_effects_fields, program_parser, query_program_parser,
+    popsize_parser, costcov_data_parser, costcov_graph_parser, costcov_data_point_parser,
+    costcov_data_locator_parser, costcov_param_parser)
 
 
 class Progsets(Resource):
@@ -301,7 +214,6 @@
         return reply
 
 
-<<<<<<< HEAD
 class ProgsetParams(Resource):
 
     @swagger.operation(
@@ -362,7 +274,8 @@
         db.session.commit()
 
         return progset_entry
-=======
+
+
 class Programs(Resource):
     """
     Programs for a given progset.
@@ -433,7 +346,7 @@
         result_entry = db.session.query(ResultsDb).filter_by(
             project_id=project_id, parset_id=parset_id, calculation_type=ResultsDb.CALIBRATION_TYPE).first()
         result_instance = result_entry.hydrate()  # TODO raise exception if none
-        years = range(int(result_instance.settings.start), int(result_instance.settings.end+1))
+        years = range(int(result_instance.settings.start), int(result_instance.settings.end + 1))
         popsizes = program_instance.gettargetpopsize(t=years, parset=parset_instance, results=result_instance)
         return {'popsizes': [{'year': year, 'popsize': popsize} for (year, popsize) in zip(years, popsizes)]}
 
@@ -641,5 +554,4 @@
         args = costcov_data_locator_parser.parse_args()
         result = modify_program(project_id, progset_id, program_id, args, self.delete_param_for_instance)
 
-        return result
->>>>>>> 01ee4330
+        return result