--- conflicted
+++ resolved
@@ -1,13 +1,9 @@
-<<<<<<< HEAD
-"""
-=======
 from flask.ext.restful import marshal
 
 from server.webapp.plot import make_mpld3_graph_dict
 
 __doc__ = """
 
->>>>>>> 4b8de756
 dataio.py contains all the functions that fetch and saves optima objects to/from database
 and the file system. These functions abstracts out the data i/o for the web-server
 api calls.
@@ -133,7 +129,6 @@
     return result_record.load()
 
 
-<<<<<<< HEAD
 def load_result_by_id(result_id):
     result_record = db.session.query(ResultsDb).get(result_id)
     if result_record is None:
@@ -146,11 +141,6 @@
         result,
         parset_name='default',
         calculation_type=ResultsDb.DEFAULT_CALCULATION_TYPE,
-=======
-def update_or_create_result_record(
-        project_id, result, parset_name='default',
-        calculation_type=ResultsDb.CALIBRATION_TYPE,
->>>>>>> 4b8de756
         db_session=None):
 
     if db_session is None:
@@ -263,11 +253,6 @@
 
     return parse_parameters_from_progset_parset(settings, progset, parset)
 
-
-<<<<<<< HEAD
-def get_parset_keys_with_y_values(project):
-
-=======
 
 ########################################################################
 #
@@ -305,7 +290,7 @@
 
 
 
-def get_parameters_for_scenarios(project_id):
+def get_parameters_for_scenarios(project):
     """
     Returns parameters that can be modified in a scenario:
         <parsetID>:
@@ -313,9 +298,7 @@
                 - val: number
                 - label: string
     """
-    parset_records = db.session.query(ParsetsDb).filter_by(project_id=project_id).all()
-    parsets = {str(record.id): record.hydrate() for record in parset_records}
->>>>>>> 4b8de756
+    parsets = {key: value for key, value in project.parsets.items()}
     y_keys = {
         str(parset.uid): {
             par.short: [
@@ -327,22 +310,13 @@
             ]
             for par in parset.pars[0].values()
             if hasattr(par, 'y') and par.visible
-<<<<<<< HEAD
-            }
-        for parset in project.parsets.values()
-=======
->>>>>>> 4b8de756
         }
         for id, parset in parsets.iteritems()
     }
     return y_keys
 
 
-<<<<<<< HEAD
 def get_scenario_summary(project, scenario):
-=======
-def parse_scenario_summary_from_record(scenario_record):
->>>>>>> 4b8de756
     """
     Returns scenario_summary as defined above
     """
@@ -437,15 +411,23 @@
         project.scens[scen.name] = scen
 
 
-<<<<<<< HEAD
+def make_scenarios_graphs(project_id):
+    db.session\
+        .query(ResultsDb)\
+        .filter_by(project_id=project_id, calculation_type="scenarios")\
+        .delete()
+    db.session.commit()
+    project = load_project(project_id)
+    project.runscenarios()
+    result = project.results[-1]
+    record = update_or_create_result_record(
+        project, result, 'default', 'scenarios')
+    db.session.add(record)
+    db.session.commit()
+    return make_mpld3_graph_dict(result)
+
+
 ## PROGRAMS
-=======
-    blob = {}
-    for blob_key in ['pars', 'budget', 'coverage', 'years']:
-        value = scenario_summary.pop(blob_key, None)
-        if value is not None:
-            blob[blob_key] = value
->>>>>>> 4b8de756
 
 def load_project_record(project_id, raise_exception=False, db_session=None, authenticate=True):
     if not db_session:
@@ -460,7 +442,6 @@
         query = db_session.query(ProjectDb).filter_by(
             id=project_id, user_id=current_user.id)
 
-<<<<<<< HEAD
     project_record = query.first()
 
     if project_record is None:
@@ -483,19 +464,7 @@
         else:
             return None
     return project_record.load()
-=======
-    print ">>> Saving record for scenario '%s'" % record.name
-    db.session.add(record)
-    db.session.flush()
-
-    return record
-
-
-def load_scenario_summaries(project_id):
-    scenario_records = db.session.query(ScenariosDb).filter_by(project_id=project_id).all()
-    scenario_summaries = map(parse_scenario_summary_from_record, scenario_records)
-    return normalize_obj(scenario_summaries)
->>>>>>> 4b8de756
+
 
 
 def get_program_from_progset(progset, program_id, include_inactive=False):
@@ -521,7 +490,6 @@
 
 
 
-<<<<<<< HEAD
 def get_progset_from_project(project, progset_id):
     if not isinstance(progset_id, UUID):
         progset_id = UUID(progset_id)
@@ -534,53 +502,6 @@
     if not progsets:
         raise ProgsetDoesNotExist(project_id=project.uid, id=progset_id)
     return progsets[0]
-=======
-def make_scenarios_graphs(project_id):
-    db.session\
-        .query(ResultsDb)\
-        .filter_by(project_id=project_id, calculation_type="scenarios")\
-        .delete()
-    db.session.commit()
-    project = load_project(project_id)
-    project.runscenarios()
-    result = project.results[-1]
-    record = update_or_create_result_record(
-        project_id, result, 'default', 'scenarios')
-    db.session.add(record)
-    db.session.commit()
-    return make_mpld3_graph_dict(result)
-
-
-############################################
-
-
-def get_program_summary_from_program_record(program_record):
-    """
-    Extract required fields from Program object
-    
-    Field names taken to be consistent with dbModels.ProgramsDb resource fields
-    
-    @TODO: optimizable field needs to be made consistent within ProgramDb
-    """
-    program_summary = {
-        'id': program_record.id,
-        'progset_id': program_record.progset_id,
-        'project_id': program_record.project_id,
-        'category': program_record.category,
-        'short': program_record.short,
-        'name': program_record.name,
-        'targetpars': program_record.pars, #NOTE change in field name
-        'active': program_record.active,
-        'populations': program_record.targetpops, #NOTE change in field name
-        'criteria': program_record.criteria,
-        'created': program_record.created,
-        'updated': program_record.updated,
-        'ccopars': program_record.ccopars,
-        'costcov': program_record.costcov,
-        #'optimizable': program_record.optimizable,
-    }
-    return program_summary
->>>>>>> 4b8de756
 
 
 def load_project_program_summaries(project_id):
@@ -823,7 +744,6 @@
 
     return normalize_obj(defaults_by_progset_id)
 
-<<<<<<< HEAD
 
 def get_populations_from_project(project):
     data_pops = normalize_obj(project.data.get("pops"))
@@ -945,6 +865,4 @@
     project_record.save_obj(project)
     db.session.flush()
 
-    db.session.commit()
-=======
->>>>>>> 4b8de756
+    db.session.commit()