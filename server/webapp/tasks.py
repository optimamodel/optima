--- conflicted
+++ resolved
@@ -8,13 +8,9 @@
 from server.api import app, redis
 from server.webapp.dbmodels import WorkLogDb, WorkingProjectDb
 from server.webapp.exceptions import ProjectDoesNotExist
-<<<<<<< HEAD
-from server.webapp.dataio import save_result, load_project_record
-=======
 from server.webapp.dataio import (update_or_create_result_record, load_project_record,
     update_or_create_parset_record, delete_result, delete_optimization_result)
 from server.webapp.utils import normalize_obj
->>>>>>> 7a2cf9f1
 
 import optima as op
 from celery import Celery
@@ -150,52 +146,23 @@
         work_log_id = work_log_record.id
         calc_state = parse_work_log_record(work_log_record)
 
-<<<<<<< HEAD
         project = project_record.load()
-=======
-        print ">> Pickling project for job"
-        project_record = load_project_record(
-            project_id, raise_exception=False, db_session=db_session)
-        project = project_record.hydrate()
-        project_pickled = op.saves(project)
->>>>>>> 7a2cf9f1
-
         working_project_record = db_session.query(WorkingProjectDb).get(project_id)
         if working_project_record is None:
-<<<<<<< HEAD
-            print("> Creating new working project")
-            wd = WorkingProjectDb(
-                project_record.id,
-                parset_id=parset_id,
-                is_working=True,
-                work_type=work_type,
-                work_log_id=work_log_id)
-            wd.save_obj(project)
-            db_session.add(wd)
-            result['can_start'] = True
-=======
             print ">> Create working project"
             working_project_record = WorkingProjectDb(
                     project_record.id,
                     parset_id=parset_id,
-                    project=project_pickled,
                     is_working=True,
                     work_type=work_type,
                     work_log_id=work_log_id)
->>>>>>> 7a2cf9f1
         else:
             print ">> Reuse working project"
             working_project_record.work_type = work_type
             working_project_record.parset_id = parset_id
             working_project_record.is_working = True
             working_project_record.work_log_id = work_log_id
-<<<<<<< HEAD
-            db_session.add(working_project_record)
-            working_project_record.save_obj(project)
-=======
-
         db_session.add(working_project_record)
->>>>>>> 7a2cf9f1
 
     db_session.commit()
     close_db_session(db_session)
@@ -266,40 +233,29 @@
     print "> Start autofit for project %s" % project_id
 
     db_session = init_db_session()
-<<<<<<< HEAD
-    working_project_record = db_session.query(WorkingProjectDb).filter_by(id=project_id).first()
-    working_project = working_project_record.load()
-=======
     working_project_record = db_session.query(WorkingProjectDb)\
         .filter_by(id=project_id).first()
     work_log_id = working_project_record.work_log_id
     work_log = db_session.query(WorkLogDb).get(work_log_id)
->>>>>>> 7a2cf9f1
+
+    project = working_project_record.loads()
+
     close_db_session(db_session)
 
     result = None
     error_text = ""
     status = 'completed'
     try:
-<<<<<<< HEAD
-        working_project.autofit(
-=======
         assert work_log.status == "started"
-        project = op.loads(working_project_record.project)
+        parset = get_parset_from_project_by_id
         parset = get_parset_from_project_by_id(project, work_log.parset_id)
         assert parset_name == parset.name
         project.autofit(
->>>>>>> 7a2cf9f1
             name=str(parset_name),
             orig=str(parset_name),
             maxtime=maxtime
         )
-<<<<<<< HEAD
-        result = working_project.parsets[str(parset_name)].getresults()
-        print "result", result
-=======
         result = project.parsets[str(parset_name)].getresults()
->>>>>>> 7a2cf9f1
     except Exception:
         var = traceback.format_exc()
         print ">> Error in autofit"
@@ -307,12 +263,6 @@
         status = 'error'
 
     db_session = init_db_session()
-<<<<<<< HEAD
-    working_project_record = db_session.query(WorkingProjectDb).filter_by(id=project_id).first()
-    working_project_record.save_obj(working_project)
-=======
-
->>>>>>> 7a2cf9f1
     working_project_record.is_working = False
     db_session.add(working_project_record)
 
@@ -323,7 +273,6 @@
     db_session.add(work_log)
 
     if result:
-<<<<<<< HEAD
 
         print(">> Save autofitted parset '%s'" % parset_name)
         parset = working_project.parsets[parset_name]
@@ -333,16 +282,11 @@
         project.parsets[parset_name] = parset
         project_record.save_obj(project)
 
+        delete_result(project_id, parset.uid, 'calibration', db_session=db_session)
+        delete_result(project_id, parset.uid, 'autofit', db_session=db_session)
+
         result_record = save_result(
             project, result, parset_name, 'autofit', db_session=db_session)
-=======
-        update_or_create_parset_record(
-            project_id, parset_name, parset, db_session)
-        delete_result(project_id, parset.uid, 'calibration', db_session=db_session)
-        delete_result(project_id, parset.uid, 'autofit', db_session=db_session)
-        result_record = update_or_create_result_record(
-            project_id, result, parset_name, 'autofit', db_session=db_session)
->>>>>>> 7a2cf9f1
         db_session.flush()
         db_session.add(result_record)
         work_log.result_id = result_record.id
@@ -365,16 +309,13 @@
     print(">> maxtime = %f" % maxtime)
 
     db_session = init_db_session()
-<<<<<<< HEAD
-    wp = db_session.query(WorkingProjectDb).filter_by(id=project_id).first()
-    project_instance = wp.load()
-=======
     working_project_record = db_session.query(WorkingProjectDb)\
         .filter_by(id=project_id).first()
     work_log_id = working_project_record.work_log_id
     work_log = db_session.query(WorkLogDb).get(work_log_id)
->>>>>>> 7a2cf9f1
-    close_db_session(db_session)
+    close_db_session(db_session)
+
+    project = working_project_record.loads()
 
     if not objectives['budget']:
         objectives['budget'] = 1000000
@@ -385,7 +326,6 @@
     try:
         # sanity check
         assert work_log.status == "started"
-        project = op.loads(working_project_record.project)
         parset = get_parset_from_project_by_id(project, work_log.parset_id)
         assert parset_name == parset.name
         result = project.optimize(
@@ -403,20 +343,6 @@
         status='error'
 
     db_session = init_db_session()
-<<<<<<< HEAD
-    wp = db_session.query(WorkingProjectDb).filter_by(id=project_id).first()
-    wp.save_obj(project_instance)
-    work_log = db_session.query(WorkLogDb).get(wp.work_log_id)
-    work_log.status = status
-    work_log.error = error_text
-    work_log.stop_time = datetime.datetime.now(dateutil.tz.tzutc())
-
-    if result:
-
-        result_entry = save_result(project_instance, result, parset_name, 'optimization', db_session=db_session)
-        db_session.add(result_entry)
-=======
-
     working_project_record.is_working = False
     db_session.add(working_project_record)
 
@@ -430,7 +356,6 @@
         result_record = update_or_create_result_record(
             project_id, result, parset_name, 'optimization', db_session=db_session)
         db_session.add(result_record)
->>>>>>> 7a2cf9f1
         db_session.flush()
         work_log_record.result_id = result_record.id
 
