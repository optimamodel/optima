--- conflicted
+++ resolved
@@ -20,7 +20,6 @@
 from server.webapp.parse import print_odict
 from sqlalchemy.orm import sessionmaker, scoped_session
 
-<<<<<<< HEAD
 from .dataio import update_or_create_result_record, \
     load_project, load_project_record, delete_result_by_name
 from . import dataio
@@ -28,19 +27,6 @@
 from .dbmodels import WorkLogDb
 from .parse import get_optimization_from_project, get_parset_from_project_by_id
 from .utils import normalize_obj
-
-
-=======
-from .dbmodels import WorkLogDb
-from .dataio import update_or_create_result_record, load_project, load_project_record, \
-    delete_result_by_name
-from . import dataio
-from .parse import get_optimization_from_project
-from .utils import normalize_obj
-
-import optima as op
-from celery import Celery
->>>>>>> be6f726d
 
 
 db = SQLAlchemy(app)
