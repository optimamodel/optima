from server.celery_app import make_celery
from flask.ext.sqlalchemy import SQLAlchemy

from sqlalchemy.orm import sessionmaker, scoped_session
from server.api import app
#from server.webapp.dbconn import db
from server.webapp.dbmodels import ProjectDb, ParsetsDb, WorkLogDb, WorkingProjectDb
from server.webapp.exceptions import ProjectDoesNotExist
from server.webapp.utils import save_result, load_project
import optima as op

import datetime
import dateutil.tz



celery = make_celery(app)
db = SQLAlchemy(app)

def init_db_session():
    return scoped_session(sessionmaker(db.engine)) #creating scoped_session, eventually bound to engine


def close_db_session(db_session):
    # this line might be redundant (not 100% sure - not clearly described)
    db_session.connection().close() # pylint: disable=E1101
    db_session.remove()
    # black magic to actually close the connection by forcing the engine to dispose of garbage (I assume)
    db_session.bind.dispose() # pylint: disable=E1101


def start_or_report_calculation(project_id, parset_id, work_type):
    print "start_or_report_calculation(%s %s %s)" % (project_id, parset_id, work_type)
    # work type is supposed to correspond to the method of Project class
    # db_session = init_db_session() this does not work
    db_session = init_db_session()
    can_start = False
    can_join = False
    wp_parset_id = parset_id
    project_entry = load_project(project_id, raise_exception=False, db_session=db_session)
    if not project_entry:
        close_db_session(db_session)
        raise ProjectDoesNotExist(project_id)
    project_instance = project_entry.hydrate()
    project_pickled = op.saves(project_instance)
    wp = db_session.query(WorkingProjectDb).filter_by(id=project_entry.id).first()
    if wp is not None and wp.is_working and (wp.parset_id != parset_id or wp.work_type != work_type):
        print("wp is already present for %s" % project_entry.id)
        work_type = wp.work_type
    else:
        work_log = WorkLogDb(project_id=project_entry.id, parset_id=parset_id, work_type = work_type)
        work_log.start_time = datetime.datetime.now(dateutil.tz.tzutc())
        db_session.add(work_log)
        db_session.flush()
        if wp is None:
            print("No working project was found - creating new one")
            db_session.add(WorkingProjectDb(project_entry.id, parset_id = parset_id,
                project = project_pickled,
                is_working = True, work_type = work_type, work_log_id = work_log.id))
            can_start = True
            can_join = True
        else:
            print("Found working project for %s: %s %s %s" % (wp.id, wp.work_type, wp.parset_id, wp.is_working))
            can_start = not wp.is_working
            can_join = (not wp.is_working) or (wp.parset_id == parset_id and wp.work_type == work_type)
            if can_start:
                wp.work_type = work_type
                wp.parset_id = parset_id
                wp.is_working = True
                wp.project = project_pickled
                wp.work_log_id = work_log.id
                db_session.add(wp)
            else:
                wp_parset_id = wp.parset_id
                work_type = wp.work_type
    db_session.commit()
    close_db_session(db_session)
    return can_start, can_join, wp_parset_id, work_type


def check_calculation_status(project_id, parset_id, work_type):
    from sqlalchemy import desc
    db_session = init_db_session()
    status = 'unknown'
    error_text = None
    stop_time = None
    result_id = None
    wp = db_session.query(WorkingProjectDb).get(project_id)
    work_log = db_session.query(WorkLogDb).get(wp.work_log_id)
    if work_log is not None:
        status = work_log.status
        error_text = work_log.error
        start_time = work_log.start_time
        stop_time = work_log.stop_time
        result_id = work_log.result_id
    close_db_session(db_session)
    return status, error_text, start_time, stop_time, result_id


@celery.task()
def run_autofit(project_id, parset_name, maxtime=60):
    import traceback
    app.logger.debug("started autofit: {} {}".format(project_id, parset_name))
    error_text = ""
    status = 'completed'
    db_session = init_db_session()
    wp = db_session.query(WorkingProjectDb).filter_by(id=project_id).first()
    project_instance = op.loads(wp.project)
    close_db_session(db_session)
    result = None
    try:
        project_instance.autofit(
            name=str(parset_name),
            orig=str(parset_name),
            maxtime=maxtime
        )
        result = project_instance.parsets[str(parset_name)].getresults()
        print "result", result
    except Exception:
        var = traceback.format_exc()
        print("ERROR for project_id: %s, args: %s calculation: %s\n %s" % (project_id, parset_name, 'autofit', var))
        error_text = var
        status='error'

    db_session = init_db_session()
    wp = db_session.query(WorkingProjectDb).filter_by(id=project_id).first()
    wp.project = op.saves(project_instance)
    work_log = db_session.query(WorkLogDb).get(wp.work_log_id)
    work_log.status = status
    work_log.error = error_text
    work_log.stop_time = datetime.datetime.now(dateutil.tz.tzutc())
    if result:
        result_entry = save_result(project_id, result, parset_name, 'autofit', db_session=db_session)
        db_session.add(result_entry)
        db_session.flush()
        work_log.result_id = result_entry.id
    db_session.add(work_log)
    wp.is_working = False
    wp.work_type = None
    db_session.add(wp)
    db_session.commit()
    close_db_session(db_session)
    app.logger.debug("stopped autofit")

@celery.task()
def run_optimization(project_id, optimization_name, parset_name, progset_name, objectives, constraints):
    import traceback
    app.logger.debug('started optimization: {} {} {} {} {} {}'.format(
        project_id, optimization_name, parset_name, progset_name, objectives, constraints))
    error_text = ""
    status = 'completed'
    db_session = init_db_session()
    wp = db_session.query(WorkingProjectDb).filter_by(id=project_id).first()
    project_instance = op.loads(wp.project)
    close_db_session(db_session)
    result = None
    if not objectives['budget']:
        objectives['budget'] = 1000000
    try:
<<<<<<< HEAD
        result = project_instance.optimize(
            name = optimization_name,
            parsetname = parset_name,
            progsetname = progset_name,
            objectives = objectives,
            constraints = constraints
            )
=======
        # result = project_instance.optimize(
        #     name = optimization_name,
        #     parsetname = parset_name,
        #     progsetname = progset_name,
        #     objectives = objectives,
        #     constraints = constraints
        #     )
        result = op.defaults.defaultproject('generalized').optimize()  # TODO replace with the real thing late
>>>>>>> 33c5bea2
        print "result", result
    except Exception:
        var = traceback.format_exc()
        print("ERROR for project_id: %s, args: %s calculation: %s\n %s" % (project_id, optimization_name, 'optimization', var))
        error_text = var
        status='error'

    db_session = init_db_session()
    wp = db_session.query(WorkingProjectDb).filter_by(id=project_id).first()
    wp.project = op.saves(project_instance)
    work_log = db_session.query(WorkLogDb).get(wp.work_log_id)
    work_log.status = status
    work_log.error = error_text
    work_log.stop_time = datetime.datetime.now(dateutil.tz.tzutc())
    if result:
        result_entry = save_result(project_id, result, parset_name, 'optimization', db_session=db_session)
        db_session.add(result_entry)
        db_session.flush()
        work_log.result_id = result_entry.id
    db_session.add(work_log)
    wp.is_working = False
    wp.work_type = None
    db_session.add(wp)
    db_session.commit()
    close_db_session(db_session)
    app.logger.debug("stopped optimization")<|MERGE_RESOLUTION|>--- conflicted
+++ resolved
@@ -157,15 +157,6 @@
     if not objectives['budget']:
         objectives['budget'] = 1000000
     try:
-<<<<<<< HEAD
-        result = project_instance.optimize(
-            name = optimization_name,
-            parsetname = parset_name,
-            progsetname = progset_name,
-            objectives = objectives,
-            constraints = constraints
-            )
-=======
         # result = project_instance.optimize(
         #     name = optimization_name,
         #     parsetname = parset_name,
@@ -174,7 +165,6 @@
         #     constraints = constraints
         #     )
         result = op.defaults.defaultproject('generalized').optimize()  # TODO replace with the real thing late
->>>>>>> 33c5bea2
         print "result", result
     except Exception:
         var = traceback.format_exc()
