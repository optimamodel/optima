from validate_email import validate_email

from werkzeug.utils import secure_filename
from werkzeug.datastructures import FileStorage

from server.webapp.utils import allowed_file

<<<<<<< HEAD
=======
def nullable_email(email_str):
    if not email_str:
        return email_str
    else:
        return email(email_str)

>>>>>>> d9e6f099

def email(email_str):
    if validate_email(email_str):
        return email_str

    raise ValueError('{} is not a valid email'.format(email_str))


def hashed_password(password_str):
    if isinstance(password_str, basestring) and len(password_str) == 56:
        return password_str

    raise ValueError('Invalid password - expecting SHA224 - Received {} of length {} and type {}'.format(password_str, len(password_str), type(password_str)))


def secure_filename_input(orig_name):
    return secure_filename(orig_name)


def Json(orig):
    return orig


class SubRequest:

    def __init__(self, orig_dict):
        self.json = orig_dict


class SubParser:

    __name__ = 'Nested parser'

    def __init__(self, child_parser):
        self.child_parser = child_parser

    def __call__(self, item_to_parse):
        return self.child_parser.parse_args(req=SubRequest(item_to_parse))


class AllowedFileTypeMixin(object):
    "Mixin used of FileStorage subclasses to check the uploaded filetype"

    def __init__(self, *args, **kwargs):
        super(AllowedFileTypeMixin, self).__init__(*args, **kwargs)
        if not allowed_file(self.filename):
            raise ValueError('File type of {} is not accepted!'.format(self.filename))


class SafeFilenameStorage(FileStorage):

    def __init__(self, *args, **kwargs):
        super(SafeFilenameStorage, self).__init__(*args, **kwargs)
        if self.filename == 'file' and hasattr(self.stream, 'filename'):
            self.filename = self.stream.filename
        self.source_filename = self.filename
        self.filename = secure_filename(self.filename)


class AllowedFiletypeStorage(AllowedFileTypeMixin, FileStorage):
    pass


class AllowedSafeFilenameStorage(AllowedFileTypeMixin, SafeFilenameStorage):
    pass<|MERGE_RESOLUTION|>--- conflicted
+++ resolved
@@ -5,15 +5,13 @@
 
 from server.webapp.utils import allowed_file
 
-<<<<<<< HEAD
-=======
+
 def nullable_email(email_str):
     if not email_str:
         return email_str
     else:
         return email(email_str)
 
->>>>>>> d9e6f099
 
 def email(email_str):
     if validate_email(email_str):
@@ -26,7 +24,8 @@
     if isinstance(password_str, basestring) and len(password_str) == 56:
         return password_str
 
-    raise ValueError('Invalid password - expecting SHA224 - Received {} of length {} and type {}'.format(password_str, len(password_str), type(password_str)))
+    raise ValueError('Invalid password - expecting SHA224 - Received {} of length {} and type {}'.format(
+        password_str, len(password_str), type(password_str)))
 
 
 def secure_filename_input(orig_name):
