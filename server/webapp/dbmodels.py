from datetime import datetime
import dateutil
from collections import defaultdict

from flask_restful_swagger import swagger
from flask_restful import fields
from server.webapp.fields import Json

from sqlalchemy.dialects.postgresql import JSON, UUID, ARRAY
from sqlalchemy import text
from sqlalchemy.orm import deferred

from server.webapp.dbconn import db
from server.webapp.fields import Uuid, Json, LargeInt
from server.webapp.exceptions import ParsetDoesNotExist

from werkzeug.utils import secure_filename
import optima as op


def db_model_as_file(model, loaddir, filename, name_field, extension):
    import os
    from optima.utils import saveobj

    be_object = model.hydrate()
    if filename is None:
        filename = '{}.{}'.format(getattr(model, name_field), extension)
    server_filename = os.path.join(loaddir, filename)

    saveobj(server_filename, be_object)

    return filename



@swagger.model
class UserDb(db.Model):

    __tablename__ = 'users'

    resource_fields = {
        'id': Uuid,
        'displayName': fields.String(attribute='name'),
        'username': fields.String,
        'email': fields.String,
        'is_admin': fields.Boolean,
    }

    id = db.Column(UUID(True), server_default=text("uuid_generate_v1mc()"), primary_key=True)
    username = db.Column(db.String(255))
    name = db.Column(db.String(60))
    email = db.Column(db.String(200))
    password = db.Column(db.String(200))
    is_admin = db.Column(db.Boolean, server_default=text('FALSE'))
    projects = db.relationship('ProjectDb', backref='user', lazy='dynamic')

    def __init__(self, name, email, password, username, is_admin=False):
        self.name = name
        self.email = email
        self.password = password
        self.username = username
        self.is_admin = is_admin

    def get_id(self):
        return self.id

    def is_active(self):  # pylint: disable=R0201
        return True

    def is_anonymous(self):  # pylint: disable=R0201
        return False

    def is_authenticated(self):  # pylint: disable=R0201
        return True


@swagger.model
class ProjectDb(db.Model):

    __tablename__ = 'projects'

    resource_fields = {
        'id': Uuid,
        'name': fields.String,
        'user_id': Uuid,
        'dataStart': fields.Integer(attribute='datastart'),
        'dataEnd': fields.Integer(attribute='dataend'),
        'populations': Json,
        'creation_time': fields.DateTime(attribute='created'),
        'updated_time': fields.DateTime(attribute='updated'),
        'data_upload_time': fields.DateTime,
        'has_data': fields.Boolean(attribute='has_data_now'),
    }

    id = db.Column(UUID(True), server_default=text("uuid_generate_v1mc()"), primary_key=True)
    name = db.Column(db.String(60))
    user_id = db.Column(UUID(True), db.ForeignKey('users.id'))
    datastart = db.Column(db.Integer)
    dataend = db.Column(db.Integer)
    populations = db.Column(JSON)
    created = db.Column(db.DateTime(timezone=True), server_default=text('now()'))
    updated = db.Column(db.DateTime(timezone=True), onupdate=db.func.now())
    version = db.Column(db.Text)
    settings = db.Column(db.LargeBinary)
    data = db.Column(db.LargeBinary)
    working_project = db.relationship('WorkingProjectDb', backref='related_project', uselist=False)
    project_data = db.relationship('ProjectDataDb', backref='project', uselist=False)
    parsets = db.relationship('ParsetsDb', backref='project')
    results = db.relationship('ResultsDb', backref='project')
    progsets = db.relationship('ProgsetsDb', backref='project')

    def __init__(self, name, user_id, datastart, dataend, populations, version,
                 created=None, updated=None, settings=None, data=None, parsets=None,
                 results=None):
        self.name = name
        self.user_id = user_id
        self.datastart = datastart
        self.dataend = dataend
        self.populations = populations
        if created is not None:
            self.created = created
        if updated is not None:
            self.updated = updated
        self.version = version
        self.settings = settings
        self.data = data
        self.parsets = parsets or []
        self.results = results or []

    def has_data(self):
        return self.data is not None and len(self.data)

    def has_model_parameters(self):
        return self.parsets is not None

    @property
    def data_upload_time(self):
        return self.project_data.updated if self.project_data else None

    def hydrate(self):
        project_entry = op.Project()
        project_entry.uid = self.id
        project_entry.name = self.name
        project_entry.created = (
            self.created or datetime.now(dateutil.tz.tzutc())
        )
        project_entry.modified = self.updated
        if self.data:
            project_entry.data = op.loads(self.data)
        if self.settings:
            project_entry.settings = op.loads(self.settings)
        if self.parsets:
            for parset_record in self.parsets:
                parset_entry = parset_record.hydrate()
                project_entry.addparset(parset_entry.name, parset_entry)
        if self.progsets:
            for progset_record in self.progsets:
                progset_entry = progset_record.hydrate()
                project_entry.addprogset(progset_entry.name, progset_entry)
        return project_entry

    def as_file(self, loaddir, filename=None):
        return db_model_as_file(self, loaddir, filename, 'name', 'prj')

    def restore(self, project):

        # Attention: this method adds only dependent objects to the session
        from datetime import datetime
        import dateutil

        same_project = str(project.uid) == str(self.id)
        str_project_id = str(self.id)
        print "same_project:", same_project, project.uid, self.id
        db.session.query(ProgramsDb).filter_by(project_id=str_project_id).delete()
        db.session.query(ProgsetsDb).filter_by(project_id=str_project_id).delete()
        if same_project:
            self.name = project.name
        else:
            db.session.query(ResultsDb).filter_by(project_id=str_project_id).delete()
            db.session.query(ParsetsDb).filter_by(project_id=str_project_id).delete()
        db.session.flush()

        self.created = project.created
        self.updated = project.modified or datetime.now(dateutil.tz.tzutc())
        self.settings = op.saves(project.settings)
        self.data = op.saves(project.data)

        if project.data:
            self.datastart = int(project.data['years'][0])
            self.dataend = int(project.data['years'][-1])
            self.populations = []
            project_pops = project.data['pops']
            for i in range(len(project_pops['short'])):
                new_pop = {
                    'name': project_pops['long'][i], 'short_name': project_pops['short'][i],
                    'female': project_pops['female'][i], 'male': project_pops['male'][i],
                    'age_from': int(project_pops['age'][i][0]), 'age_to': int(project_pops['age'][i][1])
                }
                self.populations.append(new_pop)
        else:
            self.datastart = self.datastart or op.default_datastart
            self.dataend = self.dataend or op.default_dataend
            self.populations = self.populations or {}
        if project.parsets:
            from server.webapp.utils import update_or_create_parset
            for name, parset in project.parsets.iteritems():
                if not same_project:
                    parset.uid = op.uuid()  # so that we don't get same parset in two different projects
                update_or_create_parset(self.id, name, parset)

        # Expects that progsets or programs should not be deleted from restoring a project
        # This is the same behaviour as with parsets.
        if project.progsets:
            from server.webapp.utils import update_or_create_progset
            from server.webapp.programs import get_default_programs

            if project.data != {}:
                program_list = get_default_programs(project)
            else:
                program_list = []

            for name, progset in project.progsets.iteritems():
                progset_record = update_or_create_progset(self.id, name, progset)
                progset_record.restore(progset, program_list)

    def recursive_delete(self, synchronize_session=False):

        str_project_id = str(self.id)
        # delete all relevant entries explicitly
        db.session.query(WorkLogDb).filter_by(project_id=str_project_id).delete(synchronize_session)
        db.session.query(ProjectDataDb).filter_by(id=str_project_id).delete(synchronize_session)
        db.session.query(WorkingProjectDb).filter_by(id=str_project_id).delete(synchronize_session)
        db.session.query(ResultsDb).filter_by(project_id=str_project_id).delete(synchronize_session)
        db.session.query(ParsetsDb).filter_by(project_id=str_project_id).delete(synchronize_session)
        db.session.query(ProgramsDb).filter_by(project_id=str_project_id).delete(synchronize_session)
        db.session.query(ProgsetsDb).filter_by(project_id=str_project_id).delete(synchronize_session)
        db.session.query(ProjectDb).filter_by(id=str_project_id).delete(synchronize_session)
        db.session.flush()

    def find_parset(self, parset_id):
        parset_entry = [item for item in self.parsets if item.id == parset_id]
        if parset_entry:
            parset_entry = parset_entry[0]
        else:
            raise ParsetDoesNotExist(parset_id, self.id)
        return parset_entry


class ParsetsDb(db.Model):

    __tablename__ = 'parsets'

    resource_fields = {
        'id': Uuid(attribute='uid'),
        'project_id': Uuid,
        'name': fields.String,
        'created': fields.DateTime,
        'updated': fields.DateTime,
        'pars': Json,
    }

    id = db.Column(UUID(True), server_default=text("uuid_generate_v1mc()"), primary_key=True)
    project_id = db.Column(UUID(True), db.ForeignKey('projects.id'))
    name = db.Column(db.Text)
    created = db.Column(db.DateTime(timezone=True), server_default=text('now()'))
    updated = db.Column(db.DateTime(timezone=True), onupdate=db.func.now())
    pars = db.Column(db.LargeBinary)

    def __init__(self, project_id, name, created=None, updated=None, pars=None, id=None):
        self.project_id = project_id
        self.name = name
        if created:
            self.created = created
        if updated:
            self.updated = updated
        self.pars = pars
        if id:
            self.id = id

    def hydrate(self):
        parset_instance = op.Parameterset()
        parset_instance.name = self.name
        parset_instance.uid = self.id
        parset_instance.created = self.created
        parset_instance.modified = self.updated
        if self.pars:
            parset_instance.pars = op.loads(self.pars)
        return parset_instance

    def as_file(self, loaddir, filename=None):
        return db_model_as_file(self, loaddir, filename, 'name', 'par')

    def restore(self, parset_instance):
        same_parset = (parset_instance.uid == self.id)
        if same_parset:
            self.name = parset_instance.name
        self.pars = op.saves(parset_instance.pars)


class ResultsDb(db.Model):

    CALIBRATION_TYPE = 'calibration'  # todo make enum when all types are known

    __tablename__ = 'results'

    id = db.Column(UUID(True), server_default=text("uuid_generate_v1mc()"), primary_key=True)
    parset_id = db.Column(UUID(True), db.ForeignKey('parsets.id'))
    # When deleting a parset we only delete results of type CALIBRATION
    project_id = db.Column(UUID(True), db.ForeignKey('projects.id', ondelete='SET NULL'))
    calculation_type = db.Column(db.Text)
    blob = db.Column(db.LargeBinary)

    def __init__(self, parset_id, project_id, calculation_type, blob, id=None):
        self.parset_id = parset_id
        self.project_id = project_id
        self.calculation_type = calculation_type
        self.blob = blob
        if id:
            self.id = id

    def hydrate(self):
        return op.loads(self.blob)


class WorkingProjectDb(db.Model):  # pylint: disable=R0903

    __tablename__ = 'working_projects'

    id = db.Column(UUID(True), db.ForeignKey('projects.id'), primary_key=True)
    is_working = db.Column(db.Boolean, unique=False, default=False)
    work_type = db.Column(db.String(32), default=None)
    project = db.Column(db.LargeBinary)
    work_log_id = db.Column(UUID(True), default=None)

    def __init__(self, project_id, is_working=False, project=None, work_type=None, work_log_id=None):  # pylint: disable=R0913
        self.id = project_id
        self.project = project
        self.is_working = is_working
        self.work_type = work_type
        self.work_log_id = work_log_id


class WorkLogDb(db.Model):  # pylint: disable=R0903

    __tablename__ = "work_log"

    work_status = db.Enum('started', 'completed', 'cancelled', 'error', name='work_status')

    id = db.Column(UUID(True), primary_key=True)
    work_type = db.Column(db.String(32), default=None)
    project_id = db.Column(UUID(True), db.ForeignKey('projects.id'))
    start_time = db.Column(db.DateTime(timezone=True), server_default=text('now()'))
    stop_time = db.Column(db.DateTime(timezone=True), default=None)
    status = db.Column(work_status, default='started')
    error = db.Column(db.Text, default=None)

    def __init__(self, project_id, work_type=None):
        self.project_id = project_id
        self.work_type = work_type


class ProjectDataDb(db.Model):  # pylint: disable=R0903

    __tablename__ = 'project_data'

    id = db.Column(UUID(True), db.ForeignKey('projects.id'), primary_key=True)
    meta = deferred(db.Column(db.LargeBinary))
    updated = db.Column(db.DateTime(timezone=True), server_default=text('now()'))

    def __init__(self, project_id, meta, updated=None):
        self.id = project_id
        self.meta = meta
        self.updated = updated

costcov_fields = {
    'year': fields.String,
    'spending': LargeInt(attribute='cost'),
    'coverage': LargeInt(attribute='cov'),
}


@swagger.model
class ProgramsDb(db.Model):

    __tablename__ = 'programs'

    resource_fields = {
        'id': Uuid,
        'progset_id': Uuid,
        'project_id': Uuid,
        'category': fields.String,
        'short_name': fields.String(attribute='short'),
        'name': fields.String,
        'parameters': fields.Raw(attribute='pars'),
        'active': fields.Boolean,
        'populations': fields.List(fields.String, attribute='targetpops'),
        'criteria': fields.Raw(),
        'created': fields.DateTime,
        'updated': fields.DateTime,
        'addData': fields.Nested(costcov_fields, allow_null=True, attribute='costcov')
    }

    id = db.Column(UUID(True), server_default=text("uuid_generate_v1mc()"), primary_key=True)
    progset_id = db.Column(UUID(True), db.ForeignKey('progsets.id'))
    project_id = db.Column(UUID(True), db.ForeignKey('projects.id'))
    category = db.Column(db.String)
    name = db.Column(db.String)
    short = db.Column('short_name', db.String)
    pars = db.Column(JSON)
    active = db.Column(db.Boolean)
    targetpops = db.Column(ARRAY(db.String), default=[])
    criteria = db.Column(JSON)
    costcov = db.Column(JSON)
    blob = db.Column(db.LargeBinary)
    created = db.Column(db.DateTime(timezone=True), server_default=text('now()'))
    updated = db.Column(db.DateTime(timezone=True), onupdate=db.func.now())

    def __init__(self, project_id, progset_id, name, short='',
                 category='No category', active=False, pars=None, created=None,
                 updated=None, id=None, targetpops=[], criteria=None, costcov=None):

        self.project_id = project_id
        self.progset_id = progset_id
        self.name = name
        self.short = short if short is not None else name
        self.category = category
        self.pars = pars
        self.active = active
        self.targetpops = targetpops
        self.criteria = criteria
        self.costcov = costcov
        if created:
            self.created = created
        if updated:
            self.updated = updated
        if id:
            self.id = id

    def pars_to_program_pars(self):
        """From API Program to BE Program"""

        if self.pars is None:
            return []

        parameters = []

        for param in self.pars:
            if param.get('active', False):
                parameters.extend([{
                    'param': param['param'],
                    'pop': pop if type(pop) in (str, unicode) else tuple(pop)
                } for pop in param['pops']])

        return parameters

    @classmethod
    def program_pars_to_pars(cls, targetpars):
        """From BE Program to API Program"""

        parameters = defaultdict(list)
        for parameter in targetpars:
            parameters[parameter['param']].append(parameter['pop'])

        pars = [{
                'active': True,
                'param': short_name,
                'pops': pop,
                } for short_name, pop in parameters.iteritems()]

        return pars

    def _conv_lg_num(self, num):
        return int(float(num))

    def hydrate(self):
        program_entry = op.Program(
            self.short,
            targetpars=self.pars_to_program_pars(),
            name=self.name,
            category=self.category,
            targetpops=self.targetpops,
            criteria=self.criteria,
            costcovdata={
                't': [self.costcov[i]['year'] if self.costcov[i] is not None else None for i in range(len(self.costcov))],
                'cost': [self.costcov[i]['cost'] if self.costcov[i] is not None else None for i in range(len(self.costcov))],
                'coverage': [self.costcov[i]['cov'] if self.costcov[i] is not None else None for i in range(len(self.costcov))],
            } if self.costcov is not None else None
        )
        program_entry.id = self.id
        return program_entry


@swagger.model
class ProgsetsDb(db.Model):

    resource_fields = {
        'id': Uuid,
        'project_id': Uuid,
        'name': fields.String,
        'created': fields.DateTime,
        'updated': fields.DateTime,
        'programs': fields.Nested(ProgramsDb.resource_fields),
        'targetpartypes': fields.Raw,
    }

    __tablename__ = 'progsets'

    id = db.Column(UUID(True), server_default=text("uuid_generate_v1mc()"), primary_key=True)
    project_id = db.Column(UUID(True), db.ForeignKey('projects.id'))
    name = db.Column(db.String)
    created = db.Column(db.DateTime(timezone=True), server_default=text('now()'))
    updated = db.Column(db.DateTime(timezone=True), onupdate=db.func.now())
    programs = db.relationship('ProgramsDb', backref='progset', lazy='joined')

    def __init__(self, project_id, name, created=None, updated=None, id=None):
        self.project_id = project_id
        self.name = name
        if created:
            self.created = created
        if updated:
            self.updated = updated
        if id:
            self.id = id
        self.targetpartypes = []

    def hydrate(self):
        # In BE, programs don't have an "active" flag
        # therefore only hydrating active programs
        progset_entry = op.Programset(
            name=self.name,
            programs=[
                program.hydrate()
                for program in self.programs if program.active
            ]
        )

        return progset_entry

    def _program_to_dict(self, program_be):
        program = program_be.__dict__
        program['parameters'] = program.get('targetpars', [])
        if program['costcovdata'] is None:
            program['costcov'] = []
        else:
            program['costcov'] = [
                {
                    'year': program['costcovdata']['t'][i],
                    'cost': program['costcovdata']['cost'][i],
                    'cov': program['costcovdata']['coverage'][i],
                } for i in range(len(program['costcovdata']['t']))
            ]
        return program

<<<<<<< HEAD
    def get_targetpartypes(self):
        be_progset = self.hydrate()
        be_progset.gettargetpartypes()
        self.targetpartypes = be_progset.targetpartypes

    def _program_to_dict(self, program_be):
        program = program_be.__dict__
        program['parameters'] = program.get('targetpars', [])
        if program['costcovdata'] is None:
            program['costcov'] = []
        else:
            program['costcov'] = [
                {
                    'year': program['costcovdata']['t'][i],
                    'cost': program['costcovdata']['cost'][i],
                    'cov': program['costcovdata']['coverage'][i],
                } for i in range(len(program['costcovdata']['t']))
            ]
        return program

=======
>>>>>>> f0fd054f
    def restore(self, progset, program_list):
        from server.webapp.utils import update_or_create_program

        self.name = progset.name
        # only active programs are hydrated
        # therefore we need to retrieve the default list of programs
        loaded_programs = set()
        for program in program_list:
            program_name = program['name']
            if program_name in progset.programs:
                loaded_programs.add(program_name)
                program = self._program_to_dict(progset.programs[program_name])
                active = True
            else:
                active = False

            update_or_create_program(self.project.id, self.id, program_name, program, active)

        # In case programs from prj are not in the defaults
        for program_name, program in progset.programs.iteritems():
            if program_name not in loaded_programs:
                program = self._program_to_dict(program)
                update_or_create_program(self.project.id, self.id, program_name, program, True)

    def create_programs_from_list(self, programs):
        from optima.utils import saves
        for program in programs:
            kwargs = {}
            for field in ['name', 'short', 'category', 'targetpops', 'pars', 'costcov']:
                kwargs[field] = program[field]

            program_entry = ProgramsDb(
                self.project_id,
                self.id,
                active=program.get('active', False),
                **kwargs
            )
            program_entry.blob = saves(program_entry.hydrate())
            db.session.add(program_entry)

    def recursive_delete(self, synchronize_session=False):
        db.session.query(ProgramsDb).filter_by(progset_id=str(self.id)).delete(synchronize_session)
        db.session.query(ProgsetsDb).filter_by(id=str(self.id)).delete(synchronize_session)
        db.session.flush()

    def as_file(self, loaddir, filename=None):
        return db_model_as_file(self, loaddir, filename, 'name', 'prg')<|MERGE_RESOLUTION|>--- conflicted
+++ resolved
@@ -551,7 +551,6 @@
             ]
         return program
 
-<<<<<<< HEAD
     def get_targetpartypes(self):
         be_progset = self.hydrate()
         be_progset.gettargetpartypes()
@@ -572,8 +571,6 @@
             ]
         return program
 
-=======
->>>>>>> f0fd054f
     def restore(self, progset, program_list):
         from server.webapp.utils import update_or_create_program
 
