--- conflicted
+++ resolved
@@ -151,11 +151,7 @@
             filename = secure_filename('{}.prj'.format(self.name))
         server_filename = os.path.join(loaddir, filename)
 
-<<<<<<< HEAD
-        op.save(server_filename, be_project)
-=======
         op.saveobj(server_filename, be_project)
->>>>>>> d805a9c5
 
         return filename
 
