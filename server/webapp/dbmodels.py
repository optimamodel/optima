from datetime import datetime
import dateutil
from collections import defaultdict
from copy import deepcopy

from flask_restful_swagger import swagger
from flask_restful import fields
from server.webapp.fields import Json
from server.webapp.exceptions import DuplicateProgram

from sqlalchemy.dialects.postgresql import JSON, UUID, ARRAY
from sqlalchemy import text
from sqlalchemy.orm import deferred

from server.webapp.dbconn import db
from server.webapp.fields import Uuid, Json, LargeInt
from server.webapp.exceptions import ParsetDoesNotExist

from werkzeug.utils import secure_filename
import optima as op


def db_model_as_file(model, loaddir, filename, name_field, extension):
    import os
    from optima.utils import saveobj

    be_object = model.hydrate()
    if filename is None:
        filename = '{}.{}'.format(getattr(model, name_field), extension)
    server_filename = os.path.join(loaddir, filename)

    saveobj(server_filename, be_object)

    return filename


@swagger.model
class UserDb(db.Model):

    __tablename__ = 'users'

    resource_fields = {
        'id': Uuid,
        'displayName': fields.String(attribute='name'),
        'username': fields.String,
        'email': fields.String,
        'is_admin': fields.Boolean,
    }

    id = db.Column(UUID(True), server_default=text("uuid_generate_v1mc()"), primary_key=True)
    username = db.Column(db.String(255))
    name = db.Column(db.String(60))
    email = db.Column(db.String(200))
    password = db.Column(db.String(200))
    is_admin = db.Column(db.Boolean, server_default=text('FALSE'))
    projects = db.relationship('ProjectDb', backref='user', lazy='dynamic')

    def __init__(self, name, email, password, username, is_admin=False):
        self.name = name
        self.email = email
        self.password = password
        self.username = username
        self.is_admin = is_admin

    def get_id(self):
        return self.id

    def is_active(self):  # pylint: disable=R0201
        return True

    def is_anonymous(self):  # pylint: disable=R0201
        return False

    def is_authenticated(self):  # pylint: disable=R0201
        return True


@swagger.model
class ProjectDb(db.Model):

    __tablename__ = 'projects'

    resource_fields = {
        'id': Uuid,
        'name': fields.String,
        'user_id': Uuid,
        'dataStart': fields.Integer(attribute='datastart'),
        'dataEnd': fields.Integer(attribute='dataend'),
        'populations': Json,
        'creation_time': fields.DateTime(attribute='created'),
        'updated_time': fields.DateTime(attribute='updated'),
        'data_upload_time': fields.DateTime,
        'has_data': fields.Boolean(attribute='has_data_now'),
        'has_econ': fields.Boolean,
    }

    id = db.Column(UUID(True), server_default=text("uuid_generate_v1mc()"), primary_key=True)
    name = db.Column(db.String(60))
    user_id = db.Column(UUID(True), db.ForeignKey('users.id'))
    datastart = db.Column(db.Integer)
    dataend = db.Column(db.Integer)
    populations = db.Column(JSON)
    created = db.Column(db.DateTime(timezone=True), server_default=text('now()'))
    updated = db.Column(db.DateTime(timezone=True), onupdate=db.func.now())
    version = db.Column(db.Text)
    settings = db.Column(db.LargeBinary)
    data = db.Column(db.LargeBinary)
    has_econ = db.Column(db.Boolean)
    blob = db.Column(db.LargeBinary)
    working_project = db.relationship('WorkingProjectDb', backref='related_project', uselist=False)
    project_data = db.relationship('ProjectDataDb', backref='project', uselist=False)
    project_econ = db.relationship('ProjectEconDb', backref='project', uselist=False)
    parsets = db.relationship('ParsetsDb', backref='project')
    results = db.relationship('ResultsDb', backref='project')
    progsets = db.relationship('ProgsetsDb', backref='project')
    scenarios = db.relationship('ScenariosDb', backref='project')
    optimizations = db.relationship('OptimizationsDb', backref='project')

    def __init__(self, name, user_id, datastart, dataend, populations, version,
                 created=None, updated=None, settings=None, data=None, has_econ=False, parsets=None,
                 results=None, scenarios=None, optimizations=None):
        self.name = name
        self.user_id = user_id
        self.datastart = datastart
        self.dataend = dataend
        self.populations = populations
        if created is not None:
            self.created = created
        if updated is not None:
            self.updated = updated
        self.version = version
        self.settings = settings
        self.data = data
        self.has_econ = has_econ
        self.parsets = parsets or []
        self.results = results or []
        self.scenarios = scenarios or []
        self.optimizations = optimizations or []
        self.blob = None

    def has_data(self):
        return self.data is not None and len(self.data)

    def has_model_parameters(self):
        return self.parsets is not None

    @property
    def data_upload_time(self):
        return self.project_data.updated if self.project_data else None

    def hydrate(self):
        # the problem here: if a record gets created outside of project, we have a big problem.
        # (which is currently the case for progsets)
        # TODO: make it possible to uncomment the two lines of code below :)
#        if self.blob and len(self.blob):
#            project_entry = op.loads(self.blob)
        project_entry = op.Project()
        project_entry.uid = self.id
        project_entry.name = self.name
        project_entry.created = (
            self.created or datetime.now(dateutil.tz.tzutc())
        )
        project_entry.modified = self.updated
        if self.data:
            project_entry.data = op.loads(self.data)
        if self.settings:
            project_entry.settings = op.loads(self.settings)
        if self.parsets:
            for parset_record in self.parsets:
                parset_entry = parset_record.hydrate()
                project_entry.addparset(parset_entry.name, parset_entry)
        if self.progsets:
            for progset_record in self.progsets:
                progset_entry = progset_record.hydrate()
                project_entry.addprogset(progset_entry.name, progset_entry)
        if self.scenarios:
            for scenario_record in self.scenarios:
                if scenario_record.active:
                    scenario_entry = scenario_record.hydrate()
                    project_entry.addscen(scenario_entry.name, scenario_entry)
        if self.optimizations:
            for optimization_record in self.optimizations:
                optimization_record._ensure_current(self)
                parset_name = None
                progset_name = None
                if optimization_record.parset_id:
                    parset_name = [parset.name for parset in self.parsets if parset.id == optimization_record.parset_id]
                    if parset_name:
                        parset_name = parset_name[0]
                if optimization_record.progset_id:
                    progset_name = [progset.name for progset in self.progsets if progset.id == optimization_record.progset_id]
                    if progset_name:
                        progset_name = progset_name[0]
                optim = op.Optim(project_entry, name=optimization_record.name,
                    objectives=optimization_record.objectives,
                    constraints=optimization_record.constraints, parsetname=parset_name, progsetname=progset_name)
                project_entry.addoptim(optim)
        if self.results:
            for result_entry in self.results:
                result = result_entry.hydrate()
                project_entry.addresult(result)
        return project_entry

    def as_file(self, loaddir, filename=None):
        return db_model_as_file(self, loaddir, filename, 'name', 'prj')

    def restore(self, project):

        # Attention: this method adds only dependent objects to the session
        from datetime import datetime
        import dateutil
        import pytz

        same_project = str(project.uid) == str(self.id)
        str_project_id = str(self.id)
        print "same_project:", same_project, project.uid, self.id
        db.session.query(ProgramsDb).filter_by(project_id=str_project_id).delete()
        db.session.query(ProgsetsDb).filter_by(project_id=str_project_id).delete()
        if same_project:
            self.name = project.name
        else:
            db.session.query(ResultsDb).filter_by(project_id=str_project_id).delete()
            db.session.query(ParsetsDb).filter_by(project_id=str_project_id).delete()
        db.session.flush()

        # BE projects are not always TZ aware
        project.uid = self.id
        self.blob = op.saves(project)
        self.created = pytz.utc.localize(project.created) if project.created.tzinfo is None else project.created
        if project.modified:
            self.updated = pytz.utc.localize(project.modified) if project.modified.tzinfo is None else project.modified
        else:
            self.updated = datetime.now(dateutil.tz.tzutc())
        self.settings = op.saves(project.settings)
        self.data = op.saves(project.data)

        if project.data:
            self.has_econ = 'econ' in project.data
            self.datastart = int(project.data['years'][0])
            self.dataend = int(project.data['years'][-1])
            self.populations = []
            project_pops = project.data['pops']
            for i in range(len(project_pops['short'])):
                new_pop = {
                    'name': project_pops['long'][i], 'short_name': project_pops['short'][i],
                    'female': project_pops['female'][i], 'male': project_pops['male'][i],
                    'age_from': int(project_pops['age'][i][0]), 'age_to': int(project_pops['age'][i][1])
                }
                self.populations.append(new_pop)
        else:
            self.has_econ = False
            self.datastart = self.datastart or op.default_datastart
            self.dataend = self.dataend or op.default_dataend
            self.populations = self.populations or {}
        if project.parsets:
            from server.webapp.utils import update_or_create_parset
            for name, parset in project.parsets.iteritems():
                if not same_project:
                    parset.uid = op.uuid()  # so that we don't get same parset in two different projects
                update_or_create_parset(self.id, name, parset)

        # Expects that progsets or programs should not be deleted from restoring a project
        # This is the same behaviour as with parsets.
        if project.progsets:
            from server.webapp.utils import update_or_create_progset
            from server.webapp.programs import get_default_programs

            if project.data != {}:
                program_list = get_default_programs(project)
            else:
                program_list = []

            for name, progset in project.progsets.iteritems():
                progset_record = update_or_create_progset(self.id, name, progset)
                progset_record.restore(progset, program_list)

        if project.scens:
            from server.webapp.utils import update_or_create_scenario
            for name in project.scens:
                update_or_create_scenario(self.id, project, name)

        if project.optims:
            from server.webapp.utils import update_or_create_optimization
            for name in project.optims:
                update_or_create_optimization(self.id, project, name)

        if project.results:
            # only save optimization ones for now...
            from server.webapp.utils import save_result
            for name in project.results:
                if name.startswith('optim-') and isinstance(project.results[name], op.Multiresultset):  # bold assumption...
                    result = project.results[name]
                    print "simpars", result.simpars[0], type(result.simpars[0])
                    result_entry = save_result(self.id, result, 
                        project.parsets[0].name, # TODO : will break if more than one parset
                        'optimization')
                    db.session.add(result_entry)
                    db.session.flush()

    def recursive_delete(self, synchronize_session=False):

        str_project_id = str(self.id)
        # delete all relevant entries explicitly
        db.session.query(OptimizationsDb).filter_by(project_id=str_project_id).delete(synchronize_session)
        db.session.query(ScenariosDb).filter_by(project_id=str_project_id).delete(synchronize_session)
        db.session.query(WorkLogDb).filter_by(project_id=str_project_id).delete(synchronize_session)
        db.session.query(ProjectDataDb).filter_by(id=str_project_id).delete(synchronize_session)
        db.session.query(ProjectEconDb).filter_by(id=str_project_id).delete(synchronize_session)
        db.session.query(WorkingProjectDb).filter_by(id=str_project_id).delete(synchronize_session)
        db.session.query(ResultsDb).filter_by(project_id=str_project_id).delete(synchronize_session)
        db.session.query(ParsetsDb).filter_by(project_id=str_project_id).delete(synchronize_session)
        db.session.query(ProgramsDb).filter_by(project_id=str_project_id).delete(synchronize_session)
        db.session.query(ProgsetsDb).filter_by(project_id=str_project_id).delete(synchronize_session)
        db.session.query(ProjectDb).filter_by(id=str_project_id).delete(synchronize_session)
        db.session.flush()

    def find_parset(self, parset_id):
        parset_entry = [item for item in self.parsets if item.id == parset_id]
        if parset_entry:
            parset_entry = parset_entry[0]
        else:
            raise ParsetDoesNotExist(parset_id, self.id)
        return parset_entry


class ParsetsDb(db.Model):

    __tablename__ = 'parsets'

    resource_fields = {
        'id': Uuid(attribute='uid'),
        'project_id': Uuid,
        'name': fields.String,
        'created': fields.DateTime,
        'updated': fields.DateTime,
        'pars': Json,
    }

    id = db.Column(UUID(True), server_default=text("uuid_generate_v1mc()"), primary_key=True)
    project_id = db.Column(UUID(True), db.ForeignKey('projects.id'))
    name = db.Column(db.Text)
    created = db.Column(db.DateTime(timezone=True), server_default=text('now()'))
    updated = db.Column(db.DateTime(timezone=True), onupdate=db.func.now())
    pars = db.Column(db.LargeBinary)

    def __init__(self, project_id, name, created=None, updated=None, pars=None, id=None):
        self.project_id = project_id
        self.name = name
        if created:
            self.created = created
        if updated:
            self.updated = updated
        self.pars = pars
        if id:
            self.id = id

    def hydrate(self):
        parset_instance = op.Parameterset()
        parset_instance.name = self.name
        parset_instance.uid = self.id
        parset_instance.created = self.created
        parset_instance.modified = self.updated
        if self.pars:
            parset_instance.pars = op.loads(self.pars)
        return parset_instance

    def as_file(self, loaddir, filename=None):
        return db_model_as_file(self, loaddir, filename, 'name', 'par')

    def restore(self, parset_instance):
        same_parset = (parset_instance.uid == self.id)
        if same_parset:
            self.name = parset_instance.name
        self.pars = op.saves(parset_instance.pars)


class ResultsDb(db.Model):

    CALIBRATION_TYPE = 'calibration'  # todo make enum when all types are known

    __tablename__ = 'results'

    id = db.Column(UUID(True), server_default=text("uuid_generate_v1mc()"), primary_key=True)
    parset_id = db.Column(UUID(True), db.ForeignKey('parsets.id'))
    # When deleting a parset we only delete results of type CALIBRATION
    project_id = db.Column(UUID(True), db.ForeignKey('projects.id', ondelete='SET NULL'))
    calculation_type = db.Column(db.Text)
    blob = db.Column(db.LargeBinary)

    def __init__(self, parset_id, project_id, calculation_type, blob, id=None):
        self.parset_id = parset_id
        self.project_id = project_id
        self.calculation_type = calculation_type
        self.blob = blob
        if id:
            self.id = id

    def hydrate(self):
        return op.loads(self.blob)


class WorkingProjectDb(db.Model):  # pylint: disable=R0903

    __tablename__ = 'working_projects'

    id = db.Column(UUID(True), db.ForeignKey('projects.id'), primary_key=True)
    is_working = db.Column(db.Boolean, unique=False, default=False)
    work_type = db.Column(db.String(32), default=None)
    project = db.Column(db.LargeBinary)
    parset_id = db.Column(UUID(True)) # not sure if we should make it foreign key here
    work_log_id = db.Column(UUID(True), default=None)

    def __init__(self, project_id, parset_id, is_working=False, project=None, work_type=None, work_log_id=None):  # pylint: disable=R0913
        self.id = project_id
        self.parset_id = parset_id
        self.project = project
        self.is_working = is_working
        self.work_type = work_type
        self.work_log_id = work_log_id


class WorkLogDb(db.Model):  # pylint: disable=R0903

    __tablename__ = "work_log"

    work_status = db.Enum('started', 'completed', 'cancelled', 'error', name='work_status')

    id = db.Column(UUID(True), server_default=text("uuid_generate_v1mc()"), primary_key=True)
    work_type = db.Column(db.String(32), default=None)
    project_id = db.Column(UUID(True), db.ForeignKey('projects.id'))
    parset_id = db.Column(UUID(True))
    result_id = db.Column(UUID(True), default=None)
    start_time = db.Column(db.DateTime(timezone=True), server_default=text('now()'))
    stop_time = db.Column(db.DateTime(timezone=True), default=None)
    status = db.Column(work_status, default='started')
    error = db.Column(db.Text, default=None)

    def __init__(self, project_id, parset_id, work_type=None):
        self.project_id = project_id
        self.parset_id = parset_id
        self.work_type = work_type


class ProjectDataDb(db.Model):  # pylint: disable=R0903

    __tablename__ = 'project_data'

    id = db.Column(UUID(True), db.ForeignKey('projects.id'), primary_key=True)
    meta = deferred(db.Column(db.LargeBinary))
    updated = db.Column(db.DateTime(timezone=True), server_default=text('now()'))

    def __init__(self, project_id, meta, updated=None):
        self.id = project_id
        self.meta = meta
        self.updated = updated

class ProjectEconDb(db.Model):  # pylint: disable=R0903

    __tablename__ = 'project_econ'

    id = db.Column(UUID(True), db.ForeignKey('projects.id'), primary_key=True)
    meta = deferred(db.Column(db.LargeBinary))
    updated = db.Column(db.DateTime(timezone=True), server_default=text('now()'))

    def __init__(self, project_id, meta, updated=None):
        self.id = project_id
        self.meta = meta
        self.updated = updated

costcov_fields = {
    'year': fields.Integer,
    'spending': LargeInt(attribute='cost'),
    'coverage': LargeInt(attribute='coverage'),
}


@swagger.model
class ProgramsDb(db.Model):

    __tablename__ = 'programs'

    resource_fields = {
        'id': Uuid,
        'progset_id': Uuid,
        'project_id': Uuid,
        'category': fields.String,
        'short_name': fields.String(attribute='short'),
        'name': fields.String,
        'parameters': fields.Raw(attribute='pars'),
        'active': fields.Boolean,
        'populations': fields.List(fields.String, attribute='targetpops'),
        'criteria': fields.Raw(),
        'created': fields.DateTime,
        'updated': fields.DateTime,
        'addData': fields.Nested(costcov_fields, allow_null=True, attribute='costcov'),
        'optimizable': fields.Raw,
    }

    id = db.Column(UUID(True), server_default=text("uuid_generate_v1mc()"), primary_key=True)
    progset_id = db.Column(UUID(True), db.ForeignKey('progsets.id'))
    project_id = db.Column(UUID(True), db.ForeignKey('projects.id'))
    category = db.Column(db.String)
    name = db.Column(db.String)
    short = db.Column('short_name', db.String)
    pars = db.Column(JSON)
    active = db.Column(db.Boolean)
    targetpops = db.Column(ARRAY(db.String), default=[])
    criteria = db.Column(JSON)
    costcov = db.Column(JSON)
    ccopars = db.Column(JSON)
    created = db.Column(db.DateTime(timezone=True), server_default=text('now()'))
    updated = db.Column(db.DateTime(timezone=True), onupdate=db.func.now())

    def __init__(self, project_id, progset_id, name, short='',
                 category='No category', active=False, pars=None, created=None,
                 updated=None, id=None, targetpops=[], criteria=None, costcov=None,
                 ccopars=None):

        self.project_id = project_id
        self.progset_id = progset_id
        self.name = name
        self.short = short if short is not None else name
        self.category = category
        self.pars = pars
        self.active = active
        self.targetpops = targetpops
        self.criteria = criteria
        self.costcov = costcov
        self.ccopars = ccopars
        if created:
            self.created = created
        if updated:
            self.updated = updated
        if id:
            self.id = id

    def pars_to_program_pars(self):
        """From API Program to BE Program"""

        if self.pars is None:
            return []

        parameters = []

        for param in self.pars:
            if param.get('active', False):
                parameters.extend([{
                    'param': param['param'],
                    'pop': pop if type(pop) in (str, unicode) else tuple(pop)
                } for pop in param['pops']])

        return parameters

    @classmethod
    def program_pars_to_pars(cls, targetpars):
        """From BE Program to API Program"""

        parameters = defaultdict(list)
        for parameter in targetpars:
            parameters[parameter['param']].append(parameter['pop'])

        pars = [{
                'active': True,
                'param': short_name,
                'pops': pop,
                } for short_name, pop in parameters.iteritems()]

        return pars

    def datapoint_api_to_db(self, pt):
        return {'cost': pt['spending'], 'year': pt['year'], 'coverage': pt['coverage']}

    def datapoint_db_to_api(self, pt):
        return {'spending': pt['cost'], 'year': pt['year'], 'coverage': pt['coverage']}

    def data_api_to_db(self, data):
        costcov_data = [self.datapoint_api_to_db(x) for x in data]
        return costcov_data

    def data_db_to_api(self):
        costcov_data = [self.datapoint_db_to_api(x) for x in (self.costcov or [])]
        return costcov_data

    def _conv_lg_num(self, num):
        return int(float(num))

    def hydrate(self):
        print('####################')
        print({
            'name': self.name,
            'category': self.category,
            'targetpops': self.targetpops,
            'criteria': self.criteria,
            'costcovdata': {
                't': [self.costcov[i]['year'] if self.costcov[i] is not None else None for i in range(len(self.costcov))],
                'cost': [self.costcov[i]['cost'] if self.costcov[i] is not None else None for i in range(len(self.costcov))],
                'coverage': [self.costcov[i]['coverage']
                if self.costcov[i] is not None
                else None for i in range(len(self.costcov))],
            } if self.costcov is not None else None,
            'ccopars': {
                't': self.ccopars['t'],
                'saturation': [tuple(satpair) for satpair in self.ccopars['saturation']],
                'unitcost': [tuple(costpair) for costpair in self.ccopars['unitcost']]
            } if self.ccopars else None
        })
        program_entry = op.Program(
            self.short,
            targetpars=self.pars_to_program_pars(),
            name=self.name,
            category=self.category,
            targetpops=self.targetpops,
            criteria=self.criteria,
            costcovdata={
                't': [self.costcov[i]['year'] if self.costcov[i] is not None else None for i in range(len(self.costcov))],
                'cost': [self.costcov[i]['cost'] if self.costcov[i] is not None else None for i in range(len(self.costcov))],
                'coverage': [self.costcov[i]['coverage']
                if self.costcov[i] is not None
                else None for i in range(len(self.costcov))],
            } if self.costcov is not None else None,
            ccopars={
                't': self.ccopars['t'],
                'saturation': [tuple(satpair) for satpair in self.ccopars['saturation']],
                'unitcost': [tuple(costpair) for costpair in self.ccopars['unitcost']]
            } if self.ccopars else None,
        )
        program_entry.id = self.id
        return program_entry

    def get_optimizable(self):
        be_program = self.hydrate()
        self.optimizable = be_program.optimizable()

    def restore(self, program_instance):
        import json
        self.category = program_instance.category
        self.name = program_instance.name
        self.short = program_instance.short
        self.pars = self.program_pars_to_pars(program_instance.targetpars)
        self.targetpops = program_instance.targetpops
        self.criteria = program_instance.criteria
        self.costcov = []
        for i in range(len(program_instance.costcovdata['t'])):
            self.costcov.append(
                {'year': program_instance.costcovdata['t'][i],
                 'cost': program_instance.costcovdata['cost'][i],
                 'coverage': program_instance.costcovdata['coverage'][i]})
        self.costcov = json.loads(json.dumps(self.costcov))  # silently bails on floats otherwise. No idea why?
        self.ccopars = program_instance.costcovfn.ccopars


@swagger.model
class ProgsetsDb(db.Model):

    resource_fields = {
        'id': Uuid,
        'project_id': Uuid,
        'name': fields.String,
        'created': fields.DateTime,
        'updated': fields.DateTime,
        'programs': fields.Nested(ProgramsDb.resource_fields),
        'targetpartypes': fields.Raw,
    }

    __tablename__ = 'progsets'

    id = db.Column(UUID(True), server_default=text("uuid_generate_v1mc()"), primary_key=True)
    project_id = db.Column(UUID(True), db.ForeignKey('projects.id'))
    name = db.Column(db.String)
    created = db.Column(db.DateTime(timezone=True), server_default=text('now()'))
    updated = db.Column(db.DateTime(timezone=True), onupdate=db.func.now())
    programs = db.relationship('ProgramsDb', backref='progset', lazy='joined')
    effects = db.Column(JSON)

    def __init__(self, project_id, name, created=None, updated=None, id=None, effects=[]):
        self.project_id = project_id
        self.name = name
        if created:
            self.created = created
        if updated:
            self.updated = updated
        if id:
            self.id = id
        self.targetpartypes = []
        self.effects = effects

    def hydrate(self):
        # In BE, programs don't have an "active" flag
        # therefore only hydrating active programs
        progset_entry = op.Programset(
            name=self.name,
            programs=[
                program.hydrate()
                for program in self.programs if program.active
            ]
        )
        for parset_effect in self.effects:
            for program_effect in parset_effect['parameters']:
                for year in program_effect['years']:
                    effect = {
                        'intercept': (year['intercept_lower'], year['intercept_upper']),
                        't': int(year['year']),
                        'interact': year['interact'],
                    }
                    for row in year["programs"]:
                        effect[row['name']] = (
                            row['intercept_lower'],
                            row['intercept_upper']
                        ) if row['intercept_lower'] is not None and row['intercept_upper'] is not None else None
                    print('??????????????????')
                    print(program_effect['name'])
                    print(program_effect['pop'])
                    print(effect)
                    progset_entry.covout[program_effect['name']][tuple(program_effect['pop']) if isinstance(program_effect['pop'], list) else program_effect['pop']].addccopar(
                        effect, overwrite=True
                    )

        return progset_entry

    def _program_to_dict(self, program_be):
        program = program_be.__dict__
        program['parameters'] = program.get('targetpars', [])
        if program['costcovdata'] is None:
            program['costcov'] = []
        else:
            program['costcov'] = [
                {
                    'year': program['costcovdata']['t'][i],
                    'cost': program['costcovdata']['cost'][i],
                    'coverage': program['costcovdata']['coverage'][i],
                } for i in range(len(program['costcovdata']['t']))
            ]
        return program

    def get_targetpartypes(self):
        be_progset = self.hydrate()
        be_progset.gettargetpartypes()
        self.targetpartypes = be_progset.targetpartypes

    def restore(self, progset, program_list):
        from server.webapp.utils import update_or_create_program

        self.name = progset.name
        # only active programs are hydrated
        # therefore we need to retrieve the default list of programs
        loaded_programs = set()
        for program in program_list:
            program_name = program['name']
            if program_name in progset.programs:
                loaded_programs.add(program_name)
                program = self._program_to_dict(progset.programs[program_name])
                active = True
            else:
                active = False

            p = update_or_create_program(self.project.id, self.id, program_name, program, active)
            try:
                p.restore(progset.programs[program['short']])
            except Exception:  # Sorry, can't do better than that for now
                pass


        # In case programs from prj are not in the defaults
        for program_name, program in progset.programs.iteritems():
            if program_name not in loaded_programs:
                program = self._program_to_dict(program)
                update_or_create_program(self.project.id, self.id, program_name, program, True)

        effects = []
        for targetpartype in progset.targetpartypes:
            for thispop in progset.progs_by_targetpar(targetpartype).keys():
                item = {
                    'name': targetpartype,
                    'pop': thispop,
                    'years': [
                        {
                            'intercept_upper': progset.covout[targetpartype][thispop].ccopars['intercept'][i][1],
                            'intercept_lower': progset.covout[targetpartype][thispop].ccopars['intercept'][i][0],
                            'interact': progset.covout[targetpartype][thispop].ccopars['interact'][i] if 'interact' in progset.covout[targetpartype][thispop].ccopars.keys() else 'random',
                            'programs': [
                                {
                                    'name': k,
                                    'intercept_lower': v[i][0] if len(v) > i else None,
                                    'intercept_upper': v[i][1] if len(v) > i else None,
                                }
                                for k, v in progset.covout[targetpartype][thispop].ccopars.iteritems()
                                if k not in ['intercept', 't', 'interact']
                            ],
                            'year': progset.covout[targetpartype][thispop].ccopars['t'][i]
                        } for i in range(len(progset.covout[targetpartype][thispop].ccopars['t']))
                    ]
                }
                effects.append(item)
        print('-*-*-*-*-*-*+++++++++++++++')
        print(effects)
        parset = ParsetsDb.query.filter_by(project_id=str(self.project.id)).first()
        self.effects = [
            {
                'parset': str(parset.id) if parset else None,
                'parameters': effects
            }
        ]
        db.session.commit()

    def recreate_programs_from_list(self, programs, progset_id):
        prog_shorts = []
        desired_shorts = set([program.get('short_name', program.get('short', '')) for program in programs])
        print "desired_shorts", desired_shorts
        existing_programs = db.session.query(ProgramsDb).filter_by(progset_id=progset_id)

        existing_shorts = {}
        for program in existing_programs:
            if program.short not in desired_shorts:
                db.session.delete(program)
            else:
                existing_shorts[program.short]=program
        db.session.flush()


        for program in programs:
            # Kind of a hack but sometimes we receive short ans sometimes short_name
            short = program.get('short_name', program.get('short', ''))
            if short in existing_shorts:
                print "Updating program %s" % short
                program_entry = existing_shorts[short]
                for field in ['name', 'category', 'targetpops', 'pars', 'costcov', 'criteria']:
                    setattr(program_entry, field, program[field])
                program_entry.active = program.get('active', False)
                db.session.add(program_entry)
            else:
                print "Creating new program %s" % short
                kwargs = {}
                for field in ['name', 'category', 'targetpops', 'pars', 'costcov', 'criteria']:
                    kwargs[field] = program[field]

                kwargs['short'] = short
                if not 'pregnant' in kwargs['criteria']:
                    kwargs['criteria']['pregnant'] = False

                if kwargs['short'] in prog_shorts:
                    raise DuplicateProgram(kwargs['short'])
                else:
                    prog_shorts.append(kwargs['short'])

                program_entry = ProgramsDb(
                    self.project_id,
                    self.id,
                    active=program.get('active', False),
                    **kwargs
                )

                program_instance = program_entry.hydrate()
                program_entry.restore(program_instance)
                db.session.add(program_entry)

    def recursive_delete(self, synchronize_session=False):
        db.session.query(ProgramsDb).filter_by(progset_id=str(self.id)).delete(synchronize_session)
        db.session.query(ProgsetsDb).filter_by(id=str(self.id)).delete(synchronize_session)
        db.session.flush()

    def as_file(self, loaddir, filename=None):
        return db_model_as_file(self, loaddir, filename, 'name', 'prg')


@swagger.model
class ScenariosDb(db.Model):

    __tablename__ = 'scenarios'

    resource_fields = {
        'id': Uuid,
        'progset_id': Uuid,
        'scenario_type': fields.String,
        'active': fields.Boolean,
        'name': fields.String,
        'parset_id': Uuid,
        'pars': Json(attribute='pars'),
        'budget': Json(attribute='budget'),
        'coverage': Json(attribute='coverage'),
        'years': Json(attribute='years')
    }

    id = db.Column(UUID(True), server_default=text("uuid_generate_v1mc()"), primary_key=True)
    project_id = db.Column(UUID(True), db.ForeignKey('projects.id'))
    name = db.Column(db.String)
    scenario_type = db.Column(db.String)
    active = db.Column(db.Boolean)
    progset_id = db.Column(UUID(True), db.ForeignKey('progsets.id'))
    parset_id = db.Column(UUID(True), db.ForeignKey('parsets.id'))
    blob = db.Column(JSON)

    def __init__(self, project_id, parset_id, name, scenario_type,
                 active=False, progset_id=None, blob={}):

        self.project_id = project_id
        self.name = name
        self.scenario_type = scenario_type
        self.active = active
        self.progset_id = progset_id
        self.parset_id = parset_id
        self.blob = blob

    @property
    def pars(self):
        print(self.blob)
        return self.blob.get('pars', [])

    @property
    def budget(self):
        return self.blob.get('budget', [])

    @property
    def coverage(self):
        return self.blob.get('coverage', [])

    @property
    def years(self):
        return self.blob.get('years', [])

    def hydrate(self):

        from server.webapp.utils import load_progset, load_parset

        parset = load_parset(self.project_id, self.parset_id)

        progset = None

        if self.progset_id:
            progset = load_progset(self.project_id, self.progset_id)

        blob = deepcopy(self.blob)

        key = self.scenario_type
        if key == 'parameter':
<<<<<<< HEAD
            if 'pars' in blob and blob['pars']:
                blob['pars'] = [
                    {
                        'name': item['name'],
                        'startyear': item['startyear'],
                        'endval': item['endval'],
                        'endyear': item['endyear'],
                        'startval': item['startval'],
                        'for': [
                            tuple([str(i) for i in for_item]) if isinstance(for_item, list) else str(for_item)
                            for for_item in item['for']
                        ]
                    } for item in blob['pars'] if 'pars' in blob
                ]
            else:
                blob['pars'] = []
=======
            if 'pars' not in blob: blob['pars'] = [] # CK: quick fix to handle missing key
            blob['pars'] = [
                {
                    'name': item['name'],
                    'startyear': item['startyear'],
                    'endval': item['endval'],
                    'endyear': item['endyear'],
                    'startval': item['startval'],
                    'for': [
                        tuple([str(i) for i in for_item]) if isinstance(for_item, list) else str(for_item)
                        for for_item in item['for']
                    ]
                } for item in blob['pars'] if 'pars' in blob
            ]
>>>>>>> 44c599c0
        else:
            print(blob)
            blob[key] = {
                str(k): v
                for k, v in blob[key].iteritems() if key in blob
            } 

        if self.scenario_type == "budget":

            blob.pop('coverage', None)
            blob.pop('pars', None)

            # TODO: remove this hack (dummy values)
            if 'years' not in blob:
                blob['t'] = 2030
            else:
                blob['t'] = blob['years']
                del blob['years']
            print "blob", blob
            return op.Budgetscen(name=self.name,
                               parsetname=parset.name,
                               progsetname=progset.name,
                               **blob)

        if self.scenario_type == "coverage":

            blob.pop('budget', None)
            blob.pop('pars', None)

            # TODO: remove this hack (dummy values)
            if 'years' not in blob:
                blob['t'] = 2030
            else:
                blob['t'] = blob['years']
                del blob['years']
            return op.Coveragescen(name=self.name,
                               parsetname=parset.name,
                               progsetname=progset.name,
                               **blob)

        elif self.scenario_type == "parameter":

            blob.pop('coverage', None)
            blob.pop('budget', None)

            return op.Parscen(name=self.name,
                              parsetname=parset.name,
                              **blob)



@swagger.model
class OptimizationsDb(db.Model):

    __tablename__ = 'optimizations'

    resource_fields = {
        'id': Uuid,
        'which': fields.String,
        'name': fields.String,
        'parset_id': Uuid,
        'progset_id': Uuid,
        'objectives': Json(),
        'constraints': Json()
    }

    id = db.Column(UUID(True), server_default=text("uuid_generate_v1mc()"), primary_key=True)
    project_id = db.Column(UUID(True), db.ForeignKey('projects.id'))
    name = db.Column(db.String)
    which = db.Column(db.String)
    progset_id = db.Column(UUID(True), db.ForeignKey('progsets.id'))
    parset_id = db.Column(UUID(True), db.ForeignKey('parsets.id'))
    objectives = db.Column(JSON)
    constraints = db.Column(JSON)

    def __init__(self, project_id, parset_id, progset_id, name, which,
                 objectives={}, constraints={}):

        self.project_id = project_id
        self.name = name
        self.which = which
        self.progset_id = progset_id
        self.parset_id = parset_id
        self.objectives = objectives
        self.constraints = constraints

        self._ensure_current()

    def _ensure_current(self, project=None):
        """
        Make sure the objectives and constraints are current.
        """
        from server.webapp.utils import load_parset, load_progset, load_project, remove_nans

        if not self.constraints:
            self.constraints = {}

        if not self.objectives:
            self.objectives = {}

        if project is None:
            project = load_project(self.project_id).hydrate()
        progset = load_progset(self.project_id, self.progset_id).hydrate()
        parset = load_parset(self.project_id, self.parset_id).hydrate()

        constraints = op.defaultconstraints(project=project, progset=progset)

        # Update the min and the max according to what the user put, do not
        # update the names, that should change from the programs.
        constraints['max'].update({
            x:y for x,y in self.constraints.get('min', {}).items() if x in constraints})
        constraints['min'].update({
            x:y for x,y in self.constraints.get('max', {}).items() if x in constraints})


        self.constraints = constraints

        objectives = op.defaultobjectives(project=project, progset=progset,
                                          which=self.which)

        objectives.update({
            x:y for x,y in self.objectives.items() if x not in ['keys', 'keylabels']})

        self.objectives = remove_nans(objectives)<|MERGE_RESOLUTION|>--- conflicted
+++ resolved
@@ -291,7 +291,7 @@
                 if name.startswith('optim-') and isinstance(project.results[name], op.Multiresultset):  # bold assumption...
                     result = project.results[name]
                     print "simpars", result.simpars[0], type(result.simpars[0])
-                    result_entry = save_result(self.id, result, 
+                    result_entry = save_result(self.id, result,
                         project.parsets[0].name, # TODO : will break if more than one parset
                         'optimization')
                     db.session.add(result_entry)
@@ -932,7 +932,6 @@
 
         key = self.scenario_type
         if key == 'parameter':
-<<<<<<< HEAD
             if 'pars' in blob and blob['pars']:
                 blob['pars'] = [
                     {
@@ -949,28 +948,12 @@
                 ]
             else:
                 blob['pars'] = []
-=======
-            if 'pars' not in blob: blob['pars'] = [] # CK: quick fix to handle missing key
-            blob['pars'] = [
-                {
-                    'name': item['name'],
-                    'startyear': item['startyear'],
-                    'endval': item['endval'],
-                    'endyear': item['endyear'],
-                    'startval': item['startval'],
-                    'for': [
-                        tuple([str(i) for i in for_item]) if isinstance(for_item, list) else str(for_item)
-                        for for_item in item['for']
-                    ]
-                } for item in blob['pars'] if 'pars' in blob
-            ]
->>>>>>> 44c599c0
         else:
             print(blob)
             blob[key] = {
                 str(k): v
                 for k, v in blob[key].iteritems() if key in blob
-            } 
+            }
 
         if self.scenario_type == "budget":
 
