--- conflicted
+++ resolved
@@ -1,4 +1,3 @@
-<<<<<<< HEAD
 from collections import defaultdict
 
 from optima.defaults import defaultprograms
@@ -67,73 +66,3 @@
             next_category['programs'] = []
     if next_category is not None: result.append(next_category)
     return result
-=======
-from collections import defaultdict
-
-from optima.defaultprograms import defaultprograms
-
-
-def get_default_programs(project):
-
-    programs = defaultprograms(project)
-    rv = []
-
-    for program in programs:
-
-        parameters = defaultdict(list)
-        for parameter in program.targetpars:
-            parameters[parameter['param']].append(parameter['pop'])
-
-        rv.append({
-            'active': False,
-            'category': program.category,
-            'name': program.name,
-            'short': program.short,
-            'populations': program.targetpops,
-            'parameters': [{
-                'active': False,
-                'param': short_name,
-                'pops': pop,
-            } for short_name, pop in parameters.iteritems()],
-            'criteria': program.criteria,
-        })
-
-    return rv
-
-
-def programs_for_input_key(key, programs=None):  # params is the output of parameters.parameters() method
-    from parameters import input_parameters
-    if not programs or not any(item for item in programs):
-        programs = program_list
-
-    params = input_parameters(key)
-    result = defaultdict(list)
-    keys = None
-    for param in params:
-        keys = param.get('keys')
-        if keys is not None:
-            for program in programs:
-                program_name = program['short']
-                for parameter in program['parameters']:
-                    if parameter['param'] == keys:
-                        pops = parameter['pop']
-                        if pops and pops != ['']:
-                            result[program_name].extend(pops)
-    return result
-
-
-def program_categories(project):
-    result = []
-    next_category = None
-    for p in get_default_programs(project):
-        current_category = p['category']
-        if next_category is not None and next_category['category'] == current_category:
-            next_category['programs'].append({'short': p['short'], 'name': p['name']})
-        else:
-            if next_category is not None:
-                result.append(next_category)
-            next_category = {'category':current_category}
-            next_category['programs'] = []
-    if next_category is not None: result.append(next_category)
-    return result
->>>>>>> 98251548
