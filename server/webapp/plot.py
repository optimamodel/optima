import re

import mpld3

from matplotlib.transforms import Bbox
from numpy import array
import optima as op
from server.webapp.utils import normalize_obj


def extract_graph_selector(graph_key):
    s = repr(str(graph_key))
    base = "".join(re.findall("[a-zA-Z]+", s.split(",")[0]))
    if "'t'" in s:
        suffix = "-tot"
    elif "'p'" in s:
        suffix = "-per"
    elif "'s'" in s:
        suffix = "-sta"
    else:
        suffix = ""
    return base + suffix


def convert_to_mpld3(figure):
    plugin = mpld3.plugins.MousePosition(fontsize=0, fmt='.4r')
    mpld3.plugins.connect(figure, plugin)

<<<<<<< HEAD
    if len(figure.axes) == 1:
        for ax in figure.axes:
            legend = ax.get_legend()
            if legend is not None:
                # Put a legend to the right of the current axis
                legend._loc = 2
                legend.set_bbox_to_anchor((1, 1.1))
                ax.set_position(Bbox(array([[0.19, 0.55], [0.7, 0.92]])))
            else:
                ax.set_position(Bbox(array([[0.19, 0.55], [0.95, 0.92]])))

        for ax in figure.axes:
            ax.yaxis.label.set_size(14)
            ax.xaxis.label.set_size(14)
            ax.title.set_size(14)

            ticklabels = ax.get_xticklabels() + ax.get_yticklabels()
            for ticklabel in ticklabels:
                ticklabel.set_size(10)
            legend = ax.get_legend()
            if legend is not None:
                texts = legend.get_texts()
                for text in texts:
                    text.set_size(10)
=======
    is_stack_plot = False
    for ax in figure.axes:
        legend = ax.get_legend()
        if legend is not None:
            labels = legend.get_texts()
            if len(labels) == 1:
                label = labels[0]
                if label.get_text() == "Model":
                    legend.remove()
                    legend = None
        if legend is not None:
            # Put a legend to the right of the current axis
            legend._loc = 2
            legend.set_bbox_to_anchor((1, 1.1))
            ax.set_position(Bbox(array([[0.19, 0.55], [0.7, 0.85]])))
            is_stack_plot = True
        else:
            ax.set_position(Bbox(array([[0.19, 0.2], [0.9, 0.85]])))

    if is_stack_plot:
        figure.set_size_inches(5, 4)
    else:
        figure.set_size_inches(5, 2.5)
>>>>>>> 14c58eb7e4077486735b40bccca233e0cb5f20ec

<<<<<<< HEAD

=======
    for ax in figure.axes:
        ax.yaxis.label.set_size(14)
        ax.xaxis.label.set_size(14)
        ax.title.set_size(14)

        ticklabels = ax.get_xticklabels() + ax.get_yticklabels()
        for ticklabel in ticklabels:
            ticklabel.set_size(10)
        legend = ax.get_legend()
        if legend is not None:
            texts = legend.get_texts()
            for text in texts:
                text.set_size(10)
>>>>>>> d5b4d8e1

    mpld3_dict = mpld3.fig_to_dict(figure)
    return normalize_obj(mpld3_dict)


def make_mpld3_graph_dict(result, which=None):
    """
    Converts an Optima sim Result into a dictionary containing
    mpld3 graph dictionaries and associated keys for display,
    which can be exported as JSON.

    Args:
        result: the Optima simulation Result object
        which: a list of keys to determine which plots to generate

    Returns:
        A dictionary of the form:
            { "graphs":
                "mpld3_graphs": [<mpld3 graph dictioanry>...],
                "graph_selectors": ["key of a selector",...],
                "selectors": [<selector dictionary>]
            }
            - mpld3_graphs is the same length as graph_selectors
            - selectors are shown on screen and graph_selectors refer to selectors
            - selector: {
                "key": "unique name",
                "name": "Long description",
                "checked": boolean
              }
        }
    """

    graph_selectors = op.getplotselections(result)
    keys = graph_selectors['keys']
    names = graph_selectors['names']
    checks = graph_selectors['defaults']
    selectors = [
        {'key': key, 'name': name, 'checked': checked}
         for (key, name, checked) in zip(keys, names, checks)]

    if which is None:
        which = [s["key"] for s in selectors if s["checked"]]
    else:
        for selector in selectors:
            selector['checked'] = selector['key'] in which

    for selector in selectors:
        if not selector['checked']:
            selector['name'] = '(unloaded) ' + selector['name']

    graphs = op.plotting.makeplots(result, toplot=which, figsize=(4, 3))

    graph_selectors = []
    mpld3_graphs = []
    for graph_key in graphs:
        graph_selectors.append(extract_graph_selector(graph_key))
        mpld3_graphs.append(convert_to_mpld3(graphs[graph_key]))

    return {
        'graphs': {
            "mpld3_graphs": mpld3_graphs,
            "selectors": selectors,
            'graph_selectors': graph_selectors,
            'resultId': str(result.uid),
        }
    }<|MERGE_RESOLUTION|>--- conflicted
+++ resolved
@@ -26,33 +26,7 @@
     plugin = mpld3.plugins.MousePosition(fontsize=0, fmt='.4r')
     mpld3.plugins.connect(figure, plugin)
 
-<<<<<<< HEAD
-    if len(figure.axes) == 1:
-        for ax in figure.axes:
-            legend = ax.get_legend()
-            if legend is not None:
-                # Put a legend to the right of the current axis
-                legend._loc = 2
-                legend.set_bbox_to_anchor((1, 1.1))
-                ax.set_position(Bbox(array([[0.19, 0.55], [0.7, 0.92]])))
-            else:
-                ax.set_position(Bbox(array([[0.19, 0.55], [0.95, 0.92]])))
-
-        for ax in figure.axes:
-            ax.yaxis.label.set_size(14)
-            ax.xaxis.label.set_size(14)
-            ax.title.set_size(14)
-
-            ticklabels = ax.get_xticklabels() + ax.get_yticklabels()
-            for ticklabel in ticklabels:
-                ticklabel.set_size(10)
-            legend = ax.get_legend()
-            if legend is not None:
-                texts = legend.get_texts()
-                for text in texts:
-                    text.set_size(10)
-=======
-    is_stack_plot = False
+   is_stack_plot = False
     for ax in figure.axes:
         legend = ax.get_legend()
         if legend is not None:
@@ -75,11 +49,7 @@
         figure.set_size_inches(5, 4)
     else:
         figure.set_size_inches(5, 2.5)
->>>>>>> 14c58eb7e4077486735b40bccca233e0cb5f20ec
 
-<<<<<<< HEAD
-
-=======
     for ax in figure.axes:
         ax.yaxis.label.set_size(14)
         ax.xaxis.label.set_size(14)
@@ -93,7 +63,6 @@
             texts = legend.get_texts()
             for text in texts:
                 text.set_size(10)
->>>>>>> d5b4d8e1
 
     mpld3_dict = mpld3.fig_to_dict(figure)
     return normalize_obj(mpld3_dict)
