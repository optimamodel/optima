import re
from pprint import pprint

import mpld3

import optima as op
from server.webapp.utils import normalize_obj


def extract_graph_selector(graph_key):
    s = repr(str(graph_key))
    base = "".join(re.findall("[a-zA-Z]+", s.split(",")[0]))
    if "'t'" in s:
        suffix = "-tot"
    elif "'p'" in s:
        suffix = "-per"
    elif "'s'" in s:
        suffix = "-sta"
    else:
        suffix = ""
    return base + suffix


def reformat(figure):
    figure.set_size_inches(6, 3)
    n_label = 0
    for axes in figure.axes:
        legend = axes.get_legend()
        if legend is not None:
            labels = legend.get_texts()
            n_label = len(labels)

            # Put a legend to the right of the current axis
            box = axes.get_position()
            axes.set_position(
                [box.x0, box.y0+box.height*0.1, box.width * 0.75, box.height*0.9])
            legend._loc = 2
            legend.set_bbox_to_anchor((1, 1.02))

    return n_label


def make_mpld3_graph_dict(result, which=None):
    """
    Converts an Optima sim Result into a dictionary containing
    mpld3 graph dictionaries and associated keys for display,
    which can be exported as JSON.

    Args:
        result: the Optima simulation Result object
        which: a list of keys to determine which plots to generate

    Returns:
        A dictionary of the form:
            { "graphs":
                "mpld3_graphs": [<mpld3 graph dictioanry>...],
                "graph_selectors": ["key of a selector",...],
                "selectors": [<selector dictionary>]
            }
            - mpld3_graphs is the same length as graph_selectors
            - selectors are shown on screen and graph_selectors refer to selectors
            - selector: {
                "key": "unique name",
                "name": "Long description",
                "checked": boolean
              }
        }
    """

    graph_selectors = op.getplotselections(result)
    keys = graph_selectors['keys']
    names = graph_selectors['names']
    checks = graph_selectors['defaults']
    selectors = [
        {'key': key, 'name': name, 'checked': checked}
         for (key, name, checked) in zip(keys, names, checks)]

    if which is None:
        which = [s["key"] for s in selectors if s["checked"]]
    else:
        for selector in selectors:
            selector['checked'] = selector['key'] in which

    for selector in selectors:
        if not selector['checked']:
            selector['name'] = '(unloaded) ' + selector['name']

    graphs = op.plotting.makeplots(result, toplot=which, figsize=(4, 3))

    graph_selectors = []
    mpld3_graphs = []

    for graph_key in graphs:
        # Add necessary plugins here
        graph = graphs[graph_key]

        plugin = mpld3.plugins.MousePosition(fontsize=14, fmt='.4r')
        mpld3.plugins.connect(graph, plugin)

        n_label = reformat(graph)
        mpld3_dict = mpld3.fig_to_dict(graphs[graph_key])
<<<<<<< HEAD
        pprint(mpld3_dict)
=======
>>>>>>> b635da1f

        # get rid of NaN
        mpld3_dict = normalize_obj(mpld3_dict)

        graph_selectors.append(extract_graph_selector(graph_key))
        mpld3_graphs.append(mpld3_dict)

    return {
        'graphs': {
            "mpld3_graphs": mpld3_graphs,
            "selectors": selectors,
            'graph_selectors': graph_selectors,
            'resultId': str(result.uid),
        }
    }<|MERGE_RESOLUTION|>--- conflicted
+++ resolved
@@ -1,5 +1,4 @@
 import re
-from pprint import pprint
 
 import mpld3
 
@@ -99,10 +98,6 @@
 
         n_label = reformat(graph)
         mpld3_dict = mpld3.fig_to_dict(graphs[graph_key])
-<<<<<<< HEAD
-        pprint(mpld3_dict)
-=======
->>>>>>> b635da1f
 
         # get rid of NaN
         mpld3_dict = normalize_obj(mpld3_dict)
