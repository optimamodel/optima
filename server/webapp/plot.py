--- conflicted
+++ resolved
@@ -33,52 +33,23 @@
         ax = figure.axes[0]
         legend = ax.get_legend()
         if legend is not None:
-<<<<<<< HEAD
-            labels = legend.get_texts()
-            if len(labels) == 1:
-                label = labels[0]
-                if label.get_text() == "Model":
-=======
             labels = [t.get_text() for t in legend.get_texts()]
             if len(labels) == 1:
                 if labels[0] == "Model":
->>>>>>> 127859e4
                     legend.remove()
                     legend = None
         if legend is not None:
             # Put a legend to the right of the current axis
             legend._loc = 2
             legend.set_bbox_to_anchor((1, 1.1))
-<<<<<<< HEAD
-            ax.set_position(Bbox(array([[0.19, 0.55], [0.7, 0.85]])))
-            is_stack_plot = True
-        else:
-            ax.set_position(Bbox(array([[0.19, 0.2], [0.9, 0.85]])))
-=======
             ax.set_position(Bbox(array([[0.19, 0.3], [0.65, 0.9]])))
             is_stack_plot = True
         else:
             ax.set_position(Bbox(array([[0.19, 0.3], [0.85, 0.9]])))
->>>>>>> 127859e4
 
         # if is_stack_plot:
         #     figure.set_size_inches(5, 4)
 
-<<<<<<< HEAD
-    for ax in figure.axes:
-        ax.yaxis.label.set_size(14)
-        ax.xaxis.label.set_size(14)
-        ax.title.set_size(14)
-
-        ticklabels = ax.get_xticklabels() + ax.get_yticklabels()
-        for ticklabel in ticklabels:
-            ticklabel.set_size(10)
-        legend = ax.get_legend()
-        if legend is not None:
-            texts = legend.get_texts()
-            for text in texts:
-                text.set_size(10)
-=======
         for ax in figure.axes:
             ax.yaxis.label.set_size(14)
             ax.xaxis.label.set_size(14)
@@ -92,7 +63,6 @@
                 texts = legend.get_texts()
                 for text in texts:
                     text.set_size(10)
->>>>>>> 127859e4
 
     mpld3_dict = mpld3.fig_to_dict(figure)
     return normalize_obj(mpld3_dict)
