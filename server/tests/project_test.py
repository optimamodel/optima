#!/bin/env python
# -*- coding: utf-8 -*-
from optima_test_base import OptimaTestCase
import unittest
import json
from server.api import app
from flask import helpers
from uuid import uuid4
import optima as op


class ProjectTestCase(OptimaTestCase):
    """
    Test class for the project blueprint covering all /api/project endpoints.

    """

    def setUp(self):
        super(ProjectTestCase, self).setUp()
        self.user = self.create_user()
        self.login()

    def test_create_project(self):
        response = self.api_create_project()
        self.assertEqual(response.status_code, 201)

    def test_retrieve_project_info_fails(self):
        project_id = '{}'.format(uuid4())
        # It would probably be better to make sure the project id REALLY does not
        # exist first. But this is uuid, so the chances are quite slim
        response = self.client.get('/api/project/{}'.format(project_id))
        self.assertEqual(response.status_code, 410)

    def test_retrieve_project_info(self):
        project_id = self.create_project(name='test')

        response = self.client.get('/api/project/{}'.format(project_id))
        self.assertEqual(response.status_code, 200)
        project_data = json.loads(response.data)
        self.assertEqual(project_data['name'], 'test')

    def test_retrieve_project_list(self):
        project_id = self.create_project(name='test2')

        response = self.client.get('/api/project')
        self.assertEqual(response.status_code, 200)
        projects_data = json.loads(response.data)
        self.assertEqual(projects_data['projects'][0]['name'], 'test2')
        self.assertEqual(projects_data['projects'][0]['id'], str(project_id))

<<<<<<< HEAD
    # ToDo write a new test for /api/project/<project_id>/parameters
    # def test_project_parameters(self):
    #     from server.webapp.parameters import parameter_name
    #     response = self.client.get('/api/project/parameters')
    #     print(response)
    #     self.assertEqual(response.status_code, 200)
    #     parameters = json.loads(response.data)['parameters']
    #     self.assertTrue(len(parameters) > 0)
    #     self.assertTrue(set(parameters[0].keys()) ==
    #                     set(["keys", "name", "modifiable", "calibration", "dim", "input_keys", "page"]))
    #     self.assertTrue(parameter_name(['condom', 'reg']) ==
    #                     'Condoms | Proportion of sexual acts in which condoms are used with regular partners')

=======
>>>>>>> b498bd30
    def test_upload_data(self):
        import re
        import os
        import filecmp
        # create project
        response = self.api_create_project()
        self.assertEqual(response.status_code, 201)
        project_id = str(response.headers['X-project-id'])
        # upload data
        example_excel_file_name = 'test.xlsx'
        file_path = helpers.safe_join(app.static_folder, example_excel_file_name)
        example_excel = open(file_path)
        response = self.client.post(
            'api/project/{}/spreadsheet'.format(project_id),
            data=dict(file=example_excel)
        )
        example_excel.close()
        self.assertEqual(response.status_code, 200, response.data)
        # get data back and save the received file
        response = self.client.get('/api/project/%s/spreadsheet' % project_id)
        content_disposition = response.headers.get('Content-Disposition')
        self.assertTrue(len(content_disposition) > 0)
        file_name_info = re.search('filename=\s*(\S*)', content_disposition)
        self.assertTrue(len(file_name_info.groups()) > 0)
        file_name = file_name_info.group(1)
        self.assertEqual(file_name, 'test.xlsx')
        output_path = '/tmp/project_test.xlsx'
        if os.path.exists(output_path):
            os.remove(output_path)
        f = open(output_path, 'wb')
        f.write(response.data)
        f.close()
        # compare with source file
        result = filecmp.cmp(file_path, output_path)
        self.assertTrue(result)
        os.remove(output_path)

    def test_copy_project(self):
        from server.webapp.dbmodels import ProjectDb
        from server.tests.factories import ProgsetsFactory, ProgramsFactory

        # create project
        response = self.api_create_project()
        self.assertEqual(response.status_code, 201)
        project_id = str(response.headers['X-project-id'])
        # upload data so that we can check the existence of data in the copied project
        example_excel_file_name = 'test.xlsx'
        file_path = helpers.safe_join(app.static_folder, example_excel_file_name)
        example_excel = open(file_path)
        response = self.client.post(
            '/api/project/{}/spreadsheet'.format(project_id),
            data=dict(file=example_excel)
        )
        example_excel.close()
        # get the info for the existing project
        response = self.client.get('/api/project/{}'.format(project_id))
        self.assertEqual(response.status_code, 200)
        old_info = json.loads(response.data)
        self.assertEqual(old_info['has_data'], True)

        # create progsets and make sure they are part of the project
        progsets_count = 2
        for x in range(progsets_count):
            progset = self.create_record_with(ProgsetsFactory, project_id=project_id)
            self.create_record_with(ProgramsFactory, project_id=project_id, progset_id=progset.id)
        project = ProjectDb.query.filter_by(id=str(project_id)).first()
        self.assertEqual(len(project.progsets), progsets_count)

        response = self.client.post('/api/project/%s/copy' % project_id, data={
            'to': 'test_copy'
        })
        self.assertEqual(response.status_code, 200)
        copy_info = json.loads(response.data)
        new_project_id = copy_info['copy_id']
        # open the copy of the project
        # get info for the copy of the project
        response = self.client.get('/api/project/{}'.format(new_project_id))
        self.assertEqual(response.status_code, 200)
        new_info = json.loads(response.data)
        self.assertEqual(new_info['has_data'], True)
        # compare some elements
        self.assertEqual(old_info['populations'], new_info['populations'])
        self.assertEqual(old_info['dataStart'], new_info['dataStart'])
        self.assertEqual(old_info['dataEnd'], new_info['dataEnd'])

        new_project = ProjectDb.query.filter_by(id=str(new_project_id)).first()
        self.assertEquals(len(new_project.progsets), progsets_count)

    def _create_project_and_download(self, **kwargs):
        progsets_count = 3
        project = self.create_project(name='test', return_instance=True, progsets_count=progsets_count, **kwargs)

        self.assertEqual(len(project.progsets), progsets_count)

        # create a parset for the project
        example_excel_file_name = 'test.xlsx'
        file_path = helpers.safe_join(app.static_folder, example_excel_file_name)
        example_excel = open(file_path)
        response = self.client.post('api/project/update', data=dict(file=example_excel))
        example_excel.close()

        response = self.client.get('/api/project/{}/data'.format(project.id))
        self.assertEqual(response.status_code, 200)

        return progsets_count, project, response

    def test_project_parameters(self):
        progsets_count, project, response = self._create_project_and_download()
        response = self.client.get('/api/project/{}/parameters'.format(project.id))
        self.assertEqual(response.status_code, 200)

    def test_download_upload_project(self):
        from server.webapp.dbmodels import ProjectDb
        from server.webapp.dbconn import db
        from io import BytesIO

        progsets_count, project, response = self._create_project_and_download()
        # we need to get the project using the "regular" session instead of the "factory" session
        project = ProjectDb.query.filter_by(id=str(project.id)).first()
        project.name = 'Not test'
        project.progsets[0].recursive_delete('fetch')
        db.session.commit()

        project = ProjectDb.query.filter_by(id=str(project.id)).first()
        self.assertEqual(len(project.progsets), progsets_count - 1)
        self.assertNotEqual(project.name, 'test')  # still just making sure

        upload_response = self.client.post(
            '/api/project/{}/data'.format(project.id),
            data={
                'file': (BytesIO(response.data), 'project.prj'),
            }
        )
        self.assertEqual(upload_response.status_code, 200, upload_response.data)

        # reloading from db after upload
        project = ProjectDb.query.filter_by(id=str(project.id)).first()
        self.assertEqual(project.name, 'test')
        self.assertEqual(len(project.progsets), progsets_count)
        self.assertNotEqual(project.progsets[0].programs[0].category, 'No category')

    def test_download_upload_as_new_project(self):
        from server.webapp.dbmodels import ProjectDb
        from io import BytesIO

        progsets_count, project, response = self._create_project_and_download()

        upload_response = self.client.post(
            '/api/project/data',
            data={
                'name': 'upload_as_new',
                'file': (BytesIO(response.data), 'project.prj'),
            }
        )

        self.assertEqual(upload_response.status_code, 200, upload_response.data)

        # loading new project from db after upload
        data = json.loads(upload_response.data)
        self.assertIn('id', data)

        project = ProjectDb.query.filter_by(id=data['id']).first()
        self.assertEqual(project.name, 'upload_as_new')
        self.assertEqual(len(project.progsets), progsets_count)
        self.assertNotEqual(project.progsets[0].programs[0].category, 'No category')

    def test_download_upload_on_copied_project(self):
        from server.webapp.dbmodels import ProjectDb
        from io import BytesIO

        progsets_count, project, response = self._create_project_and_download(populations=[
            {
                'age_to': 49,
                'age_from': 15,
                'name': "Female sex workers",
                'short_name': "FSW",
                'female': True,
                'male': False
            }, {
                'age_to': 49,
                'age_from': 15,
                'name': "Clients of sex workers",
                'short_name': "Clients",
                'female': False,
                'male': True
            }
        ])

        copy_response = self.client.post('/api/project/{}/copy'.format(project.id), data={
            'to': 'test_copy'
        })
        self.assertEqual(copy_response.status_code, 200)
        copy_info = json.loads(copy_response.data)
        new_project_id = copy_info['copy_id']

        upload_response = self.client.post(
            '/api/project/{}/data'.format(new_project_id),
            data={
                'file': (BytesIO(response.data), 'project.prj'),
            }
        )

        self.assertEqual(upload_response.status_code, 200, upload_response.data)

        project = ProjectDb.query.filter_by(id=new_project_id).first()
        self.assertEqual(len(project.progsets), progsets_count)
        self.assertNotEqual(project.progsets[0].programs[0].category, 'No category')

    def test_delete_project_with_parsets(self):
        project_id = self.create_project()

        # create a parset and result for the project
        example_excel_file_name = 'test.xlsx'
        file_path = helpers.safe_join(app.static_folder, example_excel_file_name)
        example_excel = open(file_path)
        self.client.post(
            'api/project/{}/spreadsheet'.format(project_id),
            data=dict(file=example_excel))
        example_excel.close()

        response = self.client.delete('api/project/{}'.format(project_id))
        self.assertEqual(response.status_code, 204)

    def test_create_and_retrieve_progset(self):
        project_id = self.create_project()
        progset_id = self.api_create_progset(project_id)

        response = self.client.get('/api/project/{}/progsets/{}'.format(
            project_id,
            progset_id
        ))
        self.assertEqual(response.status_code, 200)

    def test_update_progset(self):
        from server.webapp.dbmodels import ProgsetsDb, ProgramsDb

        project_id = self.create_project(name='test_progset')
        progset_id = self.api_create_progset(project_id)

        data = self.progset_test_data.copy()
        data['name'] = 'Edited progset'
        data['programs'][0]['active'] = False
        program_name = data['programs'][0]['name']

        headers = {'Content-Type': 'application/json'}
        response = self.client.put(
            '/api/project/{}/progsets/{}'.format(project_id, progset_id),
            data=json.dumps(data),
            headers=headers
        )
        self.assertEqual(response.status_code, 200, response.data)

        progset = ProgsetsDb.query.get(progset_id)
        self.assertEqual(progset.name, 'Edited progset')
        # looping around all programs to make sure no ancient data is left over
        for program in ProgramsDb.query.filter_by(progset_id=progset_id, name=program_name):
            self.assertEqual(program.active, False)

    def test_delete_progset(self):
        from server.webapp.dbmodels import ProgsetsDb, ProgramsDb

        project_id = self.create_project()
        progset_id = self.api_create_progset(project_id)

        response = self.client.delete('/api/project/{}/progsets/{}'.format(project_id, progset_id))
        self.assertEqual(response.status_code, 204)

        progset = ProgsetsDb.query.get(progset_id)
        self.assertIsNone(progset)

        program_count = ProgramsDb.query.filter_by(progset_id=progset_id).count()
        self.assertEqual(program_count, 0)

    def test_delete_project_with_progset(self):
        project = self.create_project(name='test_progset', return_instance=True, progsets_count=1)

        self.assertEquals(len(project.progsets), 1)

        response = self.client.delete('/api/project/{}'.format(project.id))
        self.assertEqual(response.status_code, 204)

    def test_retrieve_list_of_progsets(self):
        progsets_count = 3
        project = self.create_project(progsets_count=progsets_count, return_instance=True)
        self.assertEqual(len(project.progsets), progsets_count)

        response = self.client.get('/api/project/{}/progsets'.format(project.id))
        self.assertEqual(response.status_code, 200)

        data = json.loads(response.data)
        self.assertTrue('progsets' in data)
        self.assertEqual(len(data['progsets']), progsets_count)

    def test_progset_can_hydrate_and_restore(self):
        from server.webapp.dbmodels import ProgsetsDb, ProgramsDb, ProjectDb

        programs_per_progset = 3
        pars = [
            {
                'param': 'condcas',
                'pops': ['MSM', 'MSF'],
                'active': True
            }, {
                'param': 'condcom',
                'pops': [('MSM', 'MSF'), ],
                'active': True
            }
        ]

        project = self.create_project(
            progsets_count=1,
            programs_per_progset=programs_per_progset,
            return_instance=True,
            pars=pars
        )
        progset_id = str(project.progsets[0].id)
        program = project.progsets[0].programs[0]
        program_name = program.short

        progset = ProgsetsDb.query.get(progset_id)
        program_count = ProgramsDb.query \
            .filter_by(progset_id=progset_id, active=True) \
            .count()
        self.assertEqual(program_count, programs_per_progset)
        programset = progset.hydrate()

        self.assertIsNotNone(programset)

        # reload from db
        project = ProjectDb.query.filter_by(id=str(project.id)).first()

        be_project = project.hydrate()
        new_project = self.create_project(return_instance=True)
        new_project.restore(be_project)

        programs = ProgramsDb.query \
            .filter_by(project_id=str(new_project.id), active=True) \
            .all()

        self.assertEqual(len(programs), programs_per_progset)

        program_names = [
            program.short
            for program in ProgramsDb.query
            .filter_by(project_id=str(new_project.id), active=True)
            .all()
        ]

        self.assertIn(program_name, program_names)

        program = ProgramsDb.query \
            .filter_by(project_id=str(new_project.id), active=True) \
            .filter_by(short=program_name).first()

        self.assertIsNotNone(program)
        self.assertEqual(len(program.pars), len(pars))

    def test_default_programs_for_project_restore(self):
        from server.webapp.dbmodels import ProgramsDb, ProjectDb
        from server.webapp.programs import get_default_programs
        from server.webapp.populations import populations

        project = self.create_project(
            progsets_count=1,
            programs_per_progset=0,
            return_instance=True,
            populations=populations()
        )
        progset_id = str(project.progsets[0].id)

        example_excel_file_name = 'test.xlsx'
        file_path = helpers.safe_join(app.static_folder, example_excel_file_name)
        example_excel = open(file_path)
        # this will now restore default programs as well
        response = self.client.post(
            'api/project/{}/spreadsheet'.format(project.id),
            data=dict(file=example_excel)
        )
        example_excel.close()
        self.assertEqual(response.status_code, 200, response.data)

        project = ProjectDb.query.filter_by(id=project.id).first()
        be_project = project.hydrate()

        program_list = get_default_programs(be_project)
        program_count = ProgramsDb.query.filter_by(project_id=str(project.id)).count()

        self.assertEqual(program_count, len(program_list))

    def test_bulk_delete(self):
        from server.webapp.dbmodels import ProjectDb

        project_count = 5
        projects_to_delete = 2
        project_ids = [
            self.create_project(user_id=self.user.id)
            for i in range(project_count)
        ]

        self.assertEqual(ProjectDb.query.count(), project_count)

        # test bulk delete projects for current user

        response = self.client.delete('/api/project', data={'projects': project_ids[:projects_to_delete]})
        self.assertEqual(response.status_code, 204)
        projects_left = project_count - projects_to_delete
        self.assertEqual(ProjectDb.query.count(), projects_left)

        other_user = self.create_user()
        project_ids.append(self.create_project(user_id=other_user.id))
        projects_left += 1

        self.assertEqual(ProjectDb.query.count(), projects_left)

        response = self.client.delete('/api/project', data={'projects': project_ids[projects_to_delete:]})
        self.assertEqual(response.status_code, 410)
        self.assertEqual(ProjectDb.query.count(), projects_left)

    def test_portfolio(self):
        from io import BytesIO
        from zipfile import ZipFile
        from server.webapp.dbmodels import ProjectDb

        project_count = 5
        projects = [
            self.create_project(user_id=self.user.id, return_instance=True)
            for i in range(project_count)
        ]

        self.assertEqual(ProjectDb.query.count(), project_count)
        response = self.client.post(
            '/api/project/portfolio',
            data={'projects': [
                str(project.id)
                for project in projects
            ]})
        self.assertEqual(response.status_code, 200)

        first_project_filename = 'portfolio/{}.prj'.format(projects[0].name)
        zip_file = ZipFile(BytesIO(response.data))
        self.assertEqual(len(zip_file.namelist()), project_count)
        self.assertIn(first_project_filename, zip_file.namelist())

        project_file = BytesIO(zip_file.read(first_project_filename))
        be_project = op.loadobj(project_file)
        self.assertEqual(be_project.name, projects[0].name)

    def test_parset_get(self):
        from server.webapp.dbmodels import ProjectDb
        parset_count = 2

        project_id = self.create_project(parset_count=parset_count)
        project = ProjectDb.query.filter_by(id=project_id).first()
        self.assertEqual(len(project.parsets), parset_count)

        response = self.client.get('/api/project/{}/parsets'.format(project.id))
        self.assertEqual(response.status_code, 200, response.data)

        parset_data = json.loads(response.data)
        self.assertIn('parsets', parset_data)
        self.assertEqual(len(parset_data['parsets']), parset_count)

    def test_parset_delete(self):
        from server.webapp.dbmodels import ProjectDb
        parset_count = 2

        project_id = self.create_project(parset_count=parset_count)
        project = ProjectDb.query.filter_by(id=project_id).first()
        self.assertEqual(len(project.parsets), parset_count)

        response = self.client.delete('/api/project/{}/parsets/{}'.format(
            project.id, project.parsets[0].id
        ))
        self.assertEqual(response.status_code, 204, response.data)

        project = ProjectDb.query.filter_by(id=project_id).first()
        self.assertEqual(len(project.parsets), parset_count - 1)


if __name__ == '__main__':
    unittest.main()<|MERGE_RESOLUTION|>--- conflicted
+++ resolved
@@ -48,7 +48,6 @@
         self.assertEqual(projects_data['projects'][0]['name'], 'test2')
         self.assertEqual(projects_data['projects'][0]['id'], str(project_id))
 
-<<<<<<< HEAD
     # ToDo write a new test for /api/project/<project_id>/parameters
     # def test_project_parameters(self):
     #     from server.webapp.parameters import parameter_name
@@ -62,8 +61,6 @@
     #     self.assertTrue(parameter_name(['condom', 'reg']) ==
     #                     'Condoms | Proportion of sexual acts in which condoms are used with regular partners')
 
-=======
->>>>>>> b498bd30
     def test_upload_data(self):
         import re
         import os
