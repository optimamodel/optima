#!/bin/env python
# -*- coding: utf-8 -*-
from optima_test_base import OptimaTestCase
import unittest
import json
from server.api import app
from flask import helpers
from uuid import uuid4


class ProjectTestCase(OptimaTestCase):
    """
    Test class for the project blueprint covering all /api/project endpoints.

    """

    def setUp(self):
        super(ProjectTestCase, self).setUp()
        self.create_user()
        self.login()

    def test_create_project(self):
        response = self.api_create_project()
        self.assertEqual(response.status_code, 200)

    def test_retrieve_project_info_fails(self):
        project_id = '{}'.format(uuid4())
        # It would probably be better to make sure the project id REALLY does not
        # exist firt. But this is uuid, so the chances are quite slim
        headers = [('project', 'test'), ('project-id', project_id)]
        response = self.client.get('/api/project/info', headers=headers)
        self.assertEqual(response.status_code, 500)
        self.assertEqual(json.loads(response.data), {
            u'reason': u'Project {} does not exist'.format(project_id)
        })

    def test_retrieve_project_info(self):
        project_id = self.create_project('test')

        headers = [('project', 'test'), ('project-id', str(project_id))]
        response = self.client.get('/api/project/info', headers=headers)
        self.assertEqual(response.status_code, 200)
        project_data = json.loads(response.data)
        self.assertEqual(project_data['name'], 'test')

    def test_retrieve_project_list(self):
        project_id = self.create_project('test2')

        response = self.client.get('/api/project/list')
        self.assertEqual(response.status_code, 200)
        projects_data = json.loads(response.data)
        self.assertEqual(projects_data['projects'][0]['name'], 'test2')
        self.assertEqual(projects_data['projects'][0]['id'], str(project_id))

    # sim is in optima.legacy
    # This test is probably obsolete

    # def test_project_parameters(self):
    #     from sim.parameters import parameter_name
    #     response = self.client.get('/api/project/parameters')
    #     print(response)
    #     self.assertEqual(response.status_code, 200)
    #     parameters = json.loads(response.data)['parameters']
    #     self.assertTrue(len(parameters)>0)
    #     self.assertTrue(set(parameters[0].keys())== \
    #         set(["keys", "name", "modifiable", "calibration", "dim", "input_keys", "page"]))
    #     self.assertTrue(parameter_name(['condom','reg']) == 'Condoms | Proportion of sexual acts in which condoms are used with regular partners')

    def test_upload_data(self):
        import re
        import os
        import filecmp
        # create project
        response = self.api_create_project()
        self.assertEqual(response.status_code, 200)
        project_id = str(response.headers['x-project-id'])
        # upload data
        example_excel_file_name = 'test.xlsx'
        file_path = helpers.safe_join(app.static_folder, example_excel_file_name)
        example_excel = open(file_path)
        headers = [('project', 'test'), ('project-id', str(project_id))]
        response = self.client.post('api/project/update', headers=headers, data=dict(file=example_excel))
        example_excel.close()
        self.assertEqual(response.status_code, 200)
        # get data back and save the received file
        response = self.client.get('/api/project/workbook/%s' % project_id)
        content_disposition = response.headers.get('Content-Disposition')
        self.assertTrue(len(content_disposition) > 0)
        file_name_info = re.search('filename=\s*(\S*)', content_disposition)
        self.assertTrue(len(file_name_info.groups()) > 0)
        file_name = file_name_info.group(1)
        self.assertEqual(file_name, 'test.xlsx')
        output_path = '/tmp/project_test.xlsx'
        if os.path.exists(output_path):
            os.remove(output_path)
        f = open(output_path, 'wb')
        f.write(response.data)
        f.close()
        # compare with source file
        result = filecmp.cmp(file_path, output_path)
        self.assertTrue(result)
        os.remove(output_path)

    def test_copy_project(self):
        # create project
        response = self.api_create_project()
        self.assertEqual(response.status_code, 200)
        project_id = str(response.headers['x-project-id'])
        # upload data so that we can check the existence of data in the copied project
        example_excel_file_name = 'test.xlsx'
        file_path = helpers.safe_join(app.static_folder, example_excel_file_name)
        example_excel = open(file_path)
        headers = [('project', 'test'), ('project-id', str(project_id))]
        response = self.client.post('api/project/update', headers=headers, data=dict(file=example_excel))
        example_excel.close()
        # get the info for the existing project
        response = self.client.get('/api/project/info', headers=headers)
        self.assertEqual(response.status_code, 200)
        old_info = json.loads(response.data)
        self.assertEqual(old_info['has_data'], True)
        response = self.client.post('/api/project/copy/%s?to=test_copy' % project_id, headers=headers)
        self.assertEqual(response.status_code, 200)
        copy_info = json.loads(response.data)
        new_project_id = copy_info['copy_id']
        # open the copy of the project
        response = self.client.get('/api/project/open/%s' % new_project_id, headers=headers)
        self.assertEqual(response.status_code, 200)
        # get info for the copy of the project
        headers = [('project', 'test_copy'), ('project-id', str(new_project_id))]
        response = self.client.get('/api/project/info', headers=headers)
        self.assertEqual(response.status_code, 200)
        new_info = json.loads(response.data)
        self.assertEqual(old_info['has_data'], True)
        # compare some elements
        self.assertEqual(old_info['populations'], new_info['populations'])
        self.assertEqual(old_info['dataStart'], new_info['dataStart'])
        self.assertEqual(old_info['dataEnd'], new_info['dataEnd'])

<<<<<<< HEAD
    def test_delete_project_with_parsets(self):
        project_id = self.create_project('test')

        # create a parset and result for the project
=======
    def test_download_upload_project(self):
        from io import BytesIO
        from server.webapp.dbmodels import ProjectDb
        from server.webapp.dbconn import db

        project_id = self.create_project('test')

        # create a parset for the project
>>>>>>> 76cfa4dd
        example_excel_file_name = 'test.xlsx'
        file_path = helpers.safe_join(app.static_folder, example_excel_file_name)
        example_excel = open(file_path)
        headers = [('project', 'test'), ('project-id', str(project_id))]
<<<<<<< HEAD
        self.client.post('api/project/update', headers=headers, data=dict(file=example_excel))
        example_excel.close()

        headers = [('project', 'test'), ('project-id', str(project_id))]
        response = self.client.delete('api/project/delete/{}'.format(project_id), headers=headers)
        self.assertEqual(response.status_code, 200)

=======
        response = self.client.post('api/project/update', headers=headers, data=dict(file=example_excel))
        example_excel.close()
        
        response = self.client.get('/api/project/data/{}'.format(project_id))
        self.assertEqual(response.status_code, 200)

        project = ProjectDb.query.filter_by(id=project_id).first()
        self.assertEqual(project.name, 'test')  # just making sure
        project.name = 'Not test'
        db.session.commit()
        project = ProjectDb.query.filter_by(id=project_id).first()
        self.assertNotEqual(project.name, 'test')  # still just making sure

        upload_response = self.client.post(
            '/api/project/data/{}'.format(project_id),
            data={
                'file': (BytesIO(response.data), 'project.prj'),
            }
        )
        self.assertEqual(upload_response.status_code, 200)
        project = ProjectDb.query.filter_by(id=project_id).first()
        self.assertEqual(project.name, 'test')
>>>>>>> 76cfa4dd

if __name__ == '__main__':
    unittest.main()<|MERGE_RESOLUTION|>--- conflicted
+++ resolved
@@ -136,12 +136,6 @@
         self.assertEqual(old_info['dataStart'], new_info['dataStart'])
         self.assertEqual(old_info['dataEnd'], new_info['dataEnd'])
 
-<<<<<<< HEAD
-    def test_delete_project_with_parsets(self):
-        project_id = self.create_project('test')
-
-        # create a parset and result for the project
-=======
     def test_download_upload_project(self):
         from io import BytesIO
         from server.webapp.dbmodels import ProjectDb
@@ -150,20 +144,10 @@
         project_id = self.create_project('test')
 
         # create a parset for the project
->>>>>>> 76cfa4dd
         example_excel_file_name = 'test.xlsx'
         file_path = helpers.safe_join(app.static_folder, example_excel_file_name)
         example_excel = open(file_path)
         headers = [('project', 'test'), ('project-id', str(project_id))]
-<<<<<<< HEAD
-        self.client.post('api/project/update', headers=headers, data=dict(file=example_excel))
-        example_excel.close()
-
-        headers = [('project', 'test'), ('project-id', str(project_id))]
-        response = self.client.delete('api/project/delete/{}'.format(project_id), headers=headers)
-        self.assertEqual(response.status_code, 200)
-
-=======
         response = self.client.post('api/project/update', headers=headers, data=dict(file=example_excel))
         example_excel.close()
         
@@ -186,7 +170,21 @@
         self.assertEqual(upload_response.status_code, 200)
         project = ProjectDb.query.filter_by(id=project_id).first()
         self.assertEqual(project.name, 'test')
->>>>>>> 76cfa4dd
+
+    def test_delete_project_with_parsets(self):
+        project_id = self.create_project('test')
+
+        # create a parset and result for the project
+        example_excel_file_name = 'test.xlsx'
+        file_path = helpers.safe_join(app.static_folder, example_excel_file_name)
+        example_excel = open(file_path)
+        headers = [('project', 'test'), ('project-id', str(project_id))]
+        self.client.post('api/project/update', headers=headers, data=dict(file=example_excel))
+        example_excel.close()
+
+        headers = [('project', 'test'), ('project-id', str(project_id))]
+        response = self.client.delete('api/project/delete/{}'.format(project_id), headers=headers)
+        self.assertEqual(response.status_code, 200)
 
 if __name__ == '__main__':
     unittest.main()