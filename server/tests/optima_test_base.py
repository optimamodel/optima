#!/bin/env python
# -*- coding: utf-8 -*-
from server.api import app, init_db
from server.webapp.dbconn import db
import unittest
import hashlib
import json
from sqlalchemy.engine import reflection
from sqlalchemy.schema import (
        MetaData,
        Table,
        DropTable,
        ForeignKeyConstraint,
        DropConstraint,
    )
from server.tests.factories import (UserFactory, ProjectFactory,
<<<<<<< HEAD
                                    ProgsetsFactory, ProgramsFactory)


print "test package", __package__
=======
                                    ProgsetsFactory, ProgramsFactory, make_password)
>>>>>>> d73463a1


class OptimaTestCase(unittest.TestCase):
    """
    Baseclass for Optima API endpoint tests.

    This baseclass provides a setup that can be inherited to run API tests.

    Example:

        class SomeTestCase(OptimaTestCase):

            def setUp(self):
                super(SomeTestCase, self).setUp()

            def tearDown(self):
                super(SomeTestCase, self).tearDown()

            def test_a_response(self):
                response = self.test_client.get('/api/path')
                self.assertEqual(response.status_code, 200)


    """

    default_username = 'test'

    default_pops = [{"name": "Female sex workers", "short_name": "FSW", "sexworker": True, "injects": False, "sexmen": True, "client": False, "female": True, "male": False, "sexwomen": False}, \
        {"name": "Clients of sex workers", "short_name": "Clients", "sexworker": False, "injects": False, "sexmen": False, "client": True, "female": False, "male": True, "sexwomen": True}, \
        {"name": "Men who have sex with men", "short_name": "MSM", "sexworker": False, "injects": False, "sexmen": True, "client": False, "female": False, "male": True, "sexwomen": False}, \
        {"name": "Males who inject drugs", "short_name": "Male PWID", "sexworker": False, "injects": True, "sexmen": False, "client": False, "female": False, "male": True, "sexwomen": True}, \
        {"name": "Other males [enter age]", "short_name": "Other males", "sexworker": False, "injects": False, "sexmen": False, "client": False, "female": False, "male": True, "sexwomen": True}, \
        {"name": "Other females [enter age]", "short_name": "Other females", "sexworker": False, "injects": False, "sexmen": True, "client": False, "female": True, "male": False, "sexwomen": False}]

    progset_test_data = {
      'name': 'Progset',
      'programs': [
        {
          'active': True,
          'category': 'Prevention',
          'name': 'Condom promotion and distribution',
          'parameters': [
            {
              'active': True,
              'value': {
                'pops': [
                  '',
                ],
                'signature': [
                  'condom',
                  'cas',
                ],
              },
            },
          ],
          'short_name': 'Condoms',
        }, {
          'active': False,
          'category': 'Care and treatment',
          'name': 'Post-exposure prophylaxis',
          'parameters': [],
          "short_name": "PEP",
        },
      ],
    }

    def create_record_with(self, factory_class, **kwargs):
        factory_class._meta.sqlalchemy_session = self.session
        rv = factory_class.create(**kwargs)
        self.session.commit()
        return rv

    def create_user(self, username=default_username, **kwargs):
        kwargs['username'] = username
        return self.create_record_with(UserFactory, **kwargs)

    def get_any_user_id(self, admin=False):
        from server.webapp.dbmodels import UserDb
        user = UserDb.query.filter(UserDb.is_admin == admin).first()
        if user is None:
            return None
        return str(user.id)

    def get_user_id_by_email(self, email):
        from server.webapp.dbmodels import UserDb
        user = UserDb.query.filter(UserDb.email == email).first()
        return str(user.id)

<<<<<<< HEAD
    def create_project(self, name, return_instance=False, progsets_count=0, programs_per_progset=2, **kwargs):
        if 'user_id' not in kwargs:
            kwargs['user_id'] = self.get_any_user_id()
        project = self.create_record_with(ProjectFactory, name=name, **kwargs)
=======
    def create_project(self, return_instance=False, progsets_count=0, programs_per_progset=2, **kwargs):
        if 'user_id' not in kwargs:
            kwargs['user_id'] = self.get_any_user_id()
        project = self.create_record_with(ProjectFactory, **kwargs)
>>>>>>> d73463a1
        for x in range(progsets_count):
            progset = self.create_record_with(ProgsetsFactory, project_id=project.id)
            for y in range(programs_per_progset):
                self.create_record_with(ProgramsFactory, project_id=project.id, progset_id=progset.id)
        if return_instance:
            return project
        return str(project.id)

    def api_create_project(self):
        project_data = json.dumps({
            'name': 'test',
            'datastart': 2000,
            'dataend': 2015,
            'populations': OptimaTestCase.default_pops
        })
        headers = {'Content-Type': 'application/json'}
        response = self.client.post('/api/project', data=project_data, headers=headers)
        self.assertEqual(response.status_code, 201)
        return response

    def list_projects(self, user_id):
        from server.webapp.dbmodels import ProjectDb
        """ Helper method to list projects for the given user id"""
        projects = ProjectDb.query.filter_by(user_id=user_id).all()
        return [project for project in projects]

    def api_create_progset(self, project_id):
        headers = {'Content-Type': 'application/json'}
        response = self.client.post(
            '/api/project/{}/progsets'.format(project_id),
            data=json.dumps(self.progset_test_data),
            headers=headers
        )
        self.assertEqual(response.status_code, 201, response.data)

        response_data = json.loads(response.data)
        self.assertTrue('id' in response_data)
        progset_id = response_data['id']

        return progset_id

    def login(self, username=default_username, password=None):
        if not password:
            password = make_password()
        login_data = '{"username":"%s","password":"%s"}' % (username, password)
        response = self.client.post('/api/user/login', data=login_data, follow_redirects=True)
        self.assertEqual(response.status_code, 200)
        return response

    def logout(self):
        self.client.get('/api/user/logout', follow_redirects=True)

    def setUp(self):
        from sqlalchemy import orm
        self.test_password = hashlib.sha224("test").hexdigest()
        app.config['SQLALCHEMY_DATABASE_URI'] = 'postgresql+psycopg2://test:test@localhost:5432/optima_test'
        app.config['TESTING'] = True
        print "app created %s" % app
        init_db()
        self.session = orm.scoped_session(orm.sessionmaker())
        self.session.configure(bind=db.engine)
        print("db created. db: %s" % db)
        self.client = app.test_client()

    def _db_DropEverything(self, db):
        # From http://www.sqlalchemy.org/trac/wiki/UsageRecipes/DropEverything

        conn = db.engine.connect()

        # the transaction only applies if the DB supports
        # transactional DDL, i.e. Postgresql, MS SQL Server
        trans = conn.begin()

        inspector = reflection.Inspector.from_engine(db.engine)

        # gather all data first before dropping anything.
        # some DBs lock after things have been dropped in 
        # a transaction.
        metadata = MetaData()

        tbs = []
        all_fks = []

        for table_name in inspector.get_table_names():
            fks = []
            for fk in inspector.get_foreign_keys(table_name):
                if not fk['name']:
                    continue
                fks.append(
                    ForeignKeyConstraint((),(),name=fk['name'])
                    )
            t = Table(table_name,metadata,*fks)
            tbs.append(t)
            all_fks.extend(fks)

        for fkc in all_fks:
            conn.execute(DropConstraint(fkc))

        for table in tbs:
            conn.execute(DropTable(table))

        trans.commit()

    def tearDown(self):
        self.logout()
        self.session.rollback()
        self.session.remove()
        self._db_DropEverything(db)
        db.drop_all()
        db.get_engine(app).dispose()
        print "db dropped"<|MERGE_RESOLUTION|>--- conflicted
+++ resolved
@@ -7,21 +7,14 @@
 import json
 from sqlalchemy.engine import reflection
 from sqlalchemy.schema import (
-        MetaData,
-        Table,
-        DropTable,
-        ForeignKeyConstraint,
-        DropConstraint,
-    )
+    MetaData,
+    Table,
+    DropTable,
+    ForeignKeyConstraint,
+    DropConstraint,
+)
 from server.tests.factories import (UserFactory, ProjectFactory,
-<<<<<<< HEAD
-                                    ProgsetsFactory, ProgramsFactory)
-
-
-print "test package", __package__
-=======
                                     ProgsetsFactory, ProgramsFactory, make_password)
->>>>>>> d73463a1
 
 
 class OptimaTestCase(unittest.TestCase):
@@ -49,43 +42,51 @@
 
     default_username = 'test'
 
-    default_pops = [{"name": "Female sex workers", "short_name": "FSW", "sexworker": True, "injects": False, "sexmen": True, "client": False, "female": True, "male": False, "sexwomen": False}, \
-        {"name": "Clients of sex workers", "short_name": "Clients", "sexworker": False, "injects": False, "sexmen": False, "client": True, "female": False, "male": True, "sexwomen": True}, \
-        {"name": "Men who have sex with men", "short_name": "MSM", "sexworker": False, "injects": False, "sexmen": True, "client": False, "female": False, "male": True, "sexwomen": False}, \
-        {"name": "Males who inject drugs", "short_name": "Male PWID", "sexworker": False, "injects": True, "sexmen": False, "client": False, "female": False, "male": True, "sexwomen": True}, \
-        {"name": "Other males [enter age]", "short_name": "Other males", "sexworker": False, "injects": False, "sexmen": False, "client": False, "female": False, "male": True, "sexwomen": True}, \
-        {"name": "Other females [enter age]", "short_name": "Other females", "sexworker": False, "injects": False, "sexmen": True, "client": False, "female": True, "male": False, "sexwomen": False}]
+    default_pops = [
+        {"name": "Female sex workers", "short_name": "FSW", "sexworker": True, "injects": False,
+         "sexmen": True, "client": False, "female": True, "male": False, "sexwomen": False},
+        {"name": "Clients of sex workers", "short_name": "Clients", "sexworker": False, "injects": False,
+         "sexmen": False, "client": True, "female": False, "male": True, "sexwomen": True},
+        {"name": "Men who have sex with men", "short_name": "MSM", "sexworker": False, "injects": False,
+         "sexmen": True, "client": False, "female": False, "male": True, "sexwomen": False},
+        {"name": "Males who inject drugs", "short_name": "Male PWID", "sexworker": False, "injects": True,
+         "sexmen": False, "client": False, "female": False, "male": True, "sexwomen": True},
+        {"name": "Other males [enter age]", "short_name": "Other males", "sexworker": False, "injects": False,
+         "sexmen": False, "client": False, "female": False, "male": True, "sexwomen": True},
+        {"name": "Other females [enter age]", "short_name": "Other females", "sexworker": False, "injects": False,
+         "sexmen": True, "client": False, "female": True, "male": False, "sexwomen": False}
+    ]
 
     progset_test_data = {
-      'name': 'Progset',
-      'programs': [
+        'name': 'Progset',
+        'programs': [
         {
-          'active': True,
-          'category': 'Prevention',
-          'name': 'Condom promotion and distribution',
-          'parameters': [
-            {
-              'active': True,
-              'value': {
-                'pops': [
-                  '',
-                ],
-                'signature': [
-                  'condom',
-                  'cas',
-                ],
-              },
-            },
-          ],
-          'short_name': 'Condoms',
+            'active': True,
+            'category': 'Prevention',
+            'name': 'Condom promotion and distribution',
+            'parameters': [
+                {
+                    'active': True,
+                    'value': {
+                        'pops': [
+                            '',
+                        ],
+                        'signature': [
+                            'condom',
+                            'cas',
+                        ],
+                    },
+                },
+            ],
+        'short_name': 'Condoms',
         }, {
-          'active': False,
-          'category': 'Care and treatment',
-          'name': 'Post-exposure prophylaxis',
-          'parameters': [],
-          "short_name": "PEP",
+            'active': False,
+            'category': 'Care and treatment',
+            'name': 'Post-exposure prophylaxis',
+            'parameters': [],
+            "short_name": "PEP",
         },
-      ],
+        ],
     }
 
     def create_record_with(self, factory_class, **kwargs):
@@ -110,17 +111,11 @@
         user = UserDb.query.filter(UserDb.email == email).first()
         return str(user.id)
 
-<<<<<<< HEAD
-    def create_project(self, name, return_instance=False, progsets_count=0, programs_per_progset=2, **kwargs):
+    def create_project(self, name="test", return_instance=False, progsets_count=0, programs_per_progset=2, **kwargs):
         if 'user_id' not in kwargs:
             kwargs['user_id'] = self.get_any_user_id()
         project = self.create_record_with(ProjectFactory, name=name, **kwargs)
-=======
-    def create_project(self, return_instance=False, progsets_count=0, programs_per_progset=2, **kwargs):
-        if 'user_id' not in kwargs:
-            kwargs['user_id'] = self.get_any_user_id()
-        project = self.create_record_with(ProjectFactory, **kwargs)
->>>>>>> d73463a1
+
         for x in range(progsets_count):
             progset = self.create_record_with(ProgsetsFactory, project_id=project.id)
             for y in range(programs_per_progset):
@@ -134,7 +129,7 @@
             'name': 'test',
             'datastart': 2000,
             'dataend': 2015,
-            'populations': OptimaTestCase.default_pops
+            'populations': ProjectFactory.populations
         })
         headers = {'Content-Type': 'application/json'}
         response = self.client.post('/api/project', data=project_data, headers=headers)
@@ -197,7 +192,7 @@
         inspector = reflection.Inspector.from_engine(db.engine)
 
         # gather all data first before dropping anything.
-        # some DBs lock after things have been dropped in 
+        # some DBs lock after things have been dropped in
         # a transaction.
         metadata = MetaData()
 
@@ -210,9 +205,9 @@
                 if not fk['name']:
                     continue
                 fks.append(
-                    ForeignKeyConstraint((),(),name=fk['name'])
-                    )
-            t = Table(table_name,metadata,*fks)
+                    ForeignKeyConstraint((), (), name=fk['name'])
+                )
+            t = Table(table_name, metadata, *fks)
             tbs.append(t)
             all_fks.extend(fks)
 
