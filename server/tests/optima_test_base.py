--- conflicted
+++ resolved
@@ -13,15 +13,8 @@
         ForeignKeyConstraint,
         DropConstraint,
     )
-<<<<<<< HEAD
 from server.tests.factories import (UserFactory, ProjectFactory,
-                                    ProgsetsFactory, ProgramsFactory)
-
-
-print "test package", __package__
-=======
-from server.tests.factories import UserFactory, make_password
->>>>>>> d9e6f099
+                                    ProgsetsFactory, ProgramsFactory, make_password)
 
 
 class OptimaTestCase(unittest.TestCase):
