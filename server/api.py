import json
import os
import sys
import logging

from flask import Flask, redirect, Blueprint, g, session, make_response

from flask_restful import Api
from flask.ext.sqlalchemy import SQLAlchemy
from flask.ext.login import LoginManager
from flask_restful_swagger import swagger


new_path = os.path.dirname(os.path.dirname(os.path.abspath(__file__)))

if new_path not in sys.path:
    print "appending to sys.path: %s" % new_path
    sys.path.append(new_path)

import server.webapp.dbconn

app = Flask(__name__)
app.config.from_pyfile('config.py')

if os.environ.get('OPTIMA_TEST_CFG'):
    app.config.from_envvar('OPTIMA_TEST_CFG')

api_bp = Blueprint('api', __name__, static_folder='static')
api = swagger.docs(Api(api_bp), apiVersion='2.0')

server.webapp.dbconn.db = SQLAlchemy(app)

login_manager = LoginManager()
login_manager.init_app(app)

from server.webapp.utils import init_login_manager
init_login_manager(login_manager)

from server.webapp.jsonhelper import OptimaJSONEncoder


@api.representation('application/json')
def output_json(data, code, headers=None):
    inner = json.dumps(data, cls=OptimaJSONEncoder)
    resp = make_response(inner, code)
    resp.headers.extend(headers or {})
    return resp


@api_bp.before_request
def before_request():
    from server.webapp.dbconn import db
    from server.webapp.dbmodels import UserDb
    db.engine.dispose()
    g.user = None
    if 'user_id' in session:
        g.user = UserDb.query.filter_by(id=session['user_id']).first()


from server.webapp.scenarios import scenarios
from server.webapp.model import model
from server.webapp.optimization import optimization
from server.webapp.resources.user import (User, UserDetail, CurrentUser,
                                          UserLogin, UserLogout)
from server.webapp.resources.project import (Projects, ProjectsAll, Project,
                                             ProjectCopy, ProjectSpreadsheet, ProjectEcon,
                                             ProjectData, ProjectFromData, Portfolio,
                                             Defaults)
from server.webapp.resources.project_constants import Parameters, Populations
from server.webapp.resources.project_progsets import Progsets, Progset, ProgsetData, Programs, PopSize
<<<<<<< HEAD
from server.webapp.resources.project_parsets import Parsets, ParsetsData, ParsetsDetail, ParsetsCalibration
from server.webapp.resources.project_progsets import CostCoverage, CostCoverageGraph, CostCoverageData, CostCoverageParam
from server.webapp.resources.project_scenarios import Scenarios
=======
from server.webapp.resources.project_parsets import (Parsets, ParsetsData, ParsetsDetail, ParsetsCalibration,
                                                     ParsetsAutomaticCalibration)
from server.webapp.resources.project_progsets import (CostCoverage, CostCoverageGraph, CostCoverageData,
                                                      CostCoverageParam)
>>>>>>> eca220ee


app.register_blueprint(model, url_prefix='/api/model')
app.register_blueprint(scenarios, url_prefix='/api/analysis/scenarios')
app.register_blueprint(optimization, url_prefix='/api/analysis/optimization')

api.add_resource(User, '/api/user')
api.add_resource(UserDetail, '/api/user/<uuid:user_id>')
api.add_resource(CurrentUser, '/api/user/current')
api.add_resource(UserLogin, '/api/user/login')
api.add_resource(UserLogout, '/api/user/logout')

api.add_resource(Projects, '/api/project')
api.add_resource(ProjectsAll, '/api/project/all')
api.add_resource(Project, '/api/project/<uuid:project_id>')
api.add_resource(ProjectCopy, '/api/project/<uuid:project_id>/copy')
api.add_resource(ProjectFromData, '/api/project/data')
api.add_resource(ProjectData, '/api/project/<uuid:project_id>/data')
api.add_resource(ProjectSpreadsheet, '/api/project/<uuid:project_id>/spreadsheet')
api.add_resource(ProjectEcon, '/api/project/<uuid:project_id>/economics')
api.add_resource(Progsets, '/api/project/<uuid:project_id>/progsets')
api.add_resource(Scenarios, '/api/project/<uuid:project_id>/scenarios')
api.add_resource(Progset, '/api/project/<uuid:project_id>/progsets/<uuid:progset_id>')
api.add_resource(Programs, '/api/project/<uuid:project_id>/progsets/<uuid:progset_id>/programs')
api.add_resource(CostCoverage,
    '/api/project/<uuid:project_id>/progsets/<uuid:progset_id>/programs/<uuid:program_id>/costcoverage')
api.add_resource(CostCoverageGraph,
    '/api/project/<uuid:project_id>/progsets/<uuid:progset_id>/programs/<uuid:program_id>/costcoverage/graph')
api.add_resource(CostCoverageData,
    '/api/project/<uuid:project_id>/progsets/<uuid:progset_id>/programs/<uuid:program_id>/costcoverage/data')
api.add_resource(CostCoverageParam,
    '/api/project/<uuid:project_id>/progsets/<uuid:progset_id>/programs/<uuid:program_id>/costcoverage/param')
api.add_resource(PopSize,
    '/api/project/<uuid:project_id>/progsets/<uuid:progset_id>/programs/<uuid:program_id>/costcoverage/popsize')
api.add_resource(ProgsetData, '/api/project/<uuid:project_id>/progsets/<uuid:progset_id>/data')
api.add_resource(Portfolio, '/api/project/portfolio')
api.add_resource(Parameters, '/api/project/<project_id>/parameters')
api.add_resource(Populations, '/api/project/populations')
api.add_resource(Defaults, '/api/project/<uuid:project_id>/defaults')

api.add_resource(Parsets, '/api/project/<uuid:project_id>/parsets')
api.add_resource(ParsetsDetail, '/api/project/<uuid:project_id>/parsets/<uuid:parset_id>')
api.add_resource(ParsetsCalibration, '/api/parset/<uuid:parset_id>/calibration')
api.add_resource(ParsetsAutomaticCalibration, '/api/parset/<uuid:parset_id>/automatic_calibration')
api.add_resource(ParsetsData, '/api/project/<uuid:project_id>/parsets/<uuid:parset_id>/data')
app.register_blueprint(api_bp, url_prefix='')


@app.route('/')
def site():
    """ site - needed to correctly redirect to it from blueprints """
    redirect('/')
    return "OK"


@app.route('/api', methods=['GET'])
def root():
    """ API root, nothing interesting here """
    return 'Optima API v.1.0.0'


def init_db():
    server.webapp.dbconn.db.create_all()


def init_logger():
    stream_handler = logging.StreamHandler(sys.stdout)
    stream_handler.setLevel(logging.DEBUG)
    stream_handler.setFormatter(logging.Formatter(
        '%(asctime)s %(levelname)s: %(message)s '
        '[in %(pathname)s:%(lineno)d]'
    ))
    app.logger.addHandler(stream_handler)
    app.logger.setLevel(logging.DEBUG)


if __name__ == '__main__':
    init_logger()
    init_db()
    app.run(threaded=True, debug=True, use_debugger=False)
else:
    init_logger()
    init_db()<|MERGE_RESOLUTION|>--- conflicted
+++ resolved
@@ -68,16 +68,11 @@
                                              Defaults)
 from server.webapp.resources.project_constants import Parameters, Populations
 from server.webapp.resources.project_progsets import Progsets, Progset, ProgsetData, Programs, PopSize
-<<<<<<< HEAD
-from server.webapp.resources.project_parsets import Parsets, ParsetsData, ParsetsDetail, ParsetsCalibration
-from server.webapp.resources.project_progsets import CostCoverage, CostCoverageGraph, CostCoverageData, CostCoverageParam
-from server.webapp.resources.project_scenarios import Scenarios
-=======
 from server.webapp.resources.project_parsets import (Parsets, ParsetsData, ParsetsDetail, ParsetsCalibration,
                                                      ParsetsAutomaticCalibration)
 from server.webapp.resources.project_progsets import (CostCoverage, CostCoverageGraph, CostCoverageData,
                                                       CostCoverageParam)
->>>>>>> eca220ee
+from server.webapp.resources.project_scenarios import Scenarios
 
 
 app.register_blueprint(model, url_prefix='/api/model')
