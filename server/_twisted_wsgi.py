--- conflicted
+++ resolved
@@ -32,22 +32,6 @@
         def render(self, request):
             request.prepath = []
             request.postpath = ['api'] + request.postpath[:]
-<<<<<<< HEAD
-            return self._wsgi.render(request)
-
-
-    base_resource = File('client/source/')
-    base_resource.putChild('build', File('client/source/'))
-    base_resource.putChild('api', OptimaResource(wsgi_app))
-
-    site = Site(base_resource)
-
-    try:
-        port = str(sys.argv[1])
-    except IndexError:
-        port = "8080"
-
-=======
 
             r = self._wsgi.render(request)
 
@@ -68,7 +52,6 @@
     except IndexError:
         port = "8080"
 
->>>>>>> 5f7306cc
     threadpool.start()
     endpoint = serverFromString(reactor, "tcp:port=" + port)
     endpoint.listen(site)
