--- conflicted
+++ resolved
@@ -30,13 +30,8 @@
     # Set up variables for time indexing
     datatvec = arange(D.G.datastart, D.G.dataend+D.opt.dt, D.opt.dt)
     ndatapts = len(datatvec)
-<<<<<<< HEAD
-    opttvec = S.tvec
-    noptpts = len(S.tvec)
-=======
-    simtvec = D.opt.simtvec
+    simtvec = S.tvec
     noptpts = len(simtvec)
->>>>>>> 341add63
 
     # Get most recent ART unit costs
     progname = 'ART'
