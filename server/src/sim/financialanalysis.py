"""
Created on Sat Nov 29 17:40:34 2014

@author: robynstuart
"""
import numpy as np
<<<<<<< HEAD
from matplotlib.pylab import figure, plot, hold, xlabel, ylabel, title
=======
>>>>>>> 90782552

def financialanalysis(D, sim = D, yscale = 'abs'):
    '''
    Full description to come
    Arguments: 
        1. D
        2. simulation to plot results of. For example, could be D, D.A[0], etc
        3. yscale chosen from ['abs', 'gdp', 'revenue', 'totalhealth', domestichealth', 'govtexpend']
    '''
    
    # Interpolate macroeconomic indicators 
    if not yscale == 'abs':
        ydenom = []
        for i in range(len(D.data.macro[yscale][0])-1):
            ydenom.extend(np.linspace(D.data.macro[yscale][0][i],D.data.macro[yscale][0][i+1],10,endpoint = False).tolist())
        ydenom.append(D.data.macro[yscale][0][-1])
        ydenom = [ydenom[j] for j in range(len(ydenom))]

    # Interpolate time
    xdata1 = np.arange(D.data.econyears[0], D.data.econyears[-1]+D.opt.dt, D.opt.dt)
    xdata2 = np.arange(D.data.econyears[1], D.data.econyears[-1]+D.opt.dt, D.opt.dt)
    npts1, npts2 = len(xdata1), len(xdata2)

    # Get most recent ART unit costs
    progname = 'ART'
    prognumber = D.data.meta.progs.code.index(progname)
    artunitcost = D.data.costcov.cost[prognumber]
    artunitcost = np.asarray(artunitcost)
    artunitcost = artunitcost[~np.isnan(artunitcost)]
    artunitcost = artunitcost[-1]

    # Calculate total number in each disease stage
    acute = np.sum(np.sum(sim.S.people[1:5,:,:], axis = 0), axis = 0)
    gt500 = np.sum(np.sum(sim.S.people[6:10,:,:], axis = 0), axis = 0)
    gt350 = np.sum(np.sum(sim.S.people[11:15,:,:], axis = 0), axis = 0)
    gt200 = np.sum(np.sum(sim.S.people[16:20,:,:], axis = 0), axis = 0)
    aids = np.sum(np.sum(sim.S.people[21:25,:,:], axis = 0), axis = 0)

    # Calculate number of new infections... 
    inf = np.sum(sim.S.people[1,:,:], axis = 0)

    # Calculate number added at each time period to each disease stage
    newacute = [j-i for i, j in zip(acute[:-1], acute[1:])]
    newgt500 = [j-i for i, j in zip(gt500[:-1], gt500[1:])]
    newgt350 = [j-i for i, j in zip(gt350[:-1], gt350[1:])]
    newgt200 = [j-i for i, j in zip(gt200[:-1], gt200[1:])]
    newaids = [j-i for i, j in zip(aids[:-1], aids[1:])]

    # Calculate annual non-treatment costs for all PLHIV
    acutetotalcost = [D.data.cost.social.acute[0]*acute[j] for j in range(npts1)]
    gt500totalcost = [D.data.cost.social.gt500[0]*gt500[j] for j in range(npts1)]
    gt350totalcost = [D.data.cost.social.gt350[0]*gt350[j] for j in range(npts1)]
    gt200totalcost = [D.data.cost.social.gt200[0]*gt200[j] for j in range(npts1)]
    aidstotalcost = [D.data.cost.social.aids[0]*aids[j] for j in range(npts1)]

    # Calculate annual non-treatment costs for all PLHIV
    acutenewcost = [D.data.cost.social.acute[0]*newacute[j] for j in range(npts2)]
    gt500newcost = [D.data.cost.social.gt500[0]*newgt500[j] for j in range(npts2)]
    gt350newcost = [D.data.cost.social.gt350[0]*newgt350[j] for j in range(npts2)]
    gt200newcost = [D.data.cost.social.gt200[0]*newgt200[j] for j in range(npts2)]
    aidsnewcost = [D.data.cost.social.aids[0]*newaids[j] for j in range(npts2)]

    # Calculate annual treatment costs for PLHIV
    ### TODO: discounting!! ###
    onart = [sim.R.tx1.tot[0][j] + sim.R.tx2.tot[0][j] for j in range(npts1)]
    arttotalcost = [onart[j]*artunitcost for j in range(npts1)]
    
    # Calculate annual treatment costs for new PLHIV
    newpeopleonart = [j-i for i,j in zip(onart[:-1],onart[1:])]
    artnewcost = [newpeopleonart[j]*artunitcost for j in range(npts2)]

    # Calculate annual total costs for all and new PLHIV
    annualhivcosts = [acutetotalcost[j] + gt500totalcost[j] + gt350totalcost[j] + gt200totalcost[j] + aidstotalcost[j] + arttotalcost[j] for j in range(npts1)]
    annualhivcostsfuture = [acutenewcost[j] + gt500newcost[j] + gt350newcost[j] + gt200newcost[j] + aidsnewcost[j] + artnewcost[j] for j in range(npts2)]

    # Cumulative sum function (b/c can't find an inbuilt one)
    def accumu(lis):
        total = 0
        for x in lis:
            total += x
            yield total

    # Calculate cumulative total costs for PLHIV
    cumulhivcosts = list(accumu(annualhivcosts))
    cumulhivcostsfuture = list(accumu(annualhivcostsfuture))
            
    # Set y axis scale and set y axis to the right time period
    if yscale == 'abs':
        ydata1 = annualhivcosts
        ydata2 = cumulhivcosts
        ydata3 = annualhivcostsfuture
        ydata4 = cumulhivcostsfuture
    else:
        ydata1 = [annualhivcosts[j] / ydenom[j] for j in range(npts1)]
        ydata2 = [cumulhivcosts[j] / ydenom[j] for j in range(npts1)]
        ydata3 = [annualhivcostsfuture[j] / ydenom[j] for j in range(npts2)]
        ydata4 = [cumulhivcostsfuture[j] / ydenom[j] for j in range(npts2)]

    # Store results
    plotdata = {}
    plotdata['annualhivcosts'] = {}
    plotdata['annualhivcosts']['xlinedata'] = xdata1
    plotdata['annualhivcosts']['ylinedata'] = ydata1
    plotdata['annualhivcosts']['title'] = 'Annual healthcare costs over time'
    plotdata['annualhivcosts']['xlabel'] = 'Year'
    plotdata['annualhivcosts']['ylabel'] = 'USD'
    sim.R.annualhivcosts = annualhivcosts
    
    plotdata['cumulhivcosts'] = {}
    plotdata['cumulhivcosts']['xlinedata'] = xdata1
    plotdata['cumulhivcosts']['ylinedata'] = ydata2 
    plotdata['cumulhivcosts']['title'] = 'Cumulative healthcare costs over time'
    plotdata['cumulhivcosts']['xlabel'] = 'Year'
    plotdata['cumulhivcosts']['ylabel'] = 'USD'
    sim.R.cumulhivcosts = cumulhivcosts

    plotdata['annualhivcostsfuture'] = {}
    plotdata['annualhivcostsfuture']['xlinedata'] = xdata2
    plotdata['annualhivcostsfuture']['ylinedata'] = ydata3
    plotdata['annualhivcostsfuture']['title'] = 'Annual healthcare costs for post-2015 infections'
    plotdata['annualhivcostsfuture']['xlabel'] = 'Year'
    plotdata['annualhivcostsfuture']['ylabel'] = 'USD'

    plotdata['cumulhivcostsfuture'] = {}
    plotdata['cumulhivcostsfuture']['xlinedata'] = xdata2
    plotdata['cumulhivcostsfuture']['ylinedata'] = ydata4
    plotdata['cumulhivcostsfuture']['title'] = 'Cumulative healthcare costs for post-2015 infections'
    plotdata['cumulhivcostsfuture']['xlabel'] = 'Year'
    plotdata['cumulhivcostsfuture']['ylabel'] = 'USD'
<<<<<<< HEAD

    figure()
    hold(True)
    plot(plotdata['cumulhivcosts']['xlinedata'], plotdata['cumulhivcosts']['ylinedata'], lw = 2)
    title(plotdata['cumulhivcosts']['title'])
    xlabel('Year')
    ylabel('USD')

    # Get financial commitments
    return sim, plotdata
    
=======

    # Get financial commitments
    return sim, plotdata
    
#example
#sim, plotdata = financialanalysis(D, sim = D, yscale = 'abs')
>>>>>>> 90782552
<|MERGE_RESOLUTION|>--- conflicted
+++ resolved
@@ -4,12 +4,9 @@
 @author: robynstuart
 """
 import numpy as np
-<<<<<<< HEAD
 from matplotlib.pylab import figure, plot, hold, xlabel, ylabel, title
-=======
->>>>>>> 90782552
 
-def financialanalysis(D, sim = D, yscale = 'abs'):
+def financialanalysis(D, sim = D, yscale = 'abs', makeplot = True):
     '''
     Full description to come
     Arguments: 
@@ -137,23 +134,17 @@
     plotdata['cumulhivcostsfuture']['title'] = 'Cumulative healthcare costs for post-2015 infections'
     plotdata['cumulhivcostsfuture']['xlabel'] = 'Year'
     plotdata['cumulhivcostsfuture']['ylabel'] = 'USD'
-<<<<<<< HEAD
 
-    figure()
-    hold(True)
-    plot(plotdata['cumulhivcosts']['xlinedata'], plotdata['cumulhivcosts']['ylinedata'], lw = 2)
-    title(plotdata['cumulhivcosts']['title'])
-    xlabel('Year')
-    ylabel('USD')
-
-    # Get financial commitments
-    return sim, plotdata
-    
-=======
+    if makeplot:
+        figure()
+        hold(True)
+        plot(plotdata['cumulhivcosts']['xlinedata'], plotdata['cumulhivcosts']['ylinedata'], lw = 2)
+        title(plotdata['cumulhivcosts']['title'])
+        xlabel('Year')
+        ylabel('USD')
 
     # Get financial commitments
     return sim, plotdata
     
 #example
-#sim, plotdata = financialanalysis(D, sim = D, yscale = 'abs')
->>>>>>> 90782552
+#sim, plotdata = financialanalysis(D, sim = D, yscale = 'abs')