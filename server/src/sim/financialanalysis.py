--- conflicted
+++ resolved
@@ -143,18 +143,10 @@
         plotdata[plottype][plotsubtype]['ylabel'] = 'USD'
         plotdata[plottype][plotsubtype]['title'] = 'Cumulative HIV-related costs - ' + plotsubtype + ' infections'
         if not plotsubtype=='future':
-            x = list(accumu(plotdata['annual'][plotsubtype]['total']['ylinedata'][0::5]))
+            x = list(accumu(plotdata['annual'][plotsubtype]['total']['ylinedata'][0::10]))
             y = expanddata(x[:-1], len(x[:-1]), 0, interp=True, dt=D.opt.dt)
             plotdata[plottype][plotsubtype]['ylinedata'] = append(y,[x[-1]])
 
-<<<<<<< HEAD
-    for yscalefactor in costdisplays:
-        if 'ylinedata' in plotdata['annual']['total'][yscalefactor].keys():
-            plotdata['annual']['future'][yscalefactor]['ylinedata'] = [max(0.0,plotdata['annual']['total'][yscalefactor]['ylinedata'][j] - plotdata['annual']['existing'][yscalefactor]['ylinedata'][j]) for j in range(noptpts)]
-    x = list(accumu(plotdata['annual']['future']['total']['ylinedata'][0::5]))
-    y = expanddata(x[:-1], len(x[:-1]), 0, interp=True, dt=D.opt.dt)    
-    plotdata['cumulative']['future']['ylinedata'] = append(y,[x[-1]])
-=======
     if rerunmodel:
         for yscalefactor in costdisplays:
             if 'ylinedata' in plotdata['annual']['total'][yscalefactor].keys():
@@ -162,7 +154,6 @@
         x = list(accumu(plotdata['annual']['future']['total']['ylinedata'][0::10]))
         y = expanddata(x[:-1], len(x[:-1]), 0, interp=True, dt=D.opt.dt)    
         plotdata['cumulative']['future']['ylinedata'] = append(y,[x[-1]])
->>>>>>> 1d078781
 
     # Calculate net present value of future stream of treatment costs
     inci = S.inci.sum(axis=0)
