def getcurrentbudget(D, alloc=None, randomize=False):
    """
    Purpose: get the parameters corresponding to a given allocation. If no allocation is specified, this function also estimates the current budget
    Inputs: D, alloc (optional)
    Returns: D
    Version: 2014nov30
    """
    from makeccocs import ccoeqn, cceqn, cc2eqn, cco2eqn, coverage_params, default_convertedccparams, default_convertedccoparams, makesamples
    from numpy import nan, zeros
    from utils import sanitize
    from updatedata import perturb
    
    npts = len(D.opt.partvec) # Number of parameter points

    # Initialise currentbudget if needed
    allocprovided = not(isinstance(alloc,type(None)))
    if not(allocprovided):
        currentbudget = []

    # Initialise currentcoverage and currentnonhivdalys
    currentcoverage = zeros((D.G.nprogs, npts))
    currentnonhivdalysaverted = zeros(npts)

    # Initialise parameter structure (same as D.P)
    for param in D.P.keys():
        if isinstance(D.P[param], dict) and 'p' in D.P[param].keys():
            D.P[param].c = nan+zeros((len(D.P[param].p), npts))

    # Loop over programs
    for prognumber, progname in enumerate(D.data.meta.progs.short):
        
<<<<<<< HEAD
        # If an allocation has been passed in, we don't need to figure out the program budget
        if allocprovided:
            # totalcost = alloc[prognumber]
            totalcost = alloc[prognumber, :] # Allocation is over time hence a vector rather than constant
        else:
            # Get cost info
            totalcost = D.data.costcov.cost[prognumber]
            totalcost = asarray(totalcost)
            totalcost = totalcost[~isnan(totalcost)]
            totalcost = totalcost[-1]

        # Extract the converted cost-coverage parameters... 
        if D.programs[progname]['convertedccparams']:
            convertedccparams = D.programs[progname]['convertedccparams']
        # ... or if there aren't any, use defaults (for sim only; FE produces warning)
        else:
            convertedccparams = default_convertedccparams

        # Get coverage
        if len(convertedccparams)==2:
            currentcoverage[prognumber, :] = cc2eqn(totalcost, [convertedccparams[0], convertedccparams[1][1]])
        else:
            currentcoverage[prognumber, :] = cceqn(totalcost, [convertedccparams[0], convertedccparams[1][1], convertedccparams[2]]) 
=======
        # Get allocation - either it's been passed in, or we figure it out from the data
        totalcost = alloc[prognumber, :] if allocprovided else sanitize(D.data.costcov.cost[prognumber]).tolist()
>>>>>>> fc336b84

        # Extract and sum the number of non-HIV-related DALYs 
        nonhivdalys = D.programs[progname]['nonhivdalys']

        # Extract the converted cost-coverage parameters... or if there aren't any, use defaults (for sim only; FE produces warning)
        convertedccparams = D.programs[progname]['convertedccparams'] if D.programs[progname]['convertedccparams'] else default_convertedccparams
        if randomize: convertedccparams[0][1] = perturb(1,(convertedccparams[2][1]-convertedccparams[1][1])/2) - 1 + convertedccparams[0][1]
        currentcoverage[prognumber, :] = cc2eqn(totalcost, convertedccparams[0]) if len(convertedccparams[0])==2 else cceqn(totalcost, convertedccparams[0])

        # TODO -- This should be summed over time anyway... so can make currentcoverage a vector. This was Robyn's intention anyway!
        currentnonhivdalysaverted += nonhivdalys[0]*currentcoverage[prognumber, :]

        # Loop over effects
        for effectnumber, effect in enumerate(D.programs[progname]['effects']):

            # Get population and parameter info
            popname = effect[1]
            parname = effect[0][1]
            
            # Is the affected parameter coverage?
            if parname in coverage_params:
                D.P[parname].c[:] = currentcoverage[prognumber]
            # ... or not?
            else:
                popnumber = D.data.meta.pops.short.index(popname[0]) if popname[0] in D.data.meta.pops.short else 0
                 # Use parameters if there, otherwise give it some predefined ones
                convertedccoparams = effect[4] if len(effect)>4 and len(effect[4])>=4 else default_convertedccoparams
                if randomize:
                    convertedccoparams[0][1] = perturb(1,(convertedccoparams[2][1]-convertedccoparams[1][1])/2) - 1 + convertedccoparams[0][1]
                    convertedccoparams[-1], convertedccoparams[-2] = makesamples(effect[2], effect[3][0], effect[3][1], effect[3][2], effect[3][3], samplesize=1)
                    
<<<<<<< HEAD
                if len(convertedccparams)==2:
                    y = cco2eqn(totalcost, [convertedccoparams[0], convertedccoparams[1][1], convertedccoparams[2], convertedccoparams[3]])
                else:
                    y = ccoeqn(totalcost, [convertedccoparams[0], convertedccoparams[1][1], convertedccoparams[2], convertedccoparams[3], convertedccoparams[4]])
                D.P[effect[0][1]].c[popnumber] = y

=======
                D.P[parname].c[popnumber] = cco2eqn(totalcost, convertedccoparams[0]) if len(convertedccparams[0])==2 else ccoeqn(totalcost, convertedccoparams[0])
>>>>>>> fc336b84

        if not(allocprovided):
            currentbudget.append(totalcost)
            D.data.meta.progs.currentbudget = currentbudget
            

    return D, currentcoverage, currentnonhivdalysaverted
    <|MERGE_RESOLUTION|>--- conflicted
+++ resolved
@@ -29,34 +29,8 @@
     # Loop over programs
     for prognumber, progname in enumerate(D.data.meta.progs.short):
         
-<<<<<<< HEAD
-        # If an allocation has been passed in, we don't need to figure out the program budget
-        if allocprovided:
-            # totalcost = alloc[prognumber]
-            totalcost = alloc[prognumber, :] # Allocation is over time hence a vector rather than constant
-        else:
-            # Get cost info
-            totalcost = D.data.costcov.cost[prognumber]
-            totalcost = asarray(totalcost)
-            totalcost = totalcost[~isnan(totalcost)]
-            totalcost = totalcost[-1]
-
-        # Extract the converted cost-coverage parameters... 
-        if D.programs[progname]['convertedccparams']:
-            convertedccparams = D.programs[progname]['convertedccparams']
-        # ... or if there aren't any, use defaults (for sim only; FE produces warning)
-        else:
-            convertedccparams = default_convertedccparams
-
-        # Get coverage
-        if len(convertedccparams)==2:
-            currentcoverage[prognumber, :] = cc2eqn(totalcost, [convertedccparams[0], convertedccparams[1][1]])
-        else:
-            currentcoverage[prognumber, :] = cceqn(totalcost, [convertedccparams[0], convertedccparams[1][1], convertedccparams[2]]) 
-=======
         # Get allocation - either it's been passed in, or we figure it out from the data
         totalcost = alloc[prognumber, :] if allocprovided else sanitize(D.data.costcov.cost[prognumber]).tolist()
->>>>>>> fc336b84
 
         # Extract and sum the number of non-HIV-related DALYs 
         nonhivdalys = D.programs[progname]['nonhivdalys']
@@ -88,16 +62,7 @@
                     convertedccoparams[0][1] = perturb(1,(convertedccoparams[2][1]-convertedccoparams[1][1])/2) - 1 + convertedccoparams[0][1]
                     convertedccoparams[-1], convertedccoparams[-2] = makesamples(effect[2], effect[3][0], effect[3][1], effect[3][2], effect[3][3], samplesize=1)
                     
-<<<<<<< HEAD
-                if len(convertedccparams)==2:
-                    y = cco2eqn(totalcost, [convertedccoparams[0], convertedccoparams[1][1], convertedccoparams[2], convertedccoparams[3]])
-                else:
-                    y = ccoeqn(totalcost, [convertedccoparams[0], convertedccoparams[1][1], convertedccoparams[2], convertedccoparams[3], convertedccoparams[4]])
-                D.P[effect[0][1]].c[popnumber] = y
-
-=======
                 D.P[parname].c[popnumber] = cco2eqn(totalcost, convertedccoparams[0]) if len(convertedccparams[0])==2 else ccoeqn(totalcost, convertedccoparams[0])
->>>>>>> fc336b84
 
         if not(allocprovided):
             currentbudget.append(totalcost)
