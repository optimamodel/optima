--- conflicted
+++ resolved
@@ -5,15 +5,9 @@
     Returns: D
     Version: 2014nov30
     """
-<<<<<<< HEAD
     from makeccocs import ccoeqn, cco2eqn, coverage_params, makesamples
     from numpy import nan, zeros, array
     from utils import perturb
-=======
-    from makeccocs import ccoeqn, cceqn, cc2eqn, cco2eqn, coverage_params, makesamples
-    from numpy import nan, zeros, array, isnan
-    from utils import sanitize, perturb
->>>>>>> 578fceb1
     
     npts = len(D['opt']['partvec']) # Number of parameter points
     if not alloc: 
@@ -29,23 +23,6 @@
     # Loop over programs
     for prognumber, progname in enumerate(D['data']['meta']['progs']['short']):
         
-<<<<<<< HEAD
-=======
-        # Get allocation - either it's been passed in, or we figure it out from the data
-        totalcost = alloc[prognumber, :] if allocprovided else sanitize(D['data']['costcov']['cost'][prognumber]).tolist()
-
-        # Extract and sum the number of non-HIV-related DALYs 
-        nonhivdalys = D['programs'][prognumber]['nonhivdalys']
-        program_ccparams = D['programs'][prognumber]['convertedccparams']
-        use_default_ccparams = not program_ccparams or (not isinstance(program_ccparams, list) and isnan(program_ccparams))
-
-        # Extract the converted cost-coverage parameters... or if there aren't any, use defaults (for sim only; FE produces warning)
-        convertedccparams = program_ccparams if not use_default_ccparams else default_convertedccparams
-        if randseed>=0: convertedccparams[0][1] = array(perturb(1,(array(convertedccparams[2][1])-array(convertedccparams[1][1]))/2., randseed=randseed)) - 1 + array(convertedccparams[0][1])
-        currentcoverage[prognumber, :] = cc2eqn(totalcost, convertedccparams[0]) if len(convertedccparams[0])==2 else cceqn(totalcost, convertedccparams[0])
-        currentnonhivdalysaverted += nonhivdalys*currentcoverage[prognumber, :]
-
->>>>>>> 578fceb1
         # Loop over effects
         for effectnumber, effect in enumerate(D['programs'][prognumber]['effects']):
 
@@ -76,7 +53,7 @@
 ################################################################
 def getcurrentcoverage(D, alloc=None, randseed=None):
     ''' Get the coverage levels corresponding to a particular allocation '''
-    from numpy import zeros_like, array
+    from numpy import zeros_like, array, isnan
     from makeccocs import cc2eqn, cceqn
     from utils import perturb
     
@@ -86,7 +63,10 @@
 
     for prognumber, progname in enumerate(D['data']['meta']['progs']['short']):
         if D['programs'][prognumber]['effects']:            
-            if D['programs'][prognumber]['convertedccparams']:
+
+            program_ccparams = D['programs'][prognumber]['convertedccparams']
+            use_default_ccparams = not program_ccparams or (not isinstance(program_ccparams, list) and isnan(program_ccparams))
+            if not use_default_ccparams:
                 convertedccparams = D['programs'][prognumber]['convertedccparams'] 
             else:
                 convertedccparams = setdefaultccparams(progname=progname)    
