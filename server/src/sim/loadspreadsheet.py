--- conflicted
+++ resolved
@@ -211,12 +211,5 @@
                             subpar = subparlist[parcount][1].pop(0) # Pop first entry of subparameter list, which is namelist[parcount][1]
                             data[name][thispar][subpar] = thesedata # Store data
     
-<<<<<<< HEAD
     printv('...done loading data.', 2, verbose)
-    return data, programs
-=======
-    if verbose>=2: print('  ...done loading data.')
-    return data, programs
-
-#data = loadspreadsheet(verbose=10)[0]
->>>>>>> 7225c985
+    return data, programs