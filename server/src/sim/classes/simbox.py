--- conflicted
+++ resolved
@@ -154,7 +154,6 @@
                 
          # Generates a new SimBudget from the last Sim that was optimised in the list, but only when the loop has ended.
         self.createsimopt(tempsim)
-<<<<<<< HEAD
     
     # Special printing method for SimBoxOpt to take into account whether a Sim was already optimised.
     def printsimlist(self, assubsubset = False):
@@ -171,8 +170,6 @@
                 for sim in self.simlist:
                     print(' --> %s%s' % (sim.getname(), (" (initialised)" if not sim.isprocessed() else " (simulated + %s)" %
                                              ("further optimisable" if not sim.isoptimised() else "already optimised"))))
-=======
 
     def __repr__(self):
         return "SimBoxOpt %s ('%s')" % (self.uuid,self.name)
->>>>>>> 120992fa
