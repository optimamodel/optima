--- conflicted
+++ resolved
@@ -12,14 +12,8 @@
     ###############################################################################
 
     ## Imports
-<<<<<<< HEAD
     from numpy import array, zeros, exp # For creating arrays
     from bunch import Bunch as struct # Replicate Matlab-like structure behavior
-=======
-    from matplotlib.pylab import array, zeros, exp # For creating arrays
-    from bunch  import Bunch as struct # Replicate Matlab-like structure behavior
-    from numpy  import maximum
->>>>>>> b1ac23cb
     from printv import printv
     printv('Running model...', 1, verbose)
     
