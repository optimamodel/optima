--- conflicted
+++ resolved
@@ -282,17 +282,11 @@
               
         else: # Method 2 -- children are not being modelled directly
             birthrate = M['birth'][:,t] # Use birthrate parameter from input spreadsheet
-<<<<<<< HEAD
-            S['births'][0,t] = sum(birthrate * allpeople[:,t])
-            mtcttx       = sum(birthrate * sum(people[tx1,:,t]))  * pmtcteff # MTCT from those on treatment (not eligible for PMTCT)
-            mtctuntx     = sum(birthrate * sum(people[undx,:,t])) * effmtct  # MTCT from those undiagnosed or failed (also not eligible)
-            birthselig   = sum(birthrate * sum(people[dx,:,t])) # Births to diagnosed mothers eligible for PMTCT
-=======
             S['births'][0,t] = sum(birthrate * dt * allpeople[:,t])
             mtcttx       = sum(birthrate * dt * sum(people[tx1,:,t] +people[tx2,:,t]))  * pmtcteff # MTCT from those on treatment (not eligible for PMTCT)
             mtctuntx     = sum(birthrate * dt * sum(people[undx,:,t]+people[fail,:,t])) * effmtct  # MTCT from those undiagnosed or failed (also not eligible)
             birthselig   = sum(birthrate * dt * sum(people[dx,:,t])) # Births to diagnosed mothers eligible for PMTCT
->>>>>>> 932bd306
+
             if numpmtct[t]>1: # It's greater than 1: assume it's a number
                 receivepmtct = min(numpmtct[t], birthselig) # Births protected by PMTCT -- constrained by number eligible 
             else: # It's a proportion
