 ## Imports
from numpy import array, arange, zeros, exp, maximum, minimum, nonzero, concatenate, hstack, absolute, median
from printv import printv
from math import pow as mpow
from copy import deepcopy

def model(G, tmpM, tmpF, opt, initstate=None, verbose=2, safetymargin=0.8, benchmark=False):
    """
    This function runs the model. Safetymargin is how close to get to moving all people from a compartment in a single timestep.
    
    Version: 2015aug23 by cliffk
    """
    
    printv('Running model...', 1, verbose, newline=False)
    if benchmark: 
        from utils import tic, toc
        starttime = tic()

    ###############################################################################
    ## Setup
    ###############################################################################
    M = deepcopy(tmpM)
    F = deepcopy(tmpF)
    
    eps = 1e-3 # Define another small number to avoid divide-by-zero errors
    
    # Initialize basic quantities
    S       = dict()    # Sim output structure
    S['tvec']  = M['tvec']   # Append time vector
    dt      = opt['dt']      # Shorten dt
    npts    = len(S['tvec']) # Number of time points
    npops   = G['npops']     # Shorten number of pops
    ncd4    = G['ncd4']      # Shorten number of CD4 states
    nstates = G['nstates']   # Shorten number of health states
    
    # Initialize arrays
    people     = zeros((nstates, npops, npts)) # Matrix to hold everything
    allpeople  = zeros((npops, npts)) # Population sizes
    S['sexinci']  = zeros((npops, npts)) # Incidene through sex
    S['injinci']  = zeros((npops, npts)) # Incidene through injecting
    S['inci']     = zeros((npops, npts)) # Total incidence
    S['births']   = zeros((1, npts))     # Number of births
    S['mtct']     = zeros((1, npts))     # Number of mother-to-child transmissions
    S['dx']       = zeros((npops, npts)) # Number diagnosed per timestep
    S['newtx1']   = zeros((npops, npts)) # Number initiating ART1 per timestep
    S['newtx2']   = zeros((npops, npts)) # Number initiating ART2 per timestep -- UNUSED
    S['death']    = zeros((npops, npts)) # Number of deaths per timestep
    effhivprev = zeros((npops, 1))    # HIV effective prevalence (prevalence times infectiousness)
    inhomo = zeros(npops)    # Inhomogeneity calculations
    
    # Also initialize circumcision output
    S['numcircum'] = zeros((npops, npts)) # Number of people circumcised
    S['newcircum'] = zeros((npops, npts)) # Number of people newly circumcised per timestep
    S['reqcircum'] = zeros((1, npts))     # Total number of men not circumcised ('req' for 'required')
    
    # Set initial epidemic conditions 
    if initstate is None: people[:,:,0] = equilibrate(G, M, array(F['init'])) # No it hasn't, so run equilibration
    else: people[:,:,0] = initstate # Yes it has, so use it.
    
    # Biological and failure parameters -- death etc
    prog       = h2a(G, M['const']['prog'])  # Disease progression rates
    recov      = h2a(G, M['const']['recov']) # Recovery rates
    death      = h2a(G, M['const']['death']) # HIV death rates
    deathtx    = M['const']['death']['treat']   # Death rate whilst on treatment
    
    # Calculate other things outside the loop
    cd4trans = h2a(G, M['const']['cd4trans']) # Convert a dictionary to an array
    healthtime = 1 / hstack([prog, death[-1]]) # Calculate how long is spent in each health state, with death considered the time spent in CD4<50
    cd4transnorm = sum(cd4trans * healthtime) / sum(healthtime)
    cd4trans /= cd4transnorm # Normalize CD4 transmission
    dxfactor = M['const']['eff']['dx'] * cd4trans # Include diagnosis efficacy
    txfactor = M['const']['eff']['tx'] * dxfactor # And treatment efficacy
    
    ## Metaparameters to get nice diagnosis fits
    dxtime  = fit2time(F['dx'],  S['tvec'] - G['datayears'].mean()) # Subtraction to normalize F['dx'][2]
    
    ## Shorten variables and remove dict calls to make things faster...
    
    # Disease state indices
    sus  = G['sus']  # Susceptible
    undx = G['undx'] # Undiagnosed
    dx   = G['dx']   # Diagnosed
    tx1  = G['tx1']  # Treatment -- 1st line
    
    # DJK Note: Disease state indices that were omitted for some reason...?
    tx2  = G['tx2']  # Treatment -- 2nd line
    fail  = G['fail']  # Treatment Failure
    
    # Concatenate all PLHIV, diagnosed and treated for ease
    plhivind = concatenate([undx, dx, tx1]) # All PLHIV
    dxind    = concatenate([dx, tx1])       # All people who have been diagnosed
    
    # Population sizes
    popsize = deepcopy(M['popsize']) # Population sizes
    for pop in xrange(npops): popsize[pop,:] *= float(F['popsize'][pop]) / M['popsize'][pop][0] # Calculate adjusted population sizes -- WARNING, kind of ugly
    
    # Logical arrays for population types
    male = array(G['meta']['pops']['male']).astype(bool) # Male populations
    
    # Infection propabilities
    mmi  = M['const']['trans']['mmi']          # Male -> male insertive
    mfi  = M['const']['trans']['mfi']          # Male -> female insertive
    mmr  = M['const']['trans']['mmr']          # Male -> male receptive
    mfr  = M['const']['trans']['mfr']          # Male -> female receptive
    mtcb = M['const']['trans']['mtctbreast']   # MTCT with breastfeeding
    mtcn = M['const']['trans']['mtctnobreast'] # MTCT no breastfeeding
    transinj = M['const']['trans']['inj']      # Injecting
    
    # Further potential effects on transmission
    effsti    = M['const']['eff']['sti'] * M['stiprevulc']  # STI effect
    effcirc   = 1 - M['const']['eff']['circ']            # Circumcision effect
    effprep   = (1 - M['const']['eff']['prep']) * M['prep'] # PrEP effect
    effcondom = 1 - M['const']['eff']['condom']          # Condom effect
    effpmtct  = 1 - M['const']['eff']['pmtct']           # PMTCT effect
    effost    = 1 - M['const']['eff']['ost']             # OST effect
    
    # Partnerships, acts and transitions
    pshipsinj = M['pships']['inj']
    pships    = M['pships']
    totalacts = M['totalacts']
    sym       = M['transit']['sym']  # Symmetric transitions
    asym      = M['transit']['asym'] # Asymmetric transitions
    
    # Intervention uptake (P=proportion, N=number)
    condom   = M['condom']    # Condoms (P)
    sharing  = M['sharing']   # Sharing injecting equiptment (P)
    numpmtct = M['numpmtct']  # PMTCT (N)
    ost      = M['numost']    # OST (N)
    propcirc = M['circum']    # Proportion of men circumcised (P)
    tobecirc = M['numcircum'] # Number of men to be circumcised (N)
    mtx1     = M['tx1']       # 1st line treatement (N) -- tx1 already used for index of people on treatment
    hivtest  = M['hivtest']   # HIV testing (P)
    aidstest = M['aidstest']  # HIV testing in AIDS stage (P)
    
    # Force of infection metaparameter
    Fforce = array(F['force'])
    Finhomo = array(F['inhomo'])
    
    # Proportion of PLHIV who are aware of their status
    propaware = M['propaware']
    
    # Initialize the list of sex acts so it doesn't have to happen in the time loop
    sexactslist = []
    for popM in xrange(npops):
        sexactslist.append([])
        for popF in xrange(npops):
            sexactslist[popM].append([])
            for act in ['reg','cas','com']:
                if pships[act][popM,popF]>0: # Ignore if this isn't a valid partnership for this sexual act type
                    sexactslist[popM][popF].append(act)


    ###############################################################################
    ## Run the model -- numerically integrate over time
    ###############################################################################

    def negativepeople(label, change, amount, t, debug=False, checknegative=False):
        """ Check that the proposed change won't make it go negative in the next timestep, and print a warning if it does -- WARNING, really slow for some reason :("""
        if checknegative: # Don't actually use by default since so slow
            if ((change+amount)<0).any():
                old = deepcopy(change)
                change = maximum(change, -safetymargin*amount) # Ensure it doesn't go below 0
                printv('Prevented %0.0f negative people in %s at timestep %i' % (sum(abs(old-change)), label, t), 2, verbose)
                if debug: import traceback; traceback.print_exc(); import pdb; pdb.set_trace()
        return change

    # Loop over time
    for t in xrange(npts): # Skip the last timestep for people since we don't need to know what happens after that
        printv('Timestep %i of %i' % (t+1, npts), 8, verbose)
        
        ## Calculate "effective" HIV prevalence -- taking diagnosis and treatment into account
        for pop in xrange(npops): # Loop over each population group
            allpeople[pop,t] = sum(people[:,pop,t]) # All people in this population group at this time point
            if not(allpeople[pop,t]>0): raise Exception('No people in population %i at timestep %i (time %0.1f)' % (pop, t, S['tvec'][t]))
            effundx = sum(cd4trans * people[undx,pop,t]); # Effective number of infecious undiagnosed people
            effdx   = sum(dxfactor * people[dx,pop,t]) # ...and diagnosed/failed
            efftx   = sum(txfactor * people[tx1,pop,t]) # ...and treated
            effhivprev[pop] = (effundx+effdx+efftx) / allpeople[pop,t]; # Calculate HIV "prevalence", scaled for infectiousness based on CD4 count; assume that treatment failure infectiousness is same as corresponding CD4 count
            if not(effhivprev[pop]>=0): 
                raise Exception('HIV prevalence invalid in population %s! (=%f)' % (pop, effhivprev[pop]))
        
        ## Calculate inhomogeneity in the force-of-infection based on prevalence
        for pop in xrange(npops):
            c = Finhomo[pop]
            thisprev = sum(people[1:,pop,t]) / allpeople[pop,t] # Probably a better way of doing this
            inhomo[pop] = (c+eps) / (exp(c+eps)-1) * exp(c*(1-thisprev)) # Don't shift the mean, but make it maybe nonlinear based on prevalence
        
        # Also calculate effective MTCT transmissibility
        effmtct  = mtcb*M['breast'][t] + mtcn*(1-M['breast'][t]) # Effective MTCT transmission
        pmtcteff = (1 - effpmtct) * effmtct # Effective MTCT transmission whilst on PMTCT
        
        
        ###############################################################################
        ## Calculate force-of-infection (forceinf)
        ###############################################################################
        
        # Reset force-of-infection vector for each population group
        forceinfvec = zeros(npops)
        
        ## Sexual partnerships...
        
        # Loop over all populations (for males)
        for popM in xrange(npops):
            
            # Circumcision
            circeffF = 1 # Trivial circumcision effect for female or receptive male
            circeffM = 1 - effcirc*propcirc[popM,t]
            
            # Loop over all populations (for females)
            for popF in xrange(npops):
                
                # Transmissibility (depends on receptive population being male or female)
                transM = mmi if male[popF] else mfi # Insertive transmissibility
                transF = mmr if male[popF] else mfr # Receptive transmissibility

                # Transmission effects                
                prepeffM = 1 - effprep[popM,t] # Male PrEP effect
                prepeffF = 1 - effprep[popF,t] # Female PrEP effect
                stieffM  = 1 + effsti[popM,t]  # Male STI prevalence effect
                stieffF  = 1 + effsti[popF,t]  # Female STI prevalence effect
                
                # Iterate through the sexual act types
                for act in sexactslist[popM][popF]: # Ignore if this isn't a valid partnership for this sexual act type
                    numactsM = totalacts[act][popM,popF,t]; # Number of acts per person per year (insertive partner)
                    numactsF = totalacts[act][popF,popM,t]; # Number of acts per person per year (receptive partner)
                    condomprob = (condom[act][popM,t] + condom[act][popF,t]) / 2 # Reconcile condom probability
                    condomeff = 1 - condomprob*effcondom # Effect of condom use
                    forceinfM = 1 - mpow((1-transM*circeffM*prepeffM*stieffM), (dt*numactsM*condomeff*effhivprev[popF])) # The chance of "female" infecting "male"
                    forceinfF = 1 - mpow((1-transF*circeffF*prepeffF*stieffF), (dt*numactsF*condomeff*effhivprev[popM])) # The chance of "male" infecting "female"
                    forceinfvec[popM] = 1 - (1-forceinfvec[popM]) * (1-forceinfM) # Calculate the new "male" forceinf, ensuring that it never gets above 1
                    forceinfvec[popF] = 1 - (1-forceinfvec[popF]) * (1-forceinfF) # Calculate the new "female" forceinf, ensuring that it never gets above 1
                    if not(all(forceinfvec>=0)): raise Exception('Sexual force-of-infection is invalid')
        
        ## Injecting partnerships...
        
        # Transmission effects
        if ost[t]<=1: # It's a proportion
            osteff = 1 - ost[t]*effost
            if osteff<0: raise Exception('Bug in osteff = 1 - ost[t]*effost: osteff=%f ost[t]=%f effost=%f' % (osteff, ost[t], effost))
        else: # It's a number, convert to a proportion using the PWID flag
            numost = ost[t] # Total number of people on OST
            numpwid = M['popsize'][nonzero(G['meta']['pops']['injects']),t].sum() # Total number of PWID
            try:
                osteff = 1 - min(1,numost/numpwid)*effost # Proportion of PWID on OST, making sure there aren't more people on OST than PWID
            except:
<<<<<<< HEAD
                import traceback; traceback.print_exc(); import pdb; pdb.set_trace() # this will break if happens in web context
=======
                print('OST calculation failed')
                raise
>>>>>>> eb7909f4
            if osteff<0: raise Exception('Bug in osteff = 1 - min(1,numost/numpwid)*effost: osteff=%f numost=%f numpwid=%f effost=%f' % (osteff, numost, numpwid, effost))
       
       # Iterate through partnership pairs
        for pop1 in xrange(npops):
            for pop2 in xrange(npops):
                if pshipsinj[pop1,pop2]>0: # Ignore if this isn't a valid injecting partnership
                    numacts1 = sharing[pop1,t] * totalacts['inj'][pop1,pop2,t] / 2 # Number of acts per person per year -- /2 since otherwise double-count
                    numacts2 = sharing[pop2,t] * totalacts['inj'][pop2,pop1,t] / 2 # Number of acts per person per year
                    forceinf1 = 1 - mpow((1-transinj), (dt*numacts1*osteff*effhivprev[pop2])) # The chance of "2" infecting "1"
                    forceinf2 = 1 - mpow((1-transinj), (dt*numacts2*osteff*effhivprev[pop1])) # The chance of "1" infecting "2"
                    forceinfvec[pop1] = 1 - (1-forceinfvec[pop1]) * (1-forceinf1) # Calculate the new "male" forceinf, ensuring that it never gets above 1
                    forceinfvec[pop2] = 1 - (1-forceinfvec[pop2]) * (1-forceinf2) # Calculate the new "male" forceinf, ensuring that it never gets above 1
                    if not(all(forceinfvec>=0)): raise Exception('Injecting force-of-infection is invalid (transinj=%f, numacts1=%f, numacts2=%f, osteff=%f, effhivprev1=%f, effhivprev2=%f)'% (transinj, numacts1, numacts2, osteff, effhivprev[pop2], effhivprev[pop1]))
        
        
        ###############################################################################
        ## Turn off transmission (after a certain time - if specified)
        ###############################################################################

        if S['tvec'][t] >= abs(opt['turnofftrans']):
            if opt['turnofftrans'] > 0: forceinfvec *= 0
            if opt['turnofftrans'] < 0: break
               
               
        ###############################################################################
        ## Calculate mother-to-child-transmission
        ###############################################################################
        
        # We have two ways to calculate number of births...
        if (asym<0).any(): # Method 1 -- children are being modelled directly
            S['births'][0,t] = 0
            for p1 in xrange(npops):
                for p2 in xrange(npops):
                    transyears = asym[p1, p2] # Current transition rate
                    if absolute(transyears) > 0: # Is the given rate non zero
                        transrate = 1/float(transyears) # Invert
                        S['births'][0,t] += sum(people[:, p1, t] * absolute(transrate) * dt)
            S['mtct'][0,t] = 0
              
        else: # Method 2 -- children are not being modelled directly
            birthrate = M['birth'][:,t] # Use birthrate parameter from input spreadsheet
            S['births'][0,t] = sum(birthrate * dt * allpeople[:,t])
            mtcttx       = sum(birthrate * dt * sum(people[tx1,:,t]))  * pmtcteff # MTCT from those on treatment (not eligible for PMTCT)
            mtctuntx     = sum(birthrate * dt * sum(people[undx,:,t])) * effmtct  # MTCT from those undiagnosed or failed (also not eligible)
            birthselig   = sum(birthrate * dt * sum(people[dx,:,t])) # Births to diagnosed mothers eligible for PMTCT

            if numpmtct[t]>1: # It's greater than 1: assume it's a number
                receivepmtct = min(numpmtct[t], birthselig) # Births protected by PMTCT -- constrained by number eligible 
            else: # It's a proportion
                receivepmtct = numpmtct[t]*birthselig # Births protected by PMTCT -- constrained by number eligible 
            mtctdx = (birthselig - receivepmtct) * effmtct # MTCT from those diagnosed not receiving PMTCT
            mtctpmtct = receivepmtct * pmtcteff # MTCT from those receiving PMTCT
            S['mtct'][0,t] = mtctuntx + mtctdx + mtcttx + mtctpmtct # Total MTCT, adding up all components

        
        ###############################################################################
        ## Population transitions
        ###############################################################################
        
        # Number of people circumcised - we only care about susceptibles
        numcirc = (people[sus, :, t] * male * propcirc[:, t]).flatten()
        
        mtctperpop = zeros((1, npops))     # Number of mother-to-child transmissions for this timestep, split by population groups.
        
        ## Asymmetric transitions - people move from one population to another
        for p1 in xrange(npops):
            for p2 in xrange(npops):
                transyears = asym[p1, p2] # Current transition rate
                if absolute(transyears) > 0: # Is the given rate non zero
                    transrate = 1/float(transyears) # Invert
    
                    # Take circumcised men away from pop1 and add to pop2
                    if male[p1] and male[p2] and transrate > 0:
                        circsmoving = numcirc[p1] * transrate * dt
                        numcirc[p1] -= circsmoving
                        numcirc[p2] += circsmoving
                    elif male[p1] and not male[p2] and transrate > 0: # Sanity check for males moving into female populations
                        raise Exception('Males are transitioning into a female population! (%s->%s)' % (G['meta']['pops']['short'][p1], G['meta']['pops']['short'][p2]))
                    elif male[p2] and not male[p1] and transrate > 0: # Sanity check for females moving into male populations   
                        raise Exception('Females are transitioning into a male population! (%s->%s)' % (G['meta']['pops']['short'][p1], G['meta']['pops']['short'][p2]))
                        
                    # Now actually do it for the people array
                    if transrate > 0: # Normal situation, e.g. aging - people move from one pop to another
                        peoplemoving = people[:, p1, t] * absolute(transrate) * dt                        
                        people[:, p1, t] -= peoplemoving # Take away from pop1...
                        people[:, p2, t] += peoplemoving # ... then add to pop2
                    else: # Otherwise: it's births
                        birthrate = absolute(transrate)
                        
                        popbirths    = sum(birthrate * dt * people[:,p1,t])
                        mtcttx       = (birthrate * dt * sum(people[tx1,p1,t] +people[tx2,p1,t]))  * pmtcteff # MTCT from those on treatment (not eligible for PMTCT)
                        mtctuntx     = (birthrate * dt * sum(people[undx,p1,t]+people[fail,p1,t])) * effmtct  # MTCT from those undiagnosed or failed (also not eligible)
                        birthselig   = (birthrate * dt * sum(people[dx,p1,t])) # Births to diagnosed mothers eligible for PMTCT
                        if numpmtct[t]>1: # It's greater than 1: assume it's a number
                            receivepmtct = min(numpmtct[t]*float(popbirths)/float(S['births'][0,t]), birthselig) # Births protected by PMTCT -- constrained by number eligible 
                        else: # It's a proportion
                            receivepmtct = numpmtct[t]*birthselig # Births protected by PMTCT -- constrained by number eligible 
                        mtctdx = (birthselig - receivepmtct) * effmtct # MTCT from those diagnosed not receiving PMTCT
                        mtctpmtct = receivepmtct * pmtcteff # MTCT from those receiving PMTCT
                        popmtct = mtctuntx + mtctdx + mtcttx + mtctpmtct # Total MTCT, adding up all components                        
                        
                        S['mtct'][0,t] += popmtct                   
                        mtctperpop[0,p2] += popmtct                        
                        
                        people[G['sus'], p2, t] += popbirths - popmtct
                        people[G['undx'][0], p2, t] += popmtct
                            
        ## Symmetric transitions - people swap between two populations
        for p1 in xrange(npops):
            for p2 in xrange(npops):
                transyears = sym[p1, p2] # Current transition rate
                if transyears > 0: # Is the given rate greater than zero
                    transrate = 1/float(transyears) # Convert from years to rate
                
                    # Move circumcised men around
                    circsmoving1 = 0 # Initialise moving circumcised men
                    circsmoving2 = 0 # Initialise moving circumcised men
                    if male[p1]: circsmoving1 = numcirc[p1] * transrate * dt # How many should leave pop 1
                    if male[p2] and numcirc[p2]>0: circsmoving2 = numcirc[p2] * transrate * dt * (numcirc[p1]/numcirc[p2]) # How many should leave pop 2
                    numcirc[p1] += -circsmoving1 + circsmoving2 # Move these circumcised men into the other population
                    numcirc[p2] += circsmoving1 - circsmoving2  # Move these circumcised men into the other population
                    
                    # Now actually do it for the people array
                    peoplemoving1 = people[:, p1, t] * transrate * dt # Number of other people who are moving pop1 -> pop2
                    peoplemoving2 = people[:, p2, t] * transrate * dt * (sum(people[:, p1, t])/sum(people[:, p2, t])) # Number of people who moving pop2 -> pop1, correcting for population size
                    peoplemoving1 = minimum(peoplemoving1, people[:, p1, t]) # Ensure positive
                    peoplemoving2 = minimum(peoplemoving2, people[:, p2, t]) # And again
#                    people[:, p1, t] += -peoplemoving1 + peoplemoving2 # Add and take away these people from the relevant populations
#                    people[:, p2, t] += peoplemoving1 - peoplemoving2  # Add and take away these people from the relevant populations

        
        
        ###############################################################################
        ## Update proportion circumcised
        ###############################################################################
        
        # Number circumcised this time step after transitions and deaths
        # NOTE: Only background death rate is needed as only considering susceptibles -- circumcision doesn't effect infected men
        numcircad   = numcirc * (1 - M['death'][:, t]) * dt
        newsusmales = (people[sus, :, t] * male).flatten() # Susceptible males after transitions
        
        # Determine how many are left uncircumcised
        reqcirc = maximum(newsusmales - numcircad, 0)
        
        # Perform any new circumcisions if tobecirc is non zero
        if tobecirc[t] > 0:
            tobecircpop = tobecirc[t] * (reqcirc / sum(reqcirc))
            newlycirc = minimum(tobecircpop, reqcirc)
            if t < npts-1: # Perform for all but the last timestep
                for pop in xrange(npops): # Loop through the populations
                    if male[pop]: # Only calculate for males
                        try:
                            propcirc[pop, t+1] = median([0, 1, (numcircad[pop] + newlycirc[pop]) / newsusmales[pop]]) # Circumcision coverage for next time step (element of [0, 1])
                        except:
                            print('Circumcision calculation failed')
                            raise
        else:
            newlycirc = zeros(npops)
            
        S['reqcircum'][0, t] = sum(reqcirc)
        S['newcircum'][:, t] = newlycirc
        S['numcircum'][:, t] = numcircad + newlycirc
        
        
        ###############################################################################
        ## The ODEs
        ###############################################################################
    
        ## Set up
    
        # New infections -- through pre-calculated force of infection
        newinfections = forceinfvec * Fforce * inhomo * people[0,:,t] # Will be useful to define this way when calculating 'cost per new infection'
    
        # Initalise / reset arrays
        dU = []; dD = []; dT1 = []; # Reset differences
        testingrate  = [0] * ncd4
        newdiagnoses = [0] * ncd4
        newtreat1    = [0] * ncd4
        background   = M['death'][:, t] # TODO make OST effect this death rates
        
        ## Susceptibles
        dS = -newinfections # Change in number of susceptibles -- death rate already taken into account in pm.totalpop and dt
        S['inci'][:,t] = (newinfections + mtctperpop)/float(dt)  # Store new infections AND new MTCT births

        ## Undiagnosed
        propdx = None
        if propaware[:,t].any(): # Only do this if nonzero
            currplhiv = people[plhivind,:,t].sum(axis=0)
            currdx = people[dxind,:,t].sum(axis=0)
            currundx = currplhiv[:] - currdx[:]
            fractiontodx = maximum(0, propaware[:,t] * currplhiv[:] - currdx[:] / (currundx[:] + eps)) # Don't allow to go negative
        for cd4 in xrange(ncd4):
            if cd4>0: 
                progin = dt*prog[cd4-1]*people[undx[cd4-1],:,t]
            else: 
                progin = 0 # Cannot progress into acute stage
            if cd4<ncd4-1: # CHECK: many subsequent commands will break if cd4<0 - should this whole block (and those below) be moved into the case when cd4>0?
                progout = dt*prog[cd4]*people[undx[cd4],:,t]  # will break if cd4<0
                testingrate[cd4] = hivtest[:,t] # Population specific testing rates
            else: 
                progout = 0  # Cannot progress out of AIDS stage
                testingrate[cd4] = maximum(hivtest[:,t], aidstest[t]) # Testing rate in the AIDS stage (if larger!)
            if propdx is None: # No proportion diagnosed information, go with testing rate
                newdiagnoses[cd4] = dt * people[undx[cd4],:,t] * testingrate[cd4] * dxtime[t] # will break if cd4<0
            else: # It exists, use what's calculated before
                newdiagnoses[cd4] = fractiontodx * people[undx[cd4],:,t]
            hivdeaths   = dt * people[undx[cd4],:,t] * death[cd4]
            otherdeaths = dt * people[undx[cd4],:,t] * background
            dU.append(progin - progout - newdiagnoses[cd4] - hivdeaths - otherdeaths) # Add in new infections after loop
            dU[cd4] = negativepeople('undiagnosed', dU[cd4], people[undx[cd4],:,t], t)
            S['dx'][:,t]    += newdiagnoses[cd4]/dt # Save annual diagnoses 
            S['death'][:,t] += hivdeaths/dt    # Save annual HIV deaths 
        dU[0] = dU[0] + newinfections # Now add newly infected people
        
        ## Diagnosed
        newtreat1tot = mtx1[t] - people[tx1,:,t].sum() # Calculate difference between current people on treatment and people needed
        currentdiagnosed = people[dx,:,t] # Find how many people are diagnosed
        for cd4 in xrange(ncd4):
            if cd4>0: 
                progin = dt*prog[cd4-1]*people[dx[cd4-1],:,t]
            else: 
                progin = 0 # Cannot progress into acute stage
            if cd4<ncd4-1: # CHECK: many subsequent commands will break if cd4<0 (like it was in the code above)
                progout = dt*prog[cd4]*people[dx[cd4],:,t]
            else: 
                progout = 0 # Cannot progress out of AIDS stage
            newtreat1[cd4] = newtreat1tot * currentdiagnosed[cd4,:] / (eps+currentdiagnosed.sum()) # Pull out evenly among diagnosed
            hivdeaths   = dt * people[dx[cd4],:,t] * death[cd4]
            otherdeaths = dt * people[dx[cd4],:,t] * background
            inflows = progin + newdiagnoses[cd4]
            outflows = progout + hivdeaths + otherdeaths
            newtreat1[cd4] = minimum(newtreat1[cd4], safetymargin*(currentdiagnosed[cd4,:]+inflows-outflows)) # Allow it to go negative
            newtreat1[cd4] = maximum(newtreat1[cd4], -safetymargin*people[tx1[cd4],:,t]) # Make sure it doesn't exceed the number of people in the treatment compartment
            dD.append(inflows - outflows - newtreat1[cd4])
            dD[cd4] = negativepeople('diagnosed', dD[cd4], people[dx[cd4],:,t], t)
            S['newtx1'][:,t] += newtreat1[cd4]/dt # Save annual treatment initiation
            S['death'][:,t]  += hivdeaths/dt # Save annual HIV deaths 
        
        ## 1st-line treatment
        for cd4 in xrange(ncd4):
            if (cd4>0 and cd4<ncd4-1): # CD4>0 stops people from moving back into acute
                recovin = dt*recov[cd4-1]*people[tx1[cd4+1],:,t]
            else: 
                recovin = 0 # Cannot recover in to acute or AIDS stage
            if cd4>1: # CD4>1 stops people from moving back into acute
                recovout = dt*recov[cd4-2]*people[tx1[cd4],:,t]
            else: 
                recovout = 0 # Cannot recover out of gt500 stage (or acute stage)
<<<<<<< HEAD
            newfail1[cd4] = dt * people[tx1[cd4],:,t] * failfirst # CHECK: also can break if cd4<0
=======
>>>>>>> eb7909f4
            hivdeaths   = dt * people[tx1[cd4],:,t] * death[cd4] * deathtx # Use death by CD4 state if lower than death on treatment
            otherdeaths = dt * people[tx1[cd4],:,t] * background
            dT1.append(recovin - recovout + newtreat1[cd4] - hivdeaths - otherdeaths)
            dT1[cd4] = negativepeople('treat1', dT1[cd4], people[tx1[cd4],:,t], t)
            S['death'][:,t] += hivdeaths/dt # Save annual HIV deaths 
<<<<<<< HEAD

        ## Treatment failure
        newtreat2tot = mtx2[t] - people[tx2,:,t].sum() # Calculate difference between current people on treatment and people needed
        currentfailed = people[fail,:,t] # Find how many people are diagnosed
        for cd4 in xrange(ncd4):
            if cd4>0:
                progin = dt*prog[cd4-1]*people[fail[cd4-1],:,t] 
            else: 
                progin = 0 # Cannot progress into acute stage
            if cd4<ncd4-1: #CHECK: move the rest of this block under cd4>0 branch?
                progout = dt*prog[cd4]*people[fail[cd4],:,t] 
            else: 
                progout = 0 # Cannot progress out of AIDS stage
            newtreat2[cd4] = newtreat2tot * currentfailed[cd4,:] / (eps+currentfailed.sum()) # Pull out evenly among diagnosed
            newfail2[cd4]  = dt * people[tx2[cd4] ,:,t] * failsecond # Newly failed from ART2
            hivdeaths   = dt * people[fail[cd4],:,t] * death[cd4]
            otherdeaths = dt * people[fail[cd4],:,t] * background
            inflows = progin + newfail1[cd4] + newfail2[cd4]
            outflows = progout + hivdeaths + otherdeaths
            newtreat2[cd4] = maximum(0, minimum(newtreat2[cd4], currentfailed[cd4,:]+inflows-outflows)) # Make sure it doesn't go negative
            dF.append(inflows - outflows - newtreat2[cd4])
            if ((dF[cd4]+people[fail[cd4],:,t])<0).any():
                dF[cd4] = maximum(dF[cd4], -people[fail[cd4],:,t]) # Ensure it doesn't go below 0 -- # TODO kludgy
                printv('Prevented negative people in failure at timestep %i' % t, 6, verbose)
            S['newtx2'][:,t] += newtreat2[cd4]/dt # Save annual treatment initiation
            S['death'][:,t]  += hivdeaths/dt # Save annual HIV deaths
            
        ## 2nd-line treatment
        for cd4 in xrange(ncd4):
            if (cd4>0 and cd4<ncd4-1): # CD4>0 stops people from moving back into acute
                recovin = dt*recov[cd4-1]*people[tx2[cd4+1],:,t]
            else: 
                recovin = 0 # Cannot recover in to acute or AIDS stage
             #CHECK: move the rest of this block under cd4>0 branch?
            if cd4>1: # CD4>1 stops people from moving back into acute
                recovout = dt*recov[cd4-2]*people[tx2[cd4],:,t]
            else: 
                recovout = 0 # Cannot recover out of gt500 stage (or acute stage)
            hivdeaths   = dt * people[tx2[cd4],:,t] * death[cd4] * deathtx # Use death by CD4 state if lower than death on treatment
            otherdeaths = dt * people[tx2[cd4],:,t] * background
            dT2.append(recovin - recovout + newtreat2[cd4] - newfail2[cd4] - hivdeaths - otherdeaths)
            if ((dT2[cd4]+people[tx2[cd4],:,t])<0).any():
                dT2[cd4] = maximum(dT2[cd4], -people[tx2[cd4],:,t]) # Ensure it doesn't go below 0 -- # TODO kludgy
                printv('Prevented negative people in treatment 2 at timestep %i' % t, 6, verbose)
            S['death'][:,t] += hivdeaths/dt # Save annual deaths data
=======
        
>>>>>>> eb7909f4


        ###############################################################################
        ## Update next time point and check for errors
        ###############################################################################
        
        # Ignore the last time point, we don't want to update further
        if t<npts-1:
            change = zeros((nstates, npops))
            change[sus,:] = dS
            for cd4 in xrange(ncd4): # TODO: this could be made much more efficient
                change[undx[cd4],:] = dU[cd4]
                change[dx[cd4],:]   = dD[cd4]
                change[tx1[cd4],:]  = dT1[cd4]
            people[:,:,t+1] = people[:,:,t] + change # Update people array
            newpeople = popsize[:,t+1]-people[:,:,t+1].sum(axis=0) # Number of people to add according to M['popsize'] (can be negative)
            for pop in xrange(npops): # Loop over each population, since some might grow and others might shrink
                if newpeople[pop]>=0: # People are entering: they enter the susceptible population
                    people[0,pop,t+1] += newpeople[pop]
                else: # People are leaving: they leave from each health state equally
                    people[:,pop,t+1] *= popsize[pop,t]/sum(people[:,pop,t]);
            if not((people[:,:,t+1]>=0).all()): # If not every element is a real number >0, throw an error
                for errstate in xrange(nstates): # Loop over all heath states
                    for errpop in xrange(npops): # Loop over all populations
                        if not(people[errstate,errpop,t+1]>=0):
                            printv('WARNING, Non-positive people found: people[%s, %s, %s] = %s' % (errstate, errpop, t+1, people[errstate,errpop,t+1]), 4, verbose=verbose)
                            people[errstate,errpop,t+1] = 0 # Reset
        
        # Do some sanity checks
        for key in S.keys():
            if S[key].max()>1e12:
                print('WARNING, values for array %s are too large' % key)
                raise Exception('Values too large')
                
    # Append final people array to sim output
    S['people'] = people


    


    printv('  ...done running model.', 2, verbose)
    if benchmark: toc(starttime)
    return S







###############################################################################
## Helper functions
###############################################################################
    
    

def h2a(G, parstruct, verbose=2):
    """ Convert a health state structure to an array """
    outarray = []
    for state in G['healthstates']:
        try: 
            outarray.append(parstruct[state])
        except: 
            printv('State %s not found' % state, 6, verbose)
    return array(outarray)




def fit2time(pars, tvec):
    """ Calculate fitted time series from fitted parameters """
    A = pars[0]
    B = pars[1]
    C = pars[2]
    D = pars[3]
    timeseries = (B-A)/(1+exp(-(tvec-C)/D))+A;
    return timeseries
    
    
    
    
def equilibrate(G, M, Finit, verbose=2):
    """
    Calculate the quilibrium point by estimating the ratio of input and output 
    rates for each of the health states.
    
    Usage:
        G = general parameters
        M = model parameters
        Finit = fitted parameters for initial prevalence
        initpeople = nstates x npops array
    
    Version: 2014nov26
    """
    from numpy import zeros, hstack, inf
    
    # Set parameters
    prevtoforceinf = 0.1 # Assume force-of-infection is proportional to prevalence -- 0.1 means that if prevalence is 10%, annual force-of-infection is 1%
    efftreatmentrate = 0.1 # Inverse of average duration of treatment in years...I think
    failratio = 0.3 # Put fewer people than expected on failure because ART is relatively new...or something
    
    # Shorten key variables
    initpeople = zeros((G['nstates'],G['npops']))
    allinfected = M['popsize'][:,0] * Finit[:] # Set initial infected population
    
    # Can calculate equilibrium for each population separately
    for p in xrange(G['npops']):
        # Set up basic calculations
        uninfected = M['popsize'][p,0] * (1-Finit[p]) # Set initial susceptible population -- easy peasy! # TODO -- should this have F['popsize'] involved?
        popinfected = allinfected[p]

        # Treatment & treatment failure
        fractotal =  popinfected / sum(allinfected) # Fractional total of infected people in this population
        treatment1 = M['tx1'][0] * fractotal # Number of people on 1st-line treatment
        treatment2 = M['tx2'][0] * fractotal # Number of people on 2nd-line treatment
        treatfail = treatment1 * M['const']['fail']['first'] * efftreatmentrate * failratio # Number of people with treatment failure -- # TODO: check
        totaltreat = treatment1 + treatment2 + treatfail
        if totaltreat > popinfected: # More people on treatment than ever infected, uh oh!
            treatment1 *= popinfected/totaltreat
            treatment2 *= popinfected/totaltreat
            treatfail *= popinfected/totaltreat
            totaltreat = popinfected
        
        # Diagnosed & undiagnosed
        nevertreated = popinfected - totaltreat
        assumedforceinf = Finit[p]*prevtoforceinf # To calculate ratio of people in the initial category, need to estimate the force-of-infection
        undxdxrates = assumedforceinf + M['hivtest'][p,0] # Ratio of undiagnosed to diagnosed
        undiagnosed = nevertreated * assumedforceinf / undxdxrates     
        diagnosed = nevertreated * M['hivtest'][p,0] / undxdxrates
        
        # Set rates within
        progratios = hstack([h2a(G, M['const']['prog']), M['const']['death']['aids']]) # For last rate, use AIDS death as dominant rate
        progratios = (1/progratios)  / sum(1/progratios) # Normalize
        recovratios = hstack([inf, h2a(G, M['const']['recov']), efftreatmentrate]) # Not sure if this is right...inf since no progression to acute, treatmentrate since main entry here # TODO check
        recovratios = (1/recovratios)  / sum(1/recovratios) # Normalize
        
        # Final calculations
        undiagnosed *= progratios
        diagnosed *= progratios
        treatment1 *= recovratios
        treatfail *= progratios
        treatment2 *= recovratios
        
        # Populated equilibrated array
        initpeople[G['sus'], p] = uninfected
        initpeople[G['undx'], p] = undiagnosed
        initpeople[G['dx'], p] = diagnosed
        initpeople[G['tx1'], p] = treatment1
        initpeople[G['fail'], p] = treatfail
        initpeople[G['tx2'], p] = treatment2
    
        if not((initpeople>=0).all()):
            printv('Non-positive people found during epidemic initialization!', 4, verbose) # If not every element is a real number >0, throw an error
        
    return initpeople
<|MERGE_RESOLUTION|>--- conflicted
+++ resolved
@@ -243,12 +243,8 @@
             try:
                 osteff = 1 - min(1,numost/numpwid)*effost # Proportion of PWID on OST, making sure there aren't more people on OST than PWID
             except:
-<<<<<<< HEAD
-                import traceback; traceback.print_exc(); import pdb; pdb.set_trace() # this will break if happens in web context
-=======
                 print('OST calculation failed')
                 raise
->>>>>>> eb7909f4
             if osteff<0: raise Exception('Bug in osteff = 1 - min(1,numost/numpwid)*effost: osteff=%f numost=%f numpwid=%f effost=%f' % (osteff, numost, numpwid, effost))
        
        # Iterate through partnership pairs
@@ -497,64 +493,11 @@
                 recovout = dt*recov[cd4-2]*people[tx1[cd4],:,t]
             else: 
                 recovout = 0 # Cannot recover out of gt500 stage (or acute stage)
-<<<<<<< HEAD
-            newfail1[cd4] = dt * people[tx1[cd4],:,t] * failfirst # CHECK: also can break if cd4<0
-=======
->>>>>>> eb7909f4
             hivdeaths   = dt * people[tx1[cd4],:,t] * death[cd4] * deathtx # Use death by CD4 state if lower than death on treatment
             otherdeaths = dt * people[tx1[cd4],:,t] * background
             dT1.append(recovin - recovout + newtreat1[cd4] - hivdeaths - otherdeaths)
             dT1[cd4] = negativepeople('treat1', dT1[cd4], people[tx1[cd4],:,t], t)
             S['death'][:,t] += hivdeaths/dt # Save annual HIV deaths 
-<<<<<<< HEAD
-
-        ## Treatment failure
-        newtreat2tot = mtx2[t] - people[tx2,:,t].sum() # Calculate difference between current people on treatment and people needed
-        currentfailed = people[fail,:,t] # Find how many people are diagnosed
-        for cd4 in xrange(ncd4):
-            if cd4>0:
-                progin = dt*prog[cd4-1]*people[fail[cd4-1],:,t] 
-            else: 
-                progin = 0 # Cannot progress into acute stage
-            if cd4<ncd4-1: #CHECK: move the rest of this block under cd4>0 branch?
-                progout = dt*prog[cd4]*people[fail[cd4],:,t] 
-            else: 
-                progout = 0 # Cannot progress out of AIDS stage
-            newtreat2[cd4] = newtreat2tot * currentfailed[cd4,:] / (eps+currentfailed.sum()) # Pull out evenly among diagnosed
-            newfail2[cd4]  = dt * people[tx2[cd4] ,:,t] * failsecond # Newly failed from ART2
-            hivdeaths   = dt * people[fail[cd4],:,t] * death[cd4]
-            otherdeaths = dt * people[fail[cd4],:,t] * background
-            inflows = progin + newfail1[cd4] + newfail2[cd4]
-            outflows = progout + hivdeaths + otherdeaths
-            newtreat2[cd4] = maximum(0, minimum(newtreat2[cd4], currentfailed[cd4,:]+inflows-outflows)) # Make sure it doesn't go negative
-            dF.append(inflows - outflows - newtreat2[cd4])
-            if ((dF[cd4]+people[fail[cd4],:,t])<0).any():
-                dF[cd4] = maximum(dF[cd4], -people[fail[cd4],:,t]) # Ensure it doesn't go below 0 -- # TODO kludgy
-                printv('Prevented negative people in failure at timestep %i' % t, 6, verbose)
-            S['newtx2'][:,t] += newtreat2[cd4]/dt # Save annual treatment initiation
-            S['death'][:,t]  += hivdeaths/dt # Save annual HIV deaths
-            
-        ## 2nd-line treatment
-        for cd4 in xrange(ncd4):
-            if (cd4>0 and cd4<ncd4-1): # CD4>0 stops people from moving back into acute
-                recovin = dt*recov[cd4-1]*people[tx2[cd4+1],:,t]
-            else: 
-                recovin = 0 # Cannot recover in to acute or AIDS stage
-             #CHECK: move the rest of this block under cd4>0 branch?
-            if cd4>1: # CD4>1 stops people from moving back into acute
-                recovout = dt*recov[cd4-2]*people[tx2[cd4],:,t]
-            else: 
-                recovout = 0 # Cannot recover out of gt500 stage (or acute stage)
-            hivdeaths   = dt * people[tx2[cd4],:,t] * death[cd4] * deathtx # Use death by CD4 state if lower than death on treatment
-            otherdeaths = dt * people[tx2[cd4],:,t] * background
-            dT2.append(recovin - recovout + newtreat2[cd4] - newfail2[cd4] - hivdeaths - otherdeaths)
-            if ((dT2[cd4]+people[tx2[cd4],:,t])<0).any():
-                dT2[cd4] = maximum(dT2[cd4], -people[tx2[cd4],:,t]) # Ensure it doesn't go below 0 -- # TODO kludgy
-                printv('Prevented negative people in treatment 2 at timestep %i' % t, 6, verbose)
-            S['death'][:,t] += hivdeaths/dt # Save annual deaths data
-=======
-        
->>>>>>> eb7909f4
 
 
         ###############################################################################
