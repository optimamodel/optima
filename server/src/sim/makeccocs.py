"""
Creates and updates cost-coverage curves and coverage-outcome curves
    
Version: 2014nov26 by cliffk
"""
###############################################################################
## Set up
###############################################################################

from math import log
from matplotlib.pylab import figure, plot, hold, xlabel, ylabel, title, xlim, ylim
from numpy import linspace, exp, isnan, asarray, multiply
from numpy import log as nplog
from rtnorm import rtnorm
from bunch import float_array
from printv import printv
#from scipy.stats import truncnorm
from parameters import parameters, input_parameter_name

## Set defaults for testing makeccocs
default_progname = 'SBCC'
<<<<<<< HEAD
default_ccparams = [] #[0.9, 0.38, 134000.0, 'nan', 'nan']
default_ccplot = [] #[2e6, [0, []]]
default_coparams = [] #[0.3, 0.5, 0.7, 0.9] 
=======
default_ccparams = [] # [0.9, 0.28, 154000.0, 1.0]
default_ccplot = [2e6, [1, [2013]]]
default_coparams = [] # [0.3, 0.5, 0.7, 0.9] 
>>>>>>> ba3c41f2
default_init_ccparams = []
default_init_convertedccparams = []
default_init_nonhivdalys = [0.0]
default_makeplot = 0 # CK: Otherwise brings up >100 figures
default_effect = [['sex', 'condomcas'], [u'MSM']] # D.programs[default_progname]['effects'][0]
default_artelig = range(6,26)
coverage_params = ['numost','numpmtct','numfirstline','numsecondline']

## Set defaults for use in getcurrentbudget
default_convertedccparams = [0.8, 4.86477537263828e-06, 1.0]
default_convertedccoparams = [0.8, 4.86477537263828e-06, 1.0, 0.4, 0.8]

######################################################################
def makecc(D=None, progname=default_progname, ccparams=default_ccparams, ccplot=default_ccplot, artelig=default_artelig, makeplot=default_makeplot, verbose=2, nxpts = 1000):
    '''Make cost coverage curve.

    Input:
    D: main data structure
    progname: string. Needs to be one of the keys of D.programs
    ccparams: list. Contains parameters for the cost-coverage curves, obtained from the GUI. Can be empty.
            ccparams[0] = the saturation value
            ccparams[1] = the 'known' coverage level
            ccparams[2] = the 'known' funding requirements to achieve ccparams(2)
            ccparams[3] = scale-up rate
            ccparams[4] = non-hiv-dalys averted
    ccplot: list. Contains options for plotting the cost-coverage curves, obtained from the GUI. Can be empty.
            ccplot[0] = upper limit for x axis
            ccplot[1] = [0,[]] if cost data is to be displayed in current prices
                        [1, [year]] if cost data is to be displayed in [year]'s prices
    artelig: list containing the indices for the denominator or ART coverage

    Output:
    plotdata
    storeparams
    '''
    
    if verbose>=2:
        print('makecc %s %s' % (progname, ccparams))

    # Check that the selected program is in the program list 
    if progname not in D.programs.keys():
        raise Exception('Please select one of the following programs %s' % D.programs.keys())

    # Initialise output structure
    plotdata = {}

    # Extract basic info from data structure
    prognumber = D.data.meta.progs.short.index(progname) # get program number    
    totalcost = D.data.costcov.cost[prognumber] # get total cost

    # Get coverage (in separate function)
    coverage, coveragelabel, convertedccparams = getcoverage(D, ccparams, artelig=default_artelig, progname=progname)

    # Are there parameters (either given by the user or previously stored)?
    if (ccparams or D.programs[progname]['ccparams']):
        if not ccparams:
            ccparams = D.programs[progname]['ccparams']
            coverage, coveragelabel, convertedccparams = getcoverage(D, ccparams, artelig=default_artelig, progname=progname)
        
        if (ccparams[0] <= 0 or ccparams[0] > 1):
            raise Exception('Please enter a value between 0 and 1 for the saturation coverage level')
        if (ccparams[1] < 0 or ccparams[1] > 1):
            raise Exception('Please enter a value between 0 and 1 for the coverage level in Question 2')
        if (ccparams[1] == 0 or ccparams[2] == 0):
            raise Exception('Please enter non-zero values for the cost and coverage level estimates in Question 2')
        if ccparams[2] < 0:
            raise Exception('Negative funding levels are not permitted, please revise')

        # Create curve
        if ccplot:
            xvalscc = linspace(0,ccplot[0],nxpts) # take nxpts points between 0 and user-specified max
            if isinstance(ccparams[3], float):
                yvalscc = cceqn(xvalscc, convertedccparams)
            else:
                yvalscc = cc2eqn(xvalscc, convertedccparams)
            # Populate output structure 
            plotdata['xlinedata'] = xvalscc
            plotdata['ylinedata'] = yvalscc

        # Store parameters and lines
        D.programs[progname]['ccparams'] = ccparams
        D.programs[progname]['ccplot'] = ccplot
        D.programs[progname]['convertedccparams'] = convertedccparams
        if not isinstance(ccparams[4], float):
            ccparams[4] = 0.0
        D.programs[progname]['nonhivdalys'] = [ccparams[4]]

    # Populate output structure with axis limits
    plotdata['xlowerlim'], plotdata['ylowerlim']  = 0.0, 0.0
    if ccplot:
        if coveragelabel == 'Proportion covered':
            plotdata['xupperlim'], plotdata['yupperlim']  = ccplot[0], 1
        else:
            if ccparams:
                plotdata['xupperlim'], plotdata['yupperlim']  = ccplot[0], max(convertedccparams[0]*1.2,max([x if ~isnan(x) else 0.0 for x in coverage])*1.2)
            else:
                plotdata['xupperlim'], plotdata['yupperlim']  = ccplot[0], max([x if ~isnan(x) else 0.0 for x in coverage])*1.2
    else:
        plotdata['xupperlim'], plotdata['yupperlim']  = max([x if ~isnan(x) else 0.0 for x in totalcost])*1.5, max([x if ~isnan(x) else 0.0 for x in coverage])*1.5

    # Check the lengths or coverage and cost are the same.
    if (len(totalcost) == 1 and len(coverage) > 1):
        coverage = float_array(coverage)
        coverage = coverage[~isnan(coverage)]
        coverage = coverage[-1]
    elif (len(coverage) == 1 and len(totalcost) > 1): 
        totalcost = float_array(totalcost)
        totalcost = totalcost[~isnan(totalcost)]
        totalcost = totalcost[-1]
    else:
        totalcostscatter = []
        coveragescatter = []
        for j in range(len(totalcost)):
            if (~isnan(totalcost[j]) and ~isnan(coverage[j])):
                totalcostscatter.append(totalcost[j])
                coveragescatter.append(coverage[j])
        totalcost = totalcostscatter
        coverage = coveragescatter
                
    # Populate output structure with scatter data 
    plotdata['xscatterdata'] = totalcost
    plotdata['yscatterdata'] = coverage

    # Populate output structure with labels and titles
    plotdata['title'] = progname
    plotdata['xlabel'] = 'USD'
    plotdata['ylabel'] = coveragelabel
    
    # Plot 
    if makeplot:
        printv("plotting cc for program %s" % progname, 4, verbose)   
        figure()
        hold(True)
        if ccparams and ccplot: plot(plotdata['xlinedata'], plotdata['ylinedata'], 'k-', lw = 2)
        plot(plotdata['xscatterdata'], plotdata['yscatterdata'], 'ro')
        title(plotdata['title'])
        xlabel(plotdata['xlabel'])
        ylabel(plotdata['ylabel'])
        xlim([plotdata['xlowerlim'],plotdata['xupperlim']])
        ylim([plotdata['ylowerlim'],plotdata['yupperlim']])

    return plotdata, D

######################################################################
def makeco(D, progname=default_progname, effect=default_effect, coparams=default_coparams, makeplot=default_makeplot, verbose=2,nxpts = 1000):
    '''
    Make a single coverage outcome curve.
    
    Inputs: 
    D: main data structure
    progname: string, needs to be one of the keys of D.programs
    effect: list. 
    coparams: list. Contains parameters for the coverage-outcome curves, obtained from the GUI
        coparams(0) = the lower bound for the outcome when coverage = 0
        coparams(1) = the upper bound for the outcome when coverage = 0
        coparams(2) = the lower bound for the outcome when coverage = 1
        coparams(3) = the upper bound for the outcome when coverage = 1

    Output:
    plotdata, storeparams
    '''
    
    # Check that the selected program is in the program list 
    if progname not in D.programs.keys():
        raise Exception('Please select one of the following programs %s' % D.programs.keys())

    # Check that the selected program is in the program list 
    short_effectname = effect[:2] # only matching by effect "signature"
    short_effectlist = [e[:2] for e in D.programs[progname]['effects']]
    if short_effectname not in short_effectlist:
        print "makeco short_effectname: %s short_effectlist: %s" % (short_effectname, short_effectlist)
        raise Exception('Please select one of the following effects %s' % D.programs[progname])
    
    # Initialise output structures
    plotdata = {}

    # Get population and parameter info
    popname = effect[1]
    parname = effect[0][1]

    # Only going to make cost-outcome curves for programs where the affected parameter is not coverage
    if parname not in coverage_params:
        if popname[0] in D.data.meta.pops.short:
            popnumber = D.data.meta.pops.short.index(popname[0])
        else:
            popnumber = 0
        
        # Get data for scatter plots
        outcome = D.data[effect[0][0]][effect[0][1]][popnumber]
        coverage, coveragelabel, storeccparams = getcoverage(D, params=[], artelig=default_artelig, progname=progname)

        # Populate output structure with axis limits
        plotdata['xlowerlim'], plotdata['ylowerlim']  = 0.0, 0.0
        if coveragelabel == 'Proportion covered':
            plotdata['xupperlim'], plotdata['yupperlim']  = 1.0, 1.0
        else:
            plotdata['xupperlim'], plotdata['yupperlim']  = max([j if ~isnan(j) else 0.0 for j in coverage])*1.5, max([j if ~isnan(j) else 0.0 for x in outcome])*1.5

        if (len(coverage) == 1 and len(outcome) > 1): 
            outcome = asarray(outcome)
            outcome = outcome[~isnan(outcome)]
            outcome = outcome[-1]
        elif (len(outcome) == 1 and len(coverage) > 1):
            coverage = asarray(coverage)
            coverage = coverage[~isnan(coverage)]
            coverage = coverage[-1]
        else:
            coveragescatter = []
            outcomescatter = []
            for j in range(len(coverage)):
                if (~isnan(coverage[j]) and ~isnan(outcome[j])):
                    coveragescatter.append(coverage[j])
                    outcomescatter.append(outcome[j])
            coverage = coveragescatter
            outcome = outcomescatter
            
        # Get inputs from GUI (#TODO simplify?)
        if coparams and len(coparams)>3:
            zeromin = coparams[0] # Assumptions of behaviour at zero coverage (lower bound)
            zeromax = coparams[1] # Assumptions of behaviour at zero coverage (upper bound)
            fullmin = coparams[2] # Assumptions of behaviour at maximal coverage (lower bound)
            fullmax = coparams[3] # Assumptions of behaviour at maximal coverage (upper bound)
        elif len(effect)>2 and len(effect[2])>3:
            zeromin = effect[2][0] # Assumptions of behaviour at zero coverage (lower bound)
            zeromax = effect[2][1] # Assumptions of behaviour at zero coverage (upper bound)
            fullmin = effect[2][2] # Assumptions of behaviour at maximal coverage (lower bound)
            fullmax = effect[2][3] # Assumptions of behaviour at maximal coverage (upper bound)
            coparams = [zeromin, zeromax, fullmin, fullmax] # Store for output

        # Get inputs from GUI, if they have been given
        if coparams and len(coparams)>0:
            if not len(coparams)==4:
                raise Exception('Not all of the coverage-outcome parameters have been specified. Please enter the missing parameters to define the curve.')

            # Check inputs
            if any((j<0 or j>1) for j in coparams):
                raise Exception('Please enter values between 0 and 1 for the ranges of behaviour at zero and full coverage')
            
            # Generate sample of zero-coverage behaviour
            muz, stdevz, muf, stdevf = makecosampleparams(coparams, verbose=verbose)
            zerosample, fullsample = makesamples(coparams, muz, stdevz, muf, stdevf, D.opt.nsims)

            # Store parameters for access later
            convertedcoparams = [muz, stdevz, muf, stdevf]
        
            # General set of coverage-outcome relationships
            xvalsco = linspace(0,1,nxpts) # take nxpts points along the unit interval
            ymin, ymax = linspace(coparams[0],coparams[2],nxpts), linspace(coparams[1],coparams[3],nxpts)
            
            # Populate output structure with coverage-outcome curves for plotting
            # Store parameters and lines
            if len(effect) == 2: # There's no existing info here, append
                effect.append(coparams)
                effect.append(convertedcoparams)
            else:
                effect[2] = coparams
                effect[3] = convertedcoparams

            # Populate output structure with coverage-outcome curves for plotting
            plotdata['xlinedata'] = xvalsco # X data for all line plots
            plotdata['ylinedata'] = [linspace(muz,muf,nxpts), ymax, ymin] # ALL Y data (for three lines)
            plotdata['ylinedata1'] = linspace(muz,muf,nxpts) # Y data for first line on plot
            plotdata['ylinedata2'] = ymax  # Y data for second line on plot
            plotdata['ylinedata3'] = ymin  # Y data for third line on plot

        # Populate output structure with scatter data 
        plotdata['xscatterdata'] = coverage # X scatter data
        plotdata['yscatterdata'] = outcome # Y scatter data

        # Populate output structure with labels and titles
        plotdata['title'] = input_parameter_name(effect[0][1])+ ' - ' + effect[1][0]
        plotdata['xlabel'] = coveragelabel
        plotdata['ylabel'] = 'Outcome'

        # Plot results                           
        if makeplot:
            figure()
            hold(True)
            if coparams:
                plot(plotdata['xlinedata'], plotdata['ylinedata1'], color = 'b', lw = 2)
                plot(plotdata['xlinedata'], plotdata['ylinedata2'], 'k--', lw = 2)
                plot(plotdata['xlinedata'], plotdata['ylinedata3'], 'k--', lw = 2)
            plot(plotdata['xscatterdata'], plotdata['yscatterdata'], 'ro')
            title(plotdata['title'])
            xlabel(plotdata['xlabel'])
            ylabel(plotdata['ylabel'])
            xlim([plotdata['xlowerlim'],plotdata['xupperlim']])
            ylim([plotdata['ylowerlim'],plotdata['yupperlim']])
        
    return plotdata, effect

###############################################################################
def cc2eqn(x, p):
    '''
    2-parameter equation defining cc curves.
    
    x is total cost, p is a list of parameters (of length 2):
        p[0] = saturation
        p[1] = growth rate
    Returns y which is coverage.
    '''
    y =  2*p[0] / (1 + exp(-p[1]*x)) - p[0]
    return y
    
###############################################################################
def cco2eqn(x, p):
    '''
    Equation defining cco curves.
    '''
    y = (p[3]-p[2]) * ( 2*p[0] / (1 + exp(-p[1]*x)) - p[0]) + p[2]
    return y

###############################################################################
def cceqn(x, p):
    '''
    3-parameter equation defining cc curves.

    x is total cost, p is a list of parameters (of length 3):
        p[0] = saturation
        p[1] = inflection point
        p[2] = growth rate... if p[2] = 1 we recover a 2-parameter curve. 

    Returns y which is coverage.
    '''
    y = p[0] / (1 + exp((log(p[1])-nplog(x))/p[2]))

    return y
    
###############################################################################
def ccoeqn(x, p):
    '''
    Equation defining cco curves.

    x is total cost, p is a list of parameters (of length 3):
        p[0] = saturation
        p[1] = inflection point
        p[2] = growth rate... if p[2] = 1 we recover a 2-parameter curve. 

    Returns y which is coverage.
    '''
    y = (p[4]-p[3]) * (p[0] / (1 + exp((log(p[1])-nplog(x))/p[2]))) + p[3]

    return y

###############################################################################
def makecco(D=None, progname=default_progname, effect=default_effect, ccparams=default_ccparams, ccplot=default_ccplot, coparams=default_coparams, makeplot=default_makeplot, verbose=2,nxpts = 1000):
    '''
    Make a single cost outcome curve.
    
    Inputs: 
    D: main data structure
    progname: string. Needs to be one of the keys of D.programs
    effectname: list. 
    ccparams: list. Contains parameters for the cost-coverage curves, obtained from the GUI
        ccparams(0) = the saturation value
        ccparams(1) = the 'known' coverage level
        ccparams(2) = the 'known' funding requirements to achieve ccparams(2)
        ccparams(3) = desired upper x limit
    coparams: list. Contains parameters for the coverage-outcome curves
        coparams(0) = the lower bound for the outcome when coverage = 0
        coparams(1) = the upper bound for the outcome when coverage = 0
        coparams(2) = the lower bound for the outcome when coverage = 1
        coparams(3) = the upper bound for the outcome when coverage = 1

    Output:
    plotdata, plotdata_co, storeparams, 
    '''
    
    printv("makecco(%s, %s, %s, %s, %s, %s, %s)" % (progname, effect, ccparams, coparams, makeplot, verbose, nxpts), 2, verbose)

    # Check that the selected program is in the program list 
    if unicode(progname) not in D.programs.keys():
        printv("progname: %s programs: %s" % (unicode(progname), D.programs.keys()), 5, verbose)
        raise Exception('Please select one of the following programs %s' % D.programs.keys())

    # Check that the selected effect is in the list of effects
    short_effectname = effect[:2] # only matching by effect "signature"
    short_effectlist = [e[:2] for e in D.programs[progname]['effects']]
    if short_effectname not in short_effectlist:
        print "makecco short_effectname: %s short_effectlist: %s" % (short_effectname, short_effectlist)
        raise Exception('Please select one of the following effects %s' % D.programs[progname])

    # Initialise output structures
    plotdata = {}
    plotdata_co = {}

    # Extract info from data structure
    prognumber = D.data.meta.progs.short.index(progname) # get program number

    # Get population and parameter info
    popname = effect[1]
    parname = effect[0][1]

    saturation, growthrate, xupperlim = None, None, None

    # Only going to make cost-outcome curves for programs where the affected parameter is not coverage
    if parname not in coverage_params:
        if popname[0] in D.data.meta.pops.short:
            popnumber = D.data.meta.pops.short.index(popname[0])
        else:
            popnumber = 0
        printv("coparams in makecco: %s" % coparams, 5, verbose)

        # Do we have parameters for making curves?
        if (ccparams or D.programs[progname]['ccparams']) and (coparams or (len(effect)>2 and len(effect[2])>3)):

            if not ccparams: # Don't have new ccparams, get previously stored ones
                ccparams = D.programs[progname]['ccparams']

            saturation = ccparams[0]
            if isinstance(ccparams[3], float):
                growthrate = exp(ccparams[3]*log(ccparams[0]/ccparams[1]-1)+log(ccparams[2]))
                convertedccoparams = [saturation, growthrate, ccparams[3]]
            else:
                growthrate = (-1/ccparams[2])*log((2*ccparams[0])/(ccparams[1]+ccparams[0]) - 1)        
                convertedccoparams = [saturation, growthrate]

            xupperlim = ccplot[0]

            if coparams: # Get coparams from  GUI... 
                muz, stdevz, muf, stdevf = makecosampleparams(coparams, verbose=verbose)
                zerosample, fullsample = makesamples(coparams, muz, stdevz, muf, stdevf, D.opt.nsims)
                convertedcoparams = [muz, stdevz, muf, stdevf]
                # Store parameters for access later
                if len(effect) == 2: # There's no existing info here, append
                    effect.append(coparams)
                    effect.append(convertedcoparams)
                else:
                    effect[2] = coparams
                    effect[3] = convertedcoparams
            else: # ... or access previously stored ones
                coparams = effect[2]
                convertedcoparams = effect[3]

            convertedccoparams.extend([convertedcoparams[0],convertedcoparams[2]])
            if len(effect) < 5: # There's no existing info here, append
                effect.append(convertedccoparams)
            else:
                effect[4] = convertedccoparams

            # Create x dataset and initialise y dataset
            xvalscco = linspace(0,xupperlim,nxpts)
    
            # Min, Median and Max lines
            if isinstance(ccparams[3], float):
                mediancco = ccoeqn(xvalscco, convertedccoparams)# Generate median cost-outcome curve
                mincco = ccoeqn(xvalscco, [convertedccoparams[0], convertedccoparams[1], convertedccoparams[2], coparams[0], coparams[2]])# Generate min cost-outcome curve
                maxcco = ccoeqn(xvalscco, [convertedccoparams[0], convertedccoparams[1], convertedccoparams[2], coparams[1], coparams[3]])# Generate max cost-outcome curve
            else:
                mediancco = cco2eqn(xvalscco, convertedccoparams)# Generate median cost-outcome curve
                mincco = cco2eqn(xvalscco, [convertedccoparams[0], convertedccoparams[1], coparams[0], coparams[2]])# Generate min cost-outcome curve
                maxcco = cco2eqn(xvalscco, [convertedccoparams[0], convertedccoparams[1], coparams[1], coparams[3]])# Generate max cost-outcome curve

            # Populate output structure with cost-outcome curves for plotting
            plotdata['xlinedata'] = xvalscco # X data for all line plots
            plotdata['ylinedata'] = [mediancco,maxcco,mincco] # Y data for second line plot
            plotdata['ylinedata1'] = mediancco # Y data for second line plot
            plotdata['ylinedata2'] = maxcco  # Y data for third line plot
            plotdata['ylinedata3'] = mincco  # Y data for fourth line plot

        # Get the coverage-outcome relationships (this should be kept in the outer level, 
        # unless the intention is do not produce coverage-outcome relationships when ccparams / coparams are not present - AN)
        plotdata_co, effect = makeco(D, progname, effect, coparams, makeplot=makeplot, verbose=verbose)

        # Extract scatter data
        totalcost = D.data.costcov.cost[prognumber] # get total cost data
        outcome = D.data[effect[0][0]][effect[0][1]][popnumber]

        # Populate output structure with axis limits
        plotdata['xlowerlim'], plotdata['ylowerlim']  = 0.0, 0.0
        if ccplot:
            plotdata['xupperlim'], plotdata['yupperlim']  = max(ccplot[0], max([j if ~isnan(j) else 0.0 for j in totalcost])*1.5), 1.0
        else:
            plotdata['xupperlim'], plotdata['yupperlim']  = max([j if ~isnan(j) else 0.0 for j in totalcost])*1.5, 1.0

        # Get around situations where there's an assumption for coverage but not for behaviour, or vice versa
        if (len(totalcost) == 1 and len(outcome) > 1): 
            outcome = float_array(outcome)
            outcome = outcome[~isnan(outcome)]
            outcome = outcome[-1]
        elif (len(outcome) == 1 and len(totalcost) > 1):
            totalcost = float_array(totalcost)
            totalcost = totalcost[~isnan(totalcost)]
            totalcost = totalcost[-1]
        else:
            totalcostscatter = []
            outcomescatter = []
            for j in range(len(totalcost)):
                if (~isnan(totalcost[j]) and ~isnan(outcome[j])):
                    totalcostscatter.append(totalcost[j])
                    outcomescatter.append(outcome[j])
            totalcost = totalcostscatter
            outcome = outcomescatter

        # Populate output structure with scatter data 
        plotdata['xscatterdata'] = totalcost # X scatter data
        plotdata['yscatterdata'] = outcome # Y scatter data

        # Populate output structure with labels and titles
        plotdata['title'] = input_parameter_name(effect[0][1])+ ' - ' + effect[1][0]
        plotdata['xlabel'] = 'USD'
        plotdata['ylabel'] = 'Outcome'
        
        # Plot results 
        if makeplot:
            figure()
            hold(True)
            if coparams and ccparams:
                plot(plotdata['xlinedata'], plotdata['ylinedata1'], color = 'b', lw = 2)
                plot(plotdata['xlinedata'], plotdata['ylinedata2'], 'k--', lw = 2)
                plot(plotdata['xlinedata'], plotdata['ylinedata3'], 'k--', lw = 2)
            plot(plotdata['xscatterdata'], plotdata['yscatterdata'], 'ro')                
            title(plotdata['title'])
            xlabel(plotdata['xlabel'])
            ylabel(plotdata['ylabel'] )
            xlim([plotdata['xlowerlim'],plotdata['xupperlim']])
            ylim([plotdata['ylowerlim'],plotdata['yupperlim']])
    
    return plotdata, plotdata_co, effect

###############################################################################
def plotallcurves(D=None, progname=default_progname, ccparams=default_ccparams, ccplot=default_ccplot, coparams=default_coparams, makeplot=default_makeplot, verbose=2):
    '''
    Make all cost outcome curves for a given program.
    '''
    
     # Get the cost-coverage and coverage-outcome relationships     
    plotdata_cc, D = makecc(D=D, progname=progname, ccplot=ccplot, ccparams=ccparams, makeplot=makeplot, verbose=verbose)

   ## Check that the selected program is in the program list 
    if progname not in D.programs.keys():
        raise Exception('Please select one of the following programs %s' % D.programs.keys())

    ## Initialise storage of outputs   
    plotdata_co = {}
    plotdata = {}    
    effects = {}     

    # Loop over behavioural effects
    for effectnumber, effect in enumerate(D.programs[progname]['effects']):

        # Get parameter info
        parname = effect[0][1]

        # Only going to make cost-outcome curves for programs where the affected parameter is not coverage
        if parname not in coverage_params:

            # Store outputs
            effects[effectnumber] = effect 
            plotdata[effectnumber], plotdata_co[effectnumber], effect = makecco(D=D, progname=progname, effect=effect, ccplot=ccplot, ccparams=ccparams, coparams=coparams, makeplot=makeplot, verbose=verbose)
            effects[effectnumber] = effect 

    return plotdata, plotdata_co, plotdata_cc, effects, D      

###############################################################################
def makeallccocs(D=None, verbose=2, makeplot=default_makeplot):
    '''
    Make all curves for all programs.
    '''

    for progname in D.programs.keys():
        plotdata_cco, plotdata_co, plotdata_cc, effects, D = plotallcurves(D, unicode(progname), makeplot=makeplot)
    return D

###############################################################################
def getcoverage(D=None, params=[], artelig=default_artelig, progname=default_progname):
    '''
    Get coverage levels.
    '''
    
    # Extract basic info from data structure
    prognumber = D.data.meta.progs.short.index(progname) # get program number
    ndatayears = len(D.data.epiyears) # get number of data years
    print("ndatayears", ndatayears)
    
    # Sort out time vector and indexing
    simtvec = D.S.tvec # Extract the time vector from the sim
    nsimpts = len(simtvec) # Number of sim points
    simindex = range(nsimpts) # Get the index corresponding to the sim time vector

    # Figure out the targeted population(s) 
    targetpops = []
    targetpars = []
    popnumbers = []
    for effect in D.programs[progname]['effects']:
        targetpops.append(effect[1][0])
        targetpars.append(effect[0][1])
        if effect[1][0] in D.data.meta.pops.short:
            popnumbers.append(D.data.meta.pops.short.index(effect[1][0]))
    targetpops = list(set(targetpops))
    targetpars = list(set(targetpars))
    popnumbers = list(set(popnumbers))

    # Figure out the total model-estimated size of the targeted population(s)
    for thispar in targetpars: # Loop through parameters
        if len(D.P[thispar].p)==D.G.npops: # For parameters whose effect is differentiated by population, we add up the targeted populations
            targetpopmodel = D.S.people[:,popnumbers,:].sum(axis=(0,1))
        elif len(D.P[thispar].p)==1: # For parameters whose effects are not differentiated by population, we make special cases depending on the parameter
            if thispar == 'aidstest': # Target population = diagnosed PLHIV, AIDS stage
                targetpopmodel = D.S.people[22:26,:,:].sum(axis=(0,1))
            elif thispar in ['numost','sharing']: # Target population = the sum of all populations that inject
                injectindices = [i for i, x in enumerate(D.data.meta.pops.injects) if x == 1]
                targetpopmodel = D.S.people[:,injectindices,:].sum(axis = (0,1))
            elif thispar == 'numpmtct': # Target population = HIV+ pregnant women
                targetpopmodel = multiply(D.M.birth[:,simindex], D.S.people[artelig,:,:].sum(axis=0)).sum(axis=0)
            elif thispar == 'breast': # Target population = HIV+ breastfeeding women
                targetpopmodel = multiply(D.M.birth[:,simindex], D.M.breast[simindex], D.S.people[artelig,:,:].sum(axis=0)).sum(axis=0)
            elif thispar in ['numfirstline','numsecondline']: # Target population = diagnosed PLHIV
                targetpopmodel = D.S.people[artelig,:,:].sum(axis=(0,1))
                
    # We only want the model-estimated size of the targeted population(s) for actual years, not the interpolated years
    yearindices = range(0, len(D.S.tvec), int(1/D.opt.dt))
    targetpop = targetpopmodel[yearindices]

    storeparams = params
    coverage = None
    coveragelabel = ''

    # Check if coverage was entered as a percentage, and if not convert it to a %. 
    if any(j < 1 for j in D.data.costcov.cov[prognumber]):
        coveragepercent = D.data.costcov.cov[prognumber] 
        if len(coveragepercent)==1: # If an assumption has been used, keep this constant over time
            coveragenumber = coveragepercent * targetpop
        else:
            coveragenumber = [coveragepercent[j] * targetpop[j] for j in range(ndatayears)] # get program coverage 
        coverage = coveragepercent # this is unnecessary now but might be useful later to set it up this way
        coveragelabel = 'Proportion covered'
        if params:
            saturation = params[0]
            if isinstance(params[3], float):
                growthrate = exp(params[3]*log(params[0]/params[1]-1)+log(params[2]))
                storeparams = [saturation, growthrate, params[3]]
            else:
                growthrate = (-1/params[2])*log((2*params[0])/(params[1]+params[0]) - 1)        
                storeparams = [saturation, growthrate]
                
    else:
        coveragenumber = D.data.costcov.cov[prognumber] 
        if len(coveragenumber)==1: # If an assumption has been used, keep this constant over time
            coveragepercent = (coveragenumber/targetpop)*100
        else:
            coveragepercent = [(coveragenumber[j]/targetpop[j])*100 for j in range(ndatayears)] # get program coverage
        coverage = coveragenumber # this is unnecessary atm but might be useful later to set it up this way
        coveragelabel = 'Number covered'
        if params:
            saturation = params[0]*targetpop[-1]
            if isinstance(params[3], float):
                growthrate = exp(params[3]*log(params[0]/params[1]-1)+log(params[2]))
                storeparams = [saturation, growthrate, params[3]]
            else:
                growthrate = (-1/params[2])*log((2*params[0]*targetpop[-1])/(params[1]*targetpop[-1]+params[0]*targetpop[-1]) - 1)
                storeparams = [saturation, growthrate]
                
    return coverage, coveragelabel, storeparams

###############################################################################
def makecosampleparams(coparams, verbose=2):
    '''
    Convert inputs from GUI into parameters needed for defining curves.
    '''

    muz, stdevz = (coparams[0]+coparams[1])/2, (coparams[1]-coparams[0])/6 # Mean and standard deviation calcs
    muf, stdevf = (coparams[2]+coparams[3])/2, (coparams[3]-coparams[2])/6 # Mean and standard deviation calcs
    
    printv("coparams: %s muz: %s stdevz: %s muf: %s stdevf: %s" % (coparams, muz, stdevz, muf, stdevf), 5, verbose)
    return muz, stdevz, muf, stdevf

###############################################################################
def makesamples(coparams, muz, stdevz, muf, stdevf, samplesize=1000):
    '''
    Generate samples of behaviour at zero and full coverage
    '''
    
    # Generate samples of zero-coverage and full-coverage behaviour
    zerosample = rtnorm((coparams[0] - muz) / stdevz, (coparams[1] - muz) / stdevz, mu=muz, sigma=stdevz, size = samplesize)
    fullsample = rtnorm((coparams[2] - muf) / stdevf, (coparams[3] - muf) / stdevf, mu=muf, sigma=stdevf, size = samplesize)
        
    return zerosample, fullsample

###############################################################################
def restructureprograms(programs):
    '''
    Restructure D.programs for easier use.
    '''
    ccparams = default_init_ccparams
    convertedccparams = default_init_convertedccparams
    nonhivdalys = default_init_nonhivdalys
    keys = ['ccparams','convertedccparams','nonhivdalys','effects']
    for program in programs.keys():
        programs[program] = dict(zip(keys,[ccparams, convertedccparams, nonhivdalys, programs[program]]))
    return programs



# For testing... delete later... should make separate file!
#plotdata, D = makecc(D, progname=default_progname, ccparams=default_ccparams, ccplot=default_ccplot, artelig=default_artelig, makeplot=default_makeplot, verbose=2, nxpts = 1000)
#plotdata, effect = makeco(D, progname=default_progname, effect=default_effect, coparams=default_coparams, makeplot=default_makeplot, verbose=2,nxpts = 1000)
#plotdata, plotdata_co, effect = makecco(D, progname=default_progname, effect=default_effect, ccparams=default_ccparams, ccplot=default_ccplot, coparams=default_coparams, makeplot=default_makeplot, verbose=2,nxpts = 1000)
#plotdata, plotdata_co, plotdata_cc, effectnames, D = plotallcurves(D, progname=default_progname, ccparams=default_ccparams, coparams=default_coparams, makeplot=default_makeplot, verbose=2)
#D = makeallccocs(D, verbose=2, makeplot=default_makeplot)<|MERGE_RESOLUTION|>--- conflicted
+++ resolved
@@ -19,15 +19,9 @@
 
 ## Set defaults for testing makeccocs
 default_progname = 'SBCC'
-<<<<<<< HEAD
-default_ccparams = [] #[0.9, 0.38, 134000.0, 'nan', 'nan']
+default_ccparams = [] #[0.9, 0.38, 134000.0, None, None]
 default_ccplot = [] #[2e6, [0, []]]
 default_coparams = [] #[0.3, 0.5, 0.7, 0.9] 
-=======
-default_ccparams = [] # [0.9, 0.28, 154000.0, 1.0]
-default_ccplot = [2e6, [1, [2013]]]
-default_coparams = [] # [0.3, 0.5, 0.7, 0.9] 
->>>>>>> ba3c41f2
 default_init_ccparams = []
 default_init_convertedccparams = []
 default_init_nonhivdalys = [0.0]
@@ -601,7 +595,6 @@
     # Extract basic info from data structure
     prognumber = D.data.meta.progs.short.index(progname) # get program number
     ndatayears = len(D.data.epiyears) # get number of data years
-    print("ndatayears", ndatayears)
     
     # Sort out time vector and indexing
     simtvec = D.S.tvec # Extract the time vector from the sim
