"""
Creates and updates cost-coverage curves and coverage-outcome curves
    
Version: 2014nov19
"""
###############################################################################
## Set up
###############################################################################

import math
from matplotlib.pylab import linspace, exp, isnan, asarray, zeros, figure, plot, hold, xlabel, ylabel, title
from truncnorm import truncnorm
from bunch import Bunch as struct, float_array

###############################################################################
## Make cost coverage curve
# Inputs: 
#    D is the data structure generated from reading in the spreadsheet
#    progname is the program
#    ccparams is the parameter structure for the cost-coverage curves, obtained from the GUI
#        ccparams(0) = the saturation value
#        ccparams(1) = the 'known' coverage level
#        ccparams(2) = the 'known' funding requirements to achieve ccparams(2)
#        ccparams(3) = desired upper x limit
###############################################################################
def makecc(D, progname, ccparams, makeplot = 1):
    
    ## Extract info from data structure
    prognumber = D.data.meta.progs.short.index(progname) # get program number
    totalcost = D.data.costcov.total[prognumber] # get total cost data
    coverage = D.data.costcov.cov[prognumber] # get program coverage data
    
    ## Extract info from GUI
    saturation = ccparams[0]
    growthrate = (-1/ccparams[2])*math.log((2*saturation)/(ccparams[1]+saturation) - 1)
    xupperlim = ccparams[3] 

    ## Create lines to plot    
    xvalscc = linspace(0,xupperlim,1000) # take 1000 points between 0 and user-specified max
    yvalscc = 2*saturation / (1 + exp(-growthrate*xvalscc)) - saturation # calculate logistic function

    # Plot (to check it's working; delete once plotting enabled in GUI)
    if makeplot:
        figure()
        hold(True)
        plot(xvalscc, yvalscc, 'k-', lw = 2)

        ## Get around situations where there's an assumption for coverage but not for total cost, or vice versa
        if (len(coverage) == 1 and len(totalcost) > 1): 
<<<<<<< HEAD
            totalcost = float_array(totalcost) # to handle None as NAN
            totalcost = totalcost[~np.isnan(totalcost)]
            totalcost = totalcost[-1]
            plot(totalcost, coverage, 'ro')
        elif (len(totalcost) == 1 and len(coverage) > 1):
            coverage = float_array(coverage)
            coverage = coverage[~np.isnan(coverage)]
=======
            totalcost = asarray(totalcost)
            totalcost = totalcost[~isnan(totalcost)]
            totalcost = totalcost[-1]
            plot(totalcost, coverage, 'ro')
        elif (len(totalcost) == 1 and len(coverage) > 1):
            coverage = asarray(coverage)
            coverage = coverage[~isnan(coverage)]
>>>>>>> 3d4ac63e
            coverage = coverage[-1]
            plot(totalcost, coverage, 'ro')
        else:
            for i in range(len(coverage)):
                if (~isnan(coverage[i]) and ~isnan(totalcost[i])):
                    plot(totalcost[i], coverage[i], 'ro')
        title(progname)
        xlabel('USD')
        ylabel('proportion covered')
    
    plotdata = struct()
    plotdata.xlinedata = xvalscc
    plotdata.ylinedata = yvalscc
    plotdata.xscatterdata = totalcost
    plotdata.yscatterdata = coverage
    plotdata.title = progname
    plotdata.xlabel = 'USD'
    plotdata.ylabel = 'Proportion covered'
    
    return plotdata, xvalscc, yvalscc


###############################################################################
## Make coverage outcome curve
# Inputs: 
#    D is the data structure generated from reading in the spreadsheet
#    progname is the program
#    (optional) coparams is the parameter structure for the coverage-outcome curves, obtained from the GUI
#        coparams(0) = the lower bound for the outcome when coverage = 0
#        coparams(1) = the upper bound for the outcome when coverage = 0
#        coparams(2) = the lower bound for the outcome when coverage = 1
#        coparams(3) = the upper bound for the outcome when coverage = 1
###############################################################################
def makeco(D, progname, effectname, coparams=[], makeplot = 1):

    ## Extract info from data structure
    prognumber = D.data.meta.progs.short.index(progname) # get program number
    
    ## Get population info
    popname = effectname[1]
    effectnumber = D.programs[progname].index(effectname)
        
    ## Only going to make cost-outcome curves if a program affects a SPECIFIC population -- otherwise will just make cost-coverage curves
    if popname[0] not in D.data.meta.pops.short:
        return
    else:
        popnumber = D.data.meta.pops.short.index(popname[0]) 
        outcome = D.data[effectname[0][0]][effectname[0][1]][popnumber]
        coverage = D.data.costcov.cov[prognumber] # get program coverage data

        ## Get inputs from either GUI or spreadsheet
        if coparams: ## TODO: would be better to use a dictionary structure, so that the order doesn't have to be fixed
            zeromin = coparams[0] # Assumptions of behaviour at zero coverage (lower bound)
            zeromax = coparams[1] # Assumptions of behaviour at zero coverage (upper bound)
            fullmin = coparams[2] # Assumptions of behaviour at maximal coverage (lower bound)
            fullmax = coparams[3] # Assumptions of behaviour at maximal coverage (upper bound)
        else: 
            zeromin = effectname[2][0][0] # Assumptions of behaviour at zero coverage (lower bound)
            zeromax = effectname[2][0][1] # Assumptions of behaviour at zero coverage (upper bound)
            fullmin = effectname[2][1][0] # Assumptions of behaviour at maximal coverage (lower bound)
            fullmax = effectname[2][1][1] # Assumptions of behaviour at maximal coverage (upper bound)
            
        muz, stdevz = (zeromax+zeromin)/2, (zeromax-zeromin)/4 # Mean and standard deviation calcs
        muf, stdevf = (fullmax+fullmin)/2, (fullmax-fullmin)/4 # Mean and standard deviation calcs
        
        ## Generate sample of zero-coverage behaviour
        zerosample = truncnorm((0 - muz) / stdevz, (1 - muz) / stdevz, loc=muz, scale=stdevz, size = 1000)
    
        ## Generate sample of full-coverage behaviour
        fullsample = zeros(len(zerosample))
        if muf > muz: # Apply this if the c/o curve is increasing
            for i in range(len(zerosample)):
                fullsample[i] = truncnorm((zerosample[i] - muf) / stdevf, (1 - muf) / stdevf, loc=muf, scale=stdevf, size = 1) # draw possible values for behvaiour at maximal coverage
        else:  # Apply this if the c/o curve is decreasing
            for i in range(len(zerosample)):
                fullsample[i] = truncnorm((0 - muf) / stdevf, (zerosample[i] - muf) / stdevf, loc=muf, scale=stdevf, size = 1) # draw possible values for behvaiour at maximal coverage
        
        ## General set of coverage-outcome relationships
        xvalsco = linspace(0,1,1000) # take 1000 points along the unit interval
        yvalsco = zeros((1000,len(fullsample))) 
        for i in range(len(fullsample)):
            yvalsco[:,i] = linspace(zerosample[i],fullsample[i],1000) # Generate 1000 straight lines
            
        ## Upper and lower bounds of line set
        ymin, ymax = zeros(1000), zeros(1000)
        for i in range(1000):
            ymax[i] = max(yvalsco[i,:])
            ymin[i] = min(yvalsco[i,:])
            
        ## Append range of start and end points to data structure NB THERE MUST BE A BETTER WAY TO DO THIS
        if len(effectname) == 3: # There's no existing info here, append
            effectname.append([zerosample, fullsample])
        else:
            effectname[3] = [zerosample, fullsample] # There is existing info here, overwrite
        D.programs[progname][effectnumber] = effectname

        ## Plot results (probably delete once in GUI)                            
        if makeplot:
            figure()
            hold(True)
            plot(xvalsco, yvalsco, color = '0.75')
            plot(xvalsco, linspace(muz,muf,1000), color = 'b', lw = 2)
            plot(xvalsco, ymax, 'k--', lw = 2)
            plot(xvalsco, ymin, 'k--', lw = 2)
            
            ## Get around situations where there's an assumption for coverage but not for behaviour, or vice versa
            if (len(coverage) == 1 and len(outcome) > 1): 
<<<<<<< HEAD
                outcome = float_array(outcome)
                outcome = outcome[~np.isnan(outcome)]
                outcome = outcome[-1]
                plot(coverage, outcome, 'ro')
            elif (len(outcome) == 1 and len(coverage) > 1):
                coverage = float_array(coverage)
                coverage = coverage[~np.isnan(coverage)]
=======
                outcome = asarray(outcome)
                outcome = outcome[~isnan(outcome)]
                outcome = outcome[-1]
                plot(coverage, outcome, 'ro')
            elif (len(outcome) == 1 and len(coverage) > 1):
                coverage = asarray(coverage)
                coverage = coverage[~isnan(coverage)]
>>>>>>> 3d4ac63e
                coverage = coverage[-1]
                plot(coverage, outcome, 'ro')
            else:
                for i in range(len(coverage)):
                    if (~math.isnan(outcome[i]) and ~math.isnan(coverage[i])):
                        plot(coverage[i], outcome[i], 'ro')

            title(effectname[0][1]+ ' ' + effectname[1][0])
            xlabel('proportion covered')
            ylabel('outcome')
    
    plotdata = struct()
    plotdata.xlinedata = xvalsco # X data for all line plots
    plotdata.ylinedata1 = yvalsco # Y data for first line plot
    plotdata.ylinedata2 = linspace(muz,muf,1000) # Y data for second line plot
    plotdata.ylinedata3 = ymax  # Y data for third line plot
    plotdata.ylinedata4 = ymin  # Y data for fourth line plot
    plotdata.xscatterdata = coverage
    plotdata.yscatterdata = outcome
    plotdata.title = effectname[0][1]+ ' ' + effectname[1][0]
    plotdata.xlabel = 'Proportion covered'
    plotdata.ylabel = 'Outcome'
        
    
    return plotdata, D


###############################################################################
## Make cost outcome curve
###############################################################################
default_ccparams = [0.9, 0.2, 800000.0, 7e6]
default_coparams = []
def makecco(D, progname = 'MSM', ccparams = default_ccparams, coparams=default_coparams, makeplot = 1):

    ## Extract info from data structure
    prognumber = D.data.meta.progs.short.index(progname) # get program number

    # Get the cost-coverage and coverage-outcome relationships            
    plotdata_cc, xvalscc, yvalscc = makecc(D, progname, ccparams)
    plotdata_co = {}
    
    ## Initialise storage of outputs   
    for effectname in D.programs[progname]:

        ## Get population info
        popname = effectname[1]
        effectnumber = D.programs[progname].index(effectname)
            
        ## Only going to make cost-outcome curves if a program affects a SPECIFIC population -- otherwise will just make cost-coverage curves
        if popname[0] not in D.data.meta.pops.short:
            return
        else:
            popnumber = D.data.meta.pops.short.index(popname[0]) 

            ## Get inputs from either GUI or spreadsheet
            if coparams: ## TODO: would it be better to use a dictionary structure, so that the order doesn't have to be fixed?
                zeromin = coparams[0] # Assumptions of behaviour at zero coverage (lower bound)
                zeromax = coparams[1] # Assumptions of behaviour at zero coverage (upper bound)
                fullmin = coparams[2] # Assumptions of behaviour at maximal coverage (lower bound)
                fullmax = coparams[3] # Assumptions of behaviour at maximal coverage (upper bound)
            else: 
                zeromin = effectname[2][0][0] # Assumptions of behaviour at zero coverage (lower bound)
                zeromax = effectname[2][0][1] # Assumptions of behaviour at zero coverage (upper bound)
                fullmin = effectname[2][1][0] # Assumptions of behaviour at maximal coverage (lower bound)
                fullmax = effectname[2][1][1] # Assumptions of behaviour at maximal coverage (upper bound)
            
            # Parameters for cost-coverage curves
            saturation = ccparams[0]
            growthrate = (-1/ccparams[2])*math.log((2*saturation)/(ccparams[1]+saturation) - 1)

            # Parameters for coverage-outcome curves
            muz, muf = (zeromax+zeromin)/2, (fullmax+fullmin)/2  # Mean calcs

            plotdata_co[effectname], D = makeco(D, progname, effectname)

            # Extract samples of start and end points
            zerosample = D.programs[progname][effectnumber][3][0]
            fullsample = D.programs[progname][effectnumber][3][1]

            # Create cost-outcome curves 
            xvalscco = xvalscc
            yvalscco = zeros((1000, len(fullsample)))
        
            for i in range(len(fullsample)):
                yvalscco[:,i] = (fullsample[i]-zerosample[i])*(2*saturation / (1 + exp(-growthrate*xvalscco)) - saturation) + zerosample[i] # Generate 1000 cost-outcome curves
        
            mediancco = (muf-muz)*(2*saturation / (1 + exp(-growthrate*xvalscco)) - saturation) + muz # Generate median cost-outcome curve
            
            ## Upper and lower bounds of line set
            ymin, ymax = zeros(1000), zeros(1000)
            for i in range(1000):
                ymax[i] = max(yvalscco[i,:])
                ymin[i] = min(yvalscco[i,:])
                    
            ## Plot results (probably delete once in GUI)                            
            if makeplot:
                figure()
                hold(True)

                ## Plot curves
                plot(xvalscco, yvalscco, color = '0.75')
                plot(xvalscco, mediancco, color = 'b', lw = 2)
                plot(xvalscco, ymax, 'k--', lw = 2)
                plot(xvalscco, ymin, 'k--', lw = 2)
                
                ## Extract data
                totalcost = D.data.costcov.total[prognumber] # get total cost data
                outcome = D.data[effectname[0][0]][effectname[0][1]][popnumber]

                ## Get around situations where there's an assumption for coverage but not for behaviour, or vice versa
                if (len(totalcost) == 1 and len(outcome) > 1): 
<<<<<<< HEAD
                    outcome = float_array(outcome)
                    outcome = outcome[~np.isnan(outcome)]
                    outcome = outcome[-1]
                    plot(totalcost, outcome, 'ro')
                elif (len(outcome) == 1 and len(totalcost) > 1):
                    totalcost = float_array(totalcost)
                    totalcost = totalcost[~np.isnan(totalcost)]
=======
                    outcome = asarray(outcome)
                    outcome = outcome[~isnan(outcome)]
                    outcome = outcome[-1]
                    plot(totalcost, outcome, 'ro')
                elif (len(outcome) == 1 and len(totalcost) > 1):
                    totalcost = asarray(totalcost)
                    totalcost = totalcost[~isnan(totalcost)]
>>>>>>> 3d4ac63e
                    totalcost = totalcost[-1]
                    plot(totalcost, outcome, 'ro')
                else:
                    for i in range(len(totalcost)):
                        if (~math.isnan(outcome[i]) and ~math.isnan(totalcost[i])):
                            plot(totalcost[i], outcome[i], 'ro')
    
                title(effectname[0][1]+ ' ' + effectname[1][0])
                xlabel('USD')
                ylabel('outcome')
                
    plotdata = struct()
    plotdata.xlinedata = xvalscco # X data for all line plots
    plotdata.ylinedata1 = yvalscco # Y data for first line plot
    plotdata.ylinedata2 = mediancco # Y data for second line plot
    plotdata.ylinedata3 = ymax  # Y data for third line plot
    plotdata.ylinedata4 = ymin  # Y data for fourth line plot
    plotdata.xscatterdata = totalcost
    plotdata.yscatterdata = outcome
    plotdata.title = effectname[0][1]+ ' ' + effectname[1][0]
    plotdata.xlabel = 'USD'
    plotdata.ylabel = 'Outcome'
    
    return plotdata, plotdata_cc, plotdata_co
                
## Example of use
#progname = 'MSM'
#ccparams = [0.9, 0.2, 800000.0, 7e6]
#makecco(D, progname, ccparams)


   

    
    <|MERGE_RESOLUTION|>--- conflicted
+++ resolved
@@ -47,23 +47,13 @@
 
         ## Get around situations where there's an assumption for coverage but not for total cost, or vice versa
         if (len(coverage) == 1 and len(totalcost) > 1): 
-<<<<<<< HEAD
-            totalcost = float_array(totalcost) # to handle None as NAN
-            totalcost = totalcost[~np.isnan(totalcost)]
+            totalcost = float_array(totalcost)
+            totalcost = totalcost[~isnan(totalcost)]
             totalcost = totalcost[-1]
             plot(totalcost, coverage, 'ro')
         elif (len(totalcost) == 1 and len(coverage) > 1):
             coverage = float_array(coverage)
-            coverage = coverage[~np.isnan(coverage)]
-=======
-            totalcost = asarray(totalcost)
-            totalcost = totalcost[~isnan(totalcost)]
-            totalcost = totalcost[-1]
-            plot(totalcost, coverage, 'ro')
-        elif (len(totalcost) == 1 and len(coverage) > 1):
-            coverage = asarray(coverage)
             coverage = coverage[~isnan(coverage)]
->>>>>>> 3d4ac63e
             coverage = coverage[-1]
             plot(totalcost, coverage, 'ro')
         else:
@@ -171,23 +161,13 @@
             
             ## Get around situations where there's an assumption for coverage but not for behaviour, or vice versa
             if (len(coverage) == 1 and len(outcome) > 1): 
-<<<<<<< HEAD
                 outcome = float_array(outcome)
-                outcome = outcome[~np.isnan(outcome)]
+                outcome = outcome[~isnan(outcome)]
                 outcome = outcome[-1]
                 plot(coverage, outcome, 'ro')
             elif (len(outcome) == 1 and len(coverage) > 1):
                 coverage = float_array(coverage)
-                coverage = coverage[~np.isnan(coverage)]
-=======
-                outcome = asarray(outcome)
-                outcome = outcome[~isnan(outcome)]
-                outcome = outcome[-1]
-                plot(coverage, outcome, 'ro')
-            elif (len(outcome) == 1 and len(coverage) > 1):
-                coverage = asarray(coverage)
                 coverage = coverage[~isnan(coverage)]
->>>>>>> 3d4ac63e
                 coverage = coverage[-1]
                 plot(coverage, outcome, 'ro')
             else:
@@ -299,23 +279,13 @@
 
                 ## Get around situations where there's an assumption for coverage but not for behaviour, or vice versa
                 if (len(totalcost) == 1 and len(outcome) > 1): 
-<<<<<<< HEAD
                     outcome = float_array(outcome)
-                    outcome = outcome[~np.isnan(outcome)]
+                    outcome = outcome[~isnan(outcome)]
                     outcome = outcome[-1]
                     plot(totalcost, outcome, 'ro')
                 elif (len(outcome) == 1 and len(totalcost) > 1):
                     totalcost = float_array(totalcost)
-                    totalcost = totalcost[~np.isnan(totalcost)]
-=======
-                    outcome = asarray(outcome)
-                    outcome = outcome[~isnan(outcome)]
-                    outcome = outcome[-1]
-                    plot(totalcost, outcome, 'ro')
-                elif (len(outcome) == 1 and len(totalcost) > 1):
-                    totalcost = asarray(totalcost)
                     totalcost = totalcost[~isnan(totalcost)]
->>>>>>> 3d4ac63e
                     totalcost = totalcost[-1]
                     plot(totalcost, outcome, 'ro')
                 else:
