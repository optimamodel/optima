"""
Creates and updates cost-coverage curves and coverage-outcome curves
    
Version: 2014nov26 by cliffk
"""
###############################################################################
## Set up
###############################################################################

from math import log
from matplotlib.pylab import figure, plot, hold, xlabel, ylabel, title
from numpy import linspace, exp, isnan, zeros, asarray
from rtnorm import rtnorm
from bunch import float_array
from printv import printv

## Set defaults for testing
default_progname = u'NSP'
default_ccparams = [0.9, 0.2, 800000.0, 7e6]
default_coparams = []
default_makeplot = 0
#default_datain = D # use 'example' or programs
default_effectname = [['sex', 'condomcas'], [u'MSM'], [[0.3, 0.5], [0.7, 0.9]]]


###############################################################################
## Make cost coverage curve
#    Input types:
#    1. datain: EITHER a bunch (if project data already loaded) OR a string specifying the project name (which will then be load a bunch)
#    2. progname: string. Needs to be one of the keys of D.programs
#    3. ccparams: list. Contains parameters for the cost-coverage curves, obtained from the GUI
#            ccparams(0) = the saturation value
#            ccparams(1) = the 'known' coverage level
#            ccparams(2) = the 'known' funding requirements to achieve ccparams(2)
#            ccparams(3) = desired upper x limit

#    Output types:
#    1. plotdata, storeparams

###############################################################################
def makecc(D=None, progname = default_progname, ccparams = default_ccparams, makeplot = default_makeplot, verbose=2):
    
    ## Check that the selected program is in the program list 
    if progname not in D.programs.keys():
        raise Exception('Please select one of the following programs %s' % D.programs.keys())

    ## Extract info from data structure
    prognumber = D.data.meta.progs.code.index(progname) # get program number
    coverage = D.data.costcov.cov[prognumber] # get program coverage levels
    
    # For saturating programs... 
    if D.data.meta.progs.saturating[prognumber]:
        totalcost = D.data.costcov.cost[prognumber]
        
        ## Check inputs from GUI 
        if (ccparams[0] <= 0 or ccparams[0] > 1):
            raise Exception('Please enter a value between 0 and 1 for the saturation coverage level')
        if (ccparams[1] < 0 or ccparams[1] > 1):
            raise Exception('Please enter a value between 0 and 1 for the coverage level in Question 2')
        if (ccparams[1] == 0 or ccparams[2] == 0):
            raise Exception('Please enter non-zero values for the cost and coverage level estimates in Question 2')
        if ccparams[2] < 0:
            raise Exception('Negative funding levels are not permitted, please revise')

        # Convert inputs from GUI into parameters needed for curves
        saturation = ccparams[0]
        growthrate = (-1/ccparams[2])*log((2*ccparams[0])/(ccparams[1]+ccparams[0]) - 1)
        xupperlim = ccparams[3] 

        # Store parameters for access later
        storeparams = [saturation, growthrate]

        # Create logistic relationship 
        xvalscc = linspace(0,xupperlim,D.opt.nsims) # take D.opt.nsims points between 0 and user-specified max
        yvalscc = 2*saturation / (1 + exp(-growthrate*xvalscc)) - saturation # calculate logistic function

    # ... for unit cost programs...
    else:
        unitcost = D.data.costcov.cost[prognumber]
        totalcost = []
        for i in range(len(unitcost)):
            totalcost.append(unitcost[i]*coverage[i])
            if not isnan(unitcost[i]):
                slope = unitcost[i] # this updates so the slope is the most recent unit cost

        # Store parameters for access later
        storeparams = [slope]

        ## Create linear relationship
        xvalscc = linspace(0,7e6,D.opt.nsims) # take D.opt.nsims points between 0 and some arbitrary max
        yvalscc = xvalscc*slope # calculate linear function

    # Get scatter data
    if (len(coverage) == 1 and len(totalcost) > 1): 
        totalcost = float_array(totalcost)
        totalcost = totalcost[~isnan(totalcost)]
        totalcost = totalcost[-1]
    elif (len(totalcost) == 1 and len(coverage) > 1):
        coverage = float_array(coverage)
        coverage = coverage[~isnan(coverage)]
        coverage = coverage[-1]
        

    # Plot (to check it's working; delete once plotting enabled in GUI)
    if makeplot:
        if verbose==4:
           print("plotting cc for program %s" % progname)   
        figure()
        hold(True)
        plot(xvalscc, yvalscc, 'k-', lw = 2)
        plot(totalcost, coverage, 'ro')
        title(progname)
        xlabel('USD')
        ylabel('proportion covered')
    
    # Create and populate output structure with plotting data
    plotdata = {}
    plotdata['xlinedata'] = xvalscc
    plotdata['ylinedata'] = yvalscc
    plotdata['xscatterdata'] = totalcost
    plotdata['yscatterdata'] = coverage
    plotdata['title'] = progname
    plotdata['xlabel'] = 'USD'
    plotdata['ylabel'] = 'Proportion covered'
    
    return plotdata, storeparams

###############################################################################
## Generate samples of behaviour at zero and full coverage
###############################################################################
def makecosampleparams(coparams, verbose=2):
    
    ## Convert inputs from GUI into parameters needed for lines
    muz, stdevz = (coparams[0]+coparams[1])/2, (coparams[1]-coparams[0])/4 # Mean and standard deviation calcs
    muf, stdevf = (coparams[2]+coparams[3])/2, (coparams[3]-coparams[2])/4 # Mean and standard deviation calcs
    
    printv("coparams: %s muz: %s stdevz: %s muf: %s stdevf: %s" % (coparams, muz, stdevz, muf, stdevf), 5, verbose=verbose)
    return muz, stdevz, muf, stdevf

 
def makesamples(muz, stdevz, muf, stdevf, samplesize=40):
    
    ## Generate sample of zero-coverage behaviour
    zerosample = rtnorm((0 - muz) / stdevz, (1 - muz) / stdevz, mu=muz, sigma=stdevz, size = samplesize)
    
    ## Generate sample of full-coverage behaviour
    fullsample = zeros(samplesize)
    if muf > muz: # Apply this if the c/o curve is increasing
        for i in range(samplesize):
            fullsample[i] = rtnorm((zerosample[i] - muf) / stdevf, (1 - muf) / stdevf, mu=muf, sigma=stdevf, size = 1) # draw possible values for behvaiour at maximal coverage
    else:  # Apply this if the c/o curve is decreasing
        for i in range(samplesize):
            fullsample[i] = rtnorm((0 - muf) / stdevf, (zerosample[i] - muf) / stdevf, mu=muf, sigma=stdevf, size = 1) # draw possible values for behvaiour at maximal coverage
    
    return zerosample, fullsample

###############################################################################
## Make coverage outcome curve
# Inputs: 
#    Input types:
#    1. datain: EITHER a bunch (if project data already loaded) OR a string specifying the project name (which will then be load a bunch)
#    2. progname: string. 
#    3. effectname: list. 
#    4. coparams: list. Contains parameters for the coverage-outcome curves, obtained from the GUI or spreadsheet
#        coparams(0) = the lower bound for the outcome when coverage = 0
#        coparams(1) = the upper bound for the outcome when coverage = 0
#        coparams(2) = the lower bound for the outcome when coverage = 1
#        coparams(3) = the upper bound for the outcome when coverage = 1

#    Output types:
#    1. plotdata
#    2. D
###############################################################################
def makeco(D, progname=default_progname, effectname=default_effectname, coparams=default_coparams, makeplot=default_makeplot, verbose=2):
    
    ## Check that the selected program is in the program list 
    if progname not in D.programs.keys():
        raise Exception('Please select one of the following programs %s' % D.programs.keys())
    ## Check that the selected program is in the program list 
    if effectname not in D.programs[progname]:
        raise Exception('Please select one of the following effects %s' % D.programs[progname])

    ## Extract info from data structure
    prognumber = D.data.meta.progs.code.index(progname) # get program number
    
    ## Get population info
    popname = effectname[1]

    ## Only going to make cost-outcome curves if a program affects a SPECIFIC population -- otherwise will just make cost-coverage curves
<<<<<<< HEAD
    if popname[0] not in D.data.meta.pops.code:
        if verbose==4:
            print("makeco:popname %s not in scope %s" % (popname, D.data.meta.pops.code))
=======
    if not D.data.meta.progs.saturating[prognumber]:
#    if popname[0] not in D.data.meta.pops.code:
>>>>>>> 196207de
        return [], D
    else:
        if popname[0] in D.data.meta.pops.code:
            popnumber = D.data.meta.pops.code.index(popname[0])
        else: 
            popnumber = 0
        
        # Get data for scatter plots
        outcome = D.data[effectname[0][0]][effectname[0][1]][popnumber]
        coverage = D.data.costcov.cov[prognumber] # get program coverage data

        if (len(coverage) == 1 and len(outcome) > 1): 
            outcome = asarray(outcome)
            outcome = outcome[~isnan(outcome)]
            outcome = outcome[-1]
        elif (len(outcome) == 1 and len(coverage) > 1):
            coverage = asarray(coverage)
            coverage = coverage[~isnan(coverage)]
            coverage = coverage[-1]

        ## Get inputs from either GUI or spreadsheet
        if coparams: ## TODO: would be better to use a dictionary, so that the order doesn't have to be fixed
            zeromin = coparams[0] # Assumptions of behaviour at zero coverage (lower bound)
            zeromax = coparams[1] # Assumptions of behaviour at zero coverage (upper bound)
            fullmin = coparams[2] # Assumptions of behaviour at maximal coverage (lower bound)
            fullmax = coparams[3] # Assumptions of behaviour at maximal coverage (upper bound)
        else: 
            zeromin = effectname[2][0][0] # Assumptions of behaviour at zero coverage (lower bound)
            zeromax = effectname[2][0][1] # Assumptions of behaviour at zero coverage (upper bound)
            fullmin = effectname[2][1][0] # Assumptions of behaviour at maximal coverage (lower bound)
            fullmax = effectname[2][1][1] # Assumptions of behaviour at maximal coverage (upper bound)
            coparams = [zeromin, zeromax, fullmin, fullmax] # Store for output

        ## Check inputs
        if (coparams < [0,0,0,0] or coparams > [1,1,1,1]):
            raise Exception('Please enter values between 0 and 1 for the ranges of behaviour at zero and full coverage')
            
        ## Generate sample of zero-coverage behaviour
        muz, stdevz, muf, stdevf = makecosampleparams(coparams, verbose=verbose)
        zerosample, fullsample = makesamples(muz, stdevz, muf, stdevf, D.opt.nsims)

        # Store parameters for access later
        storeparams = [muz, stdevz, muf, stdevf]
        
        ## General set of coverage-outcome relationships
        xvalsco = linspace(0,1,D.opt.nsims) # take D.opt.nsims points along the unit interval
        yvalsco = zeros((D.opt.nsims,len(fullsample)))
        for i in range(len(fullsample)):
            yvalsco[:,i] = linspace(zerosample[i],fullsample[i],D.opt.nsims) # Generate D.opt.nsims straight lines
            
        ## Upper and lower bounds of line set
        ymin, ymax = zeros(D.opt.nsims), zeros(D.opt.nsims)
        for i in range(D.opt.nsims):
            ymax[i] = max(yvalsco[i,:])
            ymin[i] = min(yvalsco[i,:])
            
        ## Append range of start and end points to data structure NB THERE MUST BE A BETTER WAY TO DO THIS
 #       if len(effectname) == 3: # There's no existing info here, append
 #           effectname.append([zerosample, fullsample])
 #       else:
 #           effectname[3] = [zerosample, fullsample] # There is existing info here, overwrite
 #       D.programs[progname][effectnumber] = effectname

        ## Plot results (probably delete once in GUI)                            
        if makeplot:
            if verbose==4:
               print("plotting co for program %s effect %s" % (progname, effectname))   
            figure()
            hold(True)
            plot(xvalsco, linspace(muz,muf,D.opt.nsims), color = 'b', lw = 2)
            plot(xvalsco, ymax, 'k--', lw = 2)
            plot(xvalsco, ymin, 'k--', lw = 2)
            plot(coverage, outcome, 'ro')
            title(effectname[0][1]+ ' ' + effectname[1][0])
            xlabel('proportion covered')
            ylabel('outcome')
    
        # Create and populate output structure with plotting data
        plotdata = {}
        plotdata['xlinedata'] = xvalsco # X data for all line plots
        plotdata['ylinedata'] = [linspace(muz,muf,D.opt.nsims), ymax, ymin] # ALL Y data (for three lines)
        plotdata['ylinedata1'] = linspace(muz,muf,D.opt.nsims) # Y data for first line on plot
        plotdata['ylinedata2'] = ymax  # Y data for second line on plot
        plotdata['ylinedata3'] = ymin  # Y data for third line on plot
        plotdata['xscatterdata'] = coverage # X scatter data
        plotdata['yscatterdata'] = outcome # Y scatter data
        plotdata['title'] = effectname[0][1]+ ' ' + effectname[1][0]
        plotdata['xlabel'] = 'Proportion covered'
        plotdata['ylabel'] = 'Outcome'
    
        return plotdata, storeparams

###############################################################################
# Create cco equation
###############################################################################
def ccoeqn(x, p):
    '''
    Equation defining cco curves.
    '''
    y = (p[3]-p[2]) * ( 2*p[0] / (1 + exp(-p[1]*x)) - p[0]) + p[2]
    return y

###############################################################################
## Make single cost outcome curve
# Inputs: 
#    Input types:
#    1. effectname: list. Needs to be a 
#    2. datain: EITHER a bunch (if project data already loaded) OR a string specifying the project name (which will then be load a bunch)
#    3. progname: string. Needs to be one of the keys of D.programs
#    4. coparams: list. Contains parameters for the coverage-outcome curves, obtained from the GUI or spreadsheet
#        coparams(0) = the lower bound for the outcome when coverage = 0
#        coparams(1) = the upper bound for the outcome when coverage = 0
#        coparams(2) = the lower bound for the outcome when coverage = 1
#        coparams(3) = the upper bound for the outcome when coverage = 1

#    Output 
#    1. plotdata
#    2. D
###############################################################################
<<<<<<< HEAD
def makecco(D=None, progname = default_progname, effectname = default_effectname, ccparams=default_ccparams, coparams=default_coparams, makeplot=default_makeplot, verbose=2):
=======
def makecco(datain, progname = default_progname, effectname = default_effectname, ccparams=default_ccparams, coparams=default_coparams, makeplot=default_makeplot):

    # Load data structure if it hasn't been passed as an argument... 
    if isinstance(datain, str):
        D = loaddata(datain+'.prj')
    else:
        D = datain
>>>>>>> 196207de
    
    # Check that the selected program is in the program list 
    if unicode(progname) not in D.programs.keys():
        printv("progname: %s programs: %s" % (unicode(progname), D.programs.keys()), 5, verbose=verbose)
        raise Exception('Please select one of the following programs %s' % D.programs.keys())
    # Check that the selected program is in the program list 
    if effectname not in D.programs[progname]:
        raise Exception('Please select one of the following effects %s' % D.programs[progname])

    # Extract info from data structure
    prognumber = D.data.meta.progs.code.index(progname) # get program number

    # Get population info
    popname = effectname[1]
    
    # Only going to make cost-outcome curves if a program affects a SPECIFIC population -- otherwise will just make cost-coverage curves
    if not D.data.meta.progs.saturating[prognumber]:
        return [], [], []
<<<<<<< HEAD
    else:          
        popnumber = D.data.meta.pops.short.index(popname[0]) 
        printv("coparams in makecco: %s" % coparams, 5, verbose=verbose)
        ## Get inputs from either GUI... 
=======
    else:
        if popname[0] in D.data.meta.pops.code:
            popnumber = D.data.meta.pops.code.index(popname[0])
        else: 
            popnumber = 0
        
        print("coparams in makecco: %s" % coparams)
        # Get inputs from either GUI... 
>>>>>>> 196207de
        if coparams: # TODO: would it be better to use a dictionary structure, so that the order doesn't have to be fixed?
            zeromin = coparams[0] # Assumptions of behaviour at zero coverage (lower bound)
            zeromax = coparams[1] # Assumptions of behaviour at zero coverage (upper bound)
            fullmin = coparams[2] # Assumptions of behaviour at maximal coverage (lower bound)
            fullmax = coparams[3] # Assumptions of behaviour at maximal coverage (upper bound)
        # ... or spreadsheet
        else: 
            zeromin = effectname[2][0][0] # Assumptions of behaviour at zero coverage (lower bound)
            zeromax = effectname[2][0][1] # Assumptions of behaviour at zero coverage (upper bound)
            fullmin = effectname[2][1][0] # Assumptions of behaviour at maximal coverage (lower bound)
            fullmax = effectname[2][1][1] # Assumptions of behaviour at maximal coverage (upper bound)
            coparams = [zeromin,zeromax,fullmin,fullmax] # Put all this in a list to pass to makeco
        
        # Parameters for cost-coverage curves
        saturation = ccparams[0]
        growthrate = (-1/ccparams[2])*log((2*saturation)/(ccparams[1]+saturation) - 1)
        xupperlim = ccparams[3]

        # Generate samples of zero-coverage and full-coverage behaviour
        muz, stdevz, muf, stdevf = makecosampleparams(coparams, verbose=verbose)
        zerosample, fullsample = makesamples(muz, stdevz, muf, stdevf, D.opt.nsims)

        # Generate samples of zero-coverage and full-coverage behaviour
        storeparams = [muz, stdevz, muf, stdevf, saturation, growthrate]

        # Get the coverage-outcome relationships            
        if verbose==4:
            print("making co for program %s effect %s" % (progname, effectname))   
        plotdata_co, storeparams_co = makeco(D, progname, effectname, coparams, makeplot=makeplot, verbose=verbose)

        # Create x dataset and initialise y dataset
        xvalscco = linspace(0,xupperlim,D.opt.nsims)
        yvalscco = zeros((D.opt.nsims, len(fullsample)))
        
        # Create line set
        for i in range(len(fullsample)):
            yvalscco[:,i] = ccoeqn(xvalscco, [saturation, growthrate, zerosample[i], fullsample[i]]) # Generate D.opt.nsims cost-outcome curves

        # Median line
        mediancco = ccoeqn(xvalscco, [saturation, growthrate, muz, muf])# Generate median cost-outcome curve
        
        ## Create upper and lower bounds of line set
        ymin, ymax = zeros(D.opt.nsims), zeros(D.opt.nsims)
        for i in range(D.opt.nsims):
            ymax[i] = max(yvalscco[i,:])
            ymin[i] = min(yvalscco[i,:])
                
        ## Extract scatter data
        totalcost = D.data.costcov.cost[prognumber] # get total cost data
        outcome = D.data[effectname[0][0]][effectname[0][1]][popnumber]

        ## Get around situations where there's an assumption for coverage but not for behaviour, or vice versa
        if (len(totalcost) == 1 and len(outcome) > 1): 
            outcome = float_array(outcome)
            outcome = outcome[~isnan(outcome)]
            outcome = outcome[-1]
        elif (len(outcome) == 1 and len(totalcost) > 1):
            try:
                totalcost = float_array(totalcost)
                totalcost = totalcost[~isnan(totalcost)]
                totalcost = totalcost[-1]
            except:
                import pdb; pdb.set_trace()

        ## Plot results (probably delete once in GUI)                            
        if makeplot:
            if verbose==4:
               print("plotting cc for program %s effect %s" % (progname, effectname))   
            figure()
            hold(True)

            ## Plot curves
            plot(xvalscco, mediancco, color = 'b', lw = 2)
            plot(xvalscco, ymax, 'k--', lw = 2)
            plot(xvalscco, ymin, 'k--', lw = 2)
            plot(totalcost, outcome, 'ro')
                
            title(effectname[0][1]+ ' ' + effectname[1][0])
            xlabel('USD')
            ylabel('outcome')

        # Create and populate output structure with plotting data
        plotdata = {}
        plotdata['xlinedata'] = xvalscco # X data for all line plots
        plotdata['ylinedata'] = [mediancco,ymax,ymin] # Y data for second line plot
        plotdata['ylinedata1'] = mediancco # Y data for second line plot
        plotdata['ylinedata2'] = ymax  # Y data for third line plot
        plotdata['ylinedata3'] = ymin  # Y data for fourth line plot
        plotdata['xscatterdata'] = totalcost
        plotdata['yscatterdata'] = outcome
        plotdata['title'] = effectname[0][1]+ ' ' + effectname[1][0]
        plotdata['xlabel'] = 'USD'
        plotdata['ylabel'] = 'Outcome'
    
        return plotdata, plotdata_co, storeparams

###############################################################################
## Make all cost outcome curves for a given program
# Inputs: 
#    Input types:
#    1. effectname: list. Needs to be a 
#    2. datain: EITHER a bunch (if project data already loaded) OR a string specifying the project name (which will then be load a bunch)
#    3. progname: string. Needs to be one of the keys of D.programs
#    4. ccparams: list
#    5. coparams: list. Contains parameters for the coverage-outcome curves, obtained from the GUI or spreadsheet
#        coparams(0) = the lower bound for the outcome when coverage = 0
#        coparams(1) = the upper bound for the outcome when coverage = 0
#        coparams(2) = the lower bound for the outcome when coverage = 1
#        coparams(3) = the upper bound for the outcome when coverage = 1

#    Output:
#    1. plotdata
#    2. plotdata_co
#    2. plotdata_cco
###############################################################################
def plotallcurves(D=None, progname=default_progname, ccparams=default_ccparams, coparams=default_coparams, makeplot=default_makeplot, verbose=2):
    
     # Get the cost-coverage and coverage-outcome relationships     
    if verbose==4:
        print("making cc for program %s" % progname)   
    plotdata_cc, storeparams_cc = makecc(D=D, progname=progname, ccparams=ccparams, makeplot=makeplot, verbose=verbose)

   ## Check that the selected program is in the program list 
    if progname not in D.programs.keys():
        raise Exception('Please select one of the following programs %s' % D.programs.keys())

    # Extract info from data structure
    prognumber = D.data.meta.progs.code.index(progname) # get program number

    ## Initialise storage of outputs   
    plotdata_co = {}
    plotdata = {}         

    # Loop over behavioural effects
    for effectname in D.programs[progname]:

#        popname = effectname[1]

<<<<<<< HEAD
            ## Store outputs
            if verbose==4:
                print("making cco for program %s effect %s" % (progname, effectname))   
            effectnumber = D.programs[progname].index(effectname)    
            plotdata[effectnumber], plotdata_co[effectnumber], storeparams = makecco(D=D, progname=progname, effectname=effectname, ccparams=ccparams, coparams=coparams, makeplot=makeplot, verbose=verbose)
=======
        # Only going to make cost-outcome curves for non-saturating programs (#TODO check this is ok)
        if not D.data.meta.progs.saturating[prognumber]:
            if len(effectname) == 3: # There's no existing info here, append
               effectname.append(storeparams_cc)
            else:
                effectname[3] = storeparams_cc # There is existing info here, overwrite

#            if len(D.programs[progname][-1]) == 3:
 #               D.programs[progname].append(storeparams_cc)
  #          else:
   #             D.programs[progname][-1] = storeparams_cc
        else:

            # Store outputs
            effectnumber = D.programs[progname].index(effectname)    
            plotdata[effectnumber], plotdata_co[effectnumber], storeparams = makecco(D, progname, effectname, ccparams, coparams, makeplot)
>>>>>>> 196207de

            ## Store outputs
            if len(effectname) == 3: # There's no existing info here, append
               effectname.append(storeparams)
            else:
                effectname[3] = storeparams # There is existing info here, overwrite
            D.programs[progname][effectnumber] = effectname
            

    return plotdata, plotdata_co, plotdata_cc, D
      
## Example of use
#plotdata_cco, plotdata_co, plotdata_cc, D = plotallcurves(D)
#plotdata, plotdata_co, storeparams = makecco(D, progname=default_progname, effectname = default_effectname, ccparams = default_ccparams, coparams = default_coparams, makeplot=1)<|MERGE_RESOLUTION|>--- conflicted
+++ resolved
@@ -103,8 +103,7 @@
 
     # Plot (to check it's working; delete once plotting enabled in GUI)
     if makeplot:
-        if verbose==4:
-           print("plotting cc for program %s" % progname)   
+        printv("plotting cc for program %s" % progname, 4, verbose)   
         figure()
         hold(True)
         plot(xvalscc, yvalscc, 'k-', lw = 2)
@@ -134,7 +133,7 @@
     muz, stdevz = (coparams[0]+coparams[1])/2, (coparams[1]-coparams[0])/4 # Mean and standard deviation calcs
     muf, stdevf = (coparams[2]+coparams[3])/2, (coparams[3]-coparams[2])/4 # Mean and standard deviation calcs
     
-    printv("coparams: %s muz: %s stdevz: %s muf: %s stdevf: %s" % (coparams, muz, stdevz, muf, stdevf), 5, verbose=verbose)
+    printv("coparams: %s muz: %s stdevz: %s muf: %s stdevf: %s" % (coparams, muz, stdevz, muf, stdevf), 5, verbose)
     return muz, stdevz, muf, stdevf
 
  
@@ -187,14 +186,8 @@
     popname = effectname[1]
 
     ## Only going to make cost-outcome curves if a program affects a SPECIFIC population -- otherwise will just make cost-coverage curves
-<<<<<<< HEAD
-    if popname[0] not in D.data.meta.pops.code:
-        if verbose==4:
-            print("makeco:popname %s not in scope %s" % (popname, D.data.meta.pops.code))
-=======
     if not D.data.meta.progs.saturating[prognumber]:
 #    if popname[0] not in D.data.meta.pops.code:
->>>>>>> 196207de
         return [], D
     else:
         if popname[0] in D.data.meta.pops.code:
@@ -260,8 +253,6 @@
 
         ## Plot results (probably delete once in GUI)                            
         if makeplot:
-            if verbose==4:
-               print("plotting co for program %s effect %s" % (progname, effectname))   
             figure()
             hold(True)
             plot(xvalsco, linspace(muz,muf,D.opt.nsims), color = 'b', lw = 2)
@@ -314,21 +305,11 @@
 #    1. plotdata
 #    2. D
 ###############################################################################
-<<<<<<< HEAD
 def makecco(D=None, progname = default_progname, effectname = default_effectname, ccparams=default_ccparams, coparams=default_coparams, makeplot=default_makeplot, verbose=2):
-=======
-def makecco(datain, progname = default_progname, effectname = default_effectname, ccparams=default_ccparams, coparams=default_coparams, makeplot=default_makeplot):
-
-    # Load data structure if it hasn't been passed as an argument... 
-    if isinstance(datain, str):
-        D = loaddata(datain+'.prj')
-    else:
-        D = datain
->>>>>>> 196207de
     
     # Check that the selected program is in the program list 
     if unicode(progname) not in D.programs.keys():
-        printv("progname: %s programs: %s" % (unicode(progname), D.programs.keys()), 5, verbose=verbose)
+        printv("progname: %s programs: %s" % (unicode(progname), D.programs.keys()), 5, verbose)
         raise Exception('Please select one of the following programs %s' % D.programs.keys())
     # Check that the selected program is in the program list 
     if effectname not in D.programs[progname]:
@@ -343,21 +324,14 @@
     # Only going to make cost-outcome curves if a program affects a SPECIFIC population -- otherwise will just make cost-coverage curves
     if not D.data.meta.progs.saturating[prognumber]:
         return [], [], []
-<<<<<<< HEAD
-    else:          
-        popnumber = D.data.meta.pops.short.index(popname[0]) 
-        printv("coparams in makecco: %s" % coparams, 5, verbose=verbose)
-        ## Get inputs from either GUI... 
-=======
     else:
         if popname[0] in D.data.meta.pops.code:
             popnumber = D.data.meta.pops.code.index(popname[0])
         else: 
             popnumber = 0
         
-        print("coparams in makecco: %s" % coparams)
+        printv("coparams in makecco: %s" % coparams, 5, verbose)
         # Get inputs from either GUI... 
->>>>>>> 196207de
         if coparams: # TODO: would it be better to use a dictionary structure, so that the order doesn't have to be fixed?
             zeromin = coparams[0] # Assumptions of behaviour at zero coverage (lower bound)
             zeromax = coparams[1] # Assumptions of behaviour at zero coverage (upper bound)
@@ -384,8 +358,6 @@
         storeparams = [muz, stdevz, muf, stdevf, saturation, growthrate]
 
         # Get the coverage-outcome relationships            
-        if verbose==4:
-            print("making co for program %s effect %s" % (progname, effectname))   
         plotdata_co, storeparams_co = makeco(D, progname, effectname, coparams, makeplot=makeplot, verbose=verbose)
 
         # Create x dataset and initialise y dataset
@@ -415,17 +387,12 @@
             outcome = outcome[~isnan(outcome)]
             outcome = outcome[-1]
         elif (len(outcome) == 1 and len(totalcost) > 1):
-            try:
-                totalcost = float_array(totalcost)
-                totalcost = totalcost[~isnan(totalcost)]
-                totalcost = totalcost[-1]
-            except:
-                import pdb; pdb.set_trace()
+            totalcost = float_array(totalcost)
+            totalcost = totalcost[~isnan(totalcost)]
+            totalcost = totalcost[-1]
 
         ## Plot results (probably delete once in GUI)                            
         if makeplot:
-            if verbose==4:
-               print("plotting cc for program %s effect %s" % (progname, effectname))   
             figure()
             hold(True)
 
@@ -476,8 +443,6 @@
 def plotallcurves(D=None, progname=default_progname, ccparams=default_ccparams, coparams=default_coparams, makeplot=default_makeplot, verbose=2):
     
      # Get the cost-coverage and coverage-outcome relationships     
-    if verbose==4:
-        print("making cc for program %s" % progname)   
     plotdata_cc, storeparams_cc = makecc(D=D, progname=progname, ccparams=ccparams, makeplot=makeplot, verbose=verbose)
 
    ## Check that the selected program is in the program list 
@@ -496,13 +461,6 @@
 
 #        popname = effectname[1]
 
-<<<<<<< HEAD
-            ## Store outputs
-            if verbose==4:
-                print("making cco for program %s effect %s" % (progname, effectname))   
-            effectnumber = D.programs[progname].index(effectname)    
-            plotdata[effectnumber], plotdata_co[effectnumber], storeparams = makecco(D=D, progname=progname, effectname=effectname, ccparams=ccparams, coparams=coparams, makeplot=makeplot, verbose=verbose)
-=======
         # Only going to make cost-outcome curves for non-saturating programs (#TODO check this is ok)
         if not D.data.meta.progs.saturating[prognumber]:
             if len(effectname) == 3: # There's no existing info here, append
@@ -510,16 +468,11 @@
             else:
                 effectname[3] = storeparams_cc # There is existing info here, overwrite
 
-#            if len(D.programs[progname][-1]) == 3:
- #               D.programs[progname].append(storeparams_cc)
-  #          else:
-   #             D.programs[progname][-1] = storeparams_cc
         else:
 
             # Store outputs
             effectnumber = D.programs[progname].index(effectname)    
-            plotdata[effectnumber], plotdata_co[effectnumber], storeparams = makecco(D, progname, effectname, ccparams, coparams, makeplot)
->>>>>>> 196207de
+            plotdata[effectnumber], plotdata_co[effectnumber], storeparams = makecco(D=D, progname=progname, effectname=effectname, ccparams=ccparams, coparams=coparams, makeplot=makeplot, verbose=verbose)
 
             ## Store outputs
             if len(effectname) == 3: # There's no existing info here, append
