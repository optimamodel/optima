#!/usr/bin/env python
# -*- coding: utf-8 -*-
""" 

Bunch is a subclass of dict with attribute-style access.

See https://pypi.python.org/pypi/bunch/1.0.1
    
>>> b = Bunch()
>>> b.hello = 'world'
>>> b.hello
'world'
>>> b['hello'] += "!"
>>> b.hello
'world!'
>>> b.foo = Bunch(lol=True)
>>> b.foo.lol
True
>>> b.foo is b['foo']
True

It is safe to import * from this module:

    __all__ = ('Bunch', 'bunchify','unbunchify')

un/bunchify provide dictionary conversion; Bunches can also be
converted via Bunch.to/fromDict().

Modified (slightly) by Cliff Kerr on 2014sep24
"""

__version__ = '1.0.1'
VERSION = tuple(map(int, __version__.split('.')))

__all__ = ('Bunch', 'bunchify','unbunchify','to_array')

from matplotlib.pylab import ndarray, isnan, asarray # CK: replaced dependence on NumPy with Matplotlib

def float_array(data):
    return asarray(data, float)

def int_array(data):
    return asarray(data, int)

class Bunch(dict):
    """ A dictionary that provides attribute-style access.
        
        >>> b = Bunch()
        >>> b.hello = 'world'
        >>> b.hello
        'world'
        >>> b['hello'] += "!"
        >>> b.hello
        'world!'
        >>> b.foo = Bunch(lol=True)
        >>> b.foo.lol
        True
        >>> b.foo is b['foo']
        True
        
        A Bunch is a subclass of dict; it supports all the methods a dict does...
        
        >>> b.keys()
        ['foo', 'hello']
        
        Including update()...
        
        >>> b.update({ 'ponies': 'are pretty!' }, hello=42)
        >>> print repr(b)
        Bunch(foo=Bunch(lol=True), hello=42, ponies='are pretty!')
        
        As well as iteration...
        
        >>> [ (k,b[k]) for k in b ]
        [('ponies', 'are pretty!'), ('foo', Bunch(lol=True)), ('hello', 42)]
        
        And "splats".
        
        >>> "The {knights} who say {ni}!".format(**Bunch(knights='lolcats', ni='can haz'))
        'The lolcats who say can haz!'
        
        See unbunchify/Bunch.toDict, bunchify/Bunch.fromDict for notes about conversion.
    """
    
    def __contains__(self, k):
        """ >>> b = Bunch(ponies='are pretty!')
            >>> 'ponies' in b
            True
            >>> 'foo' in b
            False
            >>> b['foo'] = 42
            >>> 'foo' in b
            True
            >>> b.hello = 'hai'
            >>> 'hello' in b
            True
        """
        try:
            return hasattr(self, k) or dict.__contains__(self, k)
        except:
            return False
    
    # only called if k not found in normal places 
    def __getattr__(self, k):
        """ Gets key if it exists, otherwise throws AttributeError.
            
            nb. __getattr__ is only called if key is not found in normal places.
            
            >>> b = Bunch(bar='baz', lol={})
            >>> b.foo
            Traceback (most recent call last):
                ...
            AttributeError: foo
            
            >>> b.bar
            'baz'
            >>> getattr(b, 'bar')
            'baz'
            >>> b['bar']
            'baz'
            
            >>> b.lol is b['lol']
            True
            >>> b.lol is getattr(b, 'lol')
            True
        """
        try:
            # Throws exception if not in prototype chain
            return object.__getattribute__(self, k)
        except AttributeError:
            try:
                return self[k]
            except KeyError:
                raise AttributeError(k)
    
    def __setattr__(self, k, v):
        """ Sets attribute k if it exists, otherwise sets key k. A KeyError
            raised by set-item (only likely if you subclass Bunch) will 
            propagate as an AttributeError instead.
            
            >>> b = Bunch(foo='bar', this_is='useful when subclassing')
            >>> b.values                            #doctest: +ELLIPSIS
            <built-in method values of Bunch object at 0x...>
            >>> b.values = 'uh oh'
            >>> b.values
            'uh oh'
            >>> b['values']
            Traceback (most recent call last):
                ...
            KeyError: 'values'
        """
        try:
            # Throws exception if not in prototype chain
            object.__getattribute__(self, k)
        except AttributeError:
            try:
                self[k] = v
            except:
                raise AttributeError(k)
        else:
            object.__setattr__(self, k, v)
    
    def __delattr__(self, k):
        """ Deletes attribute k if it exists, otherwise deletes key k. A KeyError
            raised by deleting the key--such as when the key is missing--will
            propagate as an AttributeError instead.
            
            >>> b = Bunch(lol=42)
            >>> del b.values
            Traceback (most recent call last):
                ...
            AttributeError: 'Bunch' object attribute 'values' is read-only
            >>> del b.lol
            >>> b.lol
            Traceback (most recent call last):
                ...
            AttributeError: lol
        """
        try:
            # Throws exception if not in prototype chain
            object.__getattribute__(self, k)
        except AttributeError:
            try:
                del self[k]
            except KeyError:
                raise AttributeError(k)
        else:
            object.__delattr__(self, k)
    
    def toDict(self):
        """ Recursively converts a bunch back into a dictionary.
            
            >>> b = Bunch(foo=Bunch(lol=True), hello=42, ponies='are pretty!')
            >>> b.toDict()
            {'ponies': 'are pretty!', 'foo': {'lol': True}, 'hello': 42}
            
            See unbunchify for more info.
        """
        return unbunchify(self)
    
    def __repr__(self):
        """ Invertible* string-form of a Bunch.
            
            >>> b = Bunch(foo=Bunch(lol=True), hello=42, ponies='are pretty!')
            >>> print repr(b)
            Bunch(foo=Bunch(lol=True), hello=42, ponies='are pretty!')
            >>> eval(repr(b))
            Bunch(foo=Bunch(lol=True), hello=42, ponies='are pretty!')
            
            (*) Invertible so long as collection contents are each repr-invertible.
        """
        keys = self.keys()
        keys.sort()
        args = ', '.join(['%s=%r' % (key, self[key]) for key in keys])
        return '%s(%s)' % (self.__class__.__name__, args)
    
    @staticmethod
    def fromDict(d):
        """ Recursively transforms a dictionary into a Bunch via copy.
            
            >>> b = Bunch.fromDict({'urmom': {'sez': {'what': 'what'}}})
            >>> b.urmom.sez.what
            'what'
            
            See bunchify for more info.
        """
        return bunchify(d)



# While we could convert abstract types like Mapping or Iterable, I think
# bunchify is more likely to "do what you mean" if it is conservative about
# casting (ex: isinstance(str,Iterable) == True ).
#
# Should you disagree, it is not difficult to duplicate this function with
# more aggressive coercion to suit your own purposes.

def bunchify(x):
    """ Recursively transforms a dictionary into a Bunch via copy.
        
        >>> b = bunchify({'urmom': {'sez': {'what': 'what'}}})
        >>> b.urmom.sez.what
        'what'
        
        bunchify can handle intermediary dicts, lists and tuples (as well as 
        their subclasses), but ymmv on custom datatypes.
        
        >>> b = bunchify({ 'lol': ('cats', {'hah':'i win again'}), 
        ...         'hello': [{'french':'salut', 'german':'hallo'}] })
        >>> b.hello[0].french
        'salut'
        >>> b.lol[1].hah
        'i win again'
        
        nb. As dicts are not hashable, they cannot be nested in sets/frozensets.
    """
    if isinstance(x, dict):
        return Bunch( (k, bunchify(v)) for k,v in x.iteritems() )
    elif isinstance(x, (list, tuple)):
        return type(x)( bunchify(v) for v in x )
    else:
        return x

def unbunchify(x):
    """ Recursively converts a Bunch into a dictionary.
        
        >>> b = Bunch(foo=Bunch(lol=True), hello=42, ponies='are pretty!')
        >>> unbunchify(b)
        {'ponies': 'are pretty!', 'foo': {'lol': True}, 'hello': 42}
        
        unbunchify will handle intermediary dicts, lists and tuples (as well as
        their subclasses), but ymmv on custom datatypes.
        
        >>> b = Bunch(foo=['bar', Bunch(lol=True)], hello=42, 
        ...         ponies=('are pretty!', Bunch(lies='are trouble!')))
        >>> unbunchify(b) #doctest: +NORMALIZE_WHITESPACE
        {'ponies': ('are pretty!', {'lies': 'are trouble!'}), 
         'foo': ['bar', {'lol': True}], 'hello': 42}
        
        nb. As dicts are not hashable, they cannot be nested in sets/frozensets.
    """
    if isinstance(x, dict):
        return dict( (k, unbunchify(v)) for k,v in x.iteritems() )
    elif isinstance(x, (list, tuple)):
        return type(x)( unbunchify(v) for v in x )
<<<<<<< HEAD
    elif isinstance(x, np.ndarray):
        return x.tolist()
    elif isinstance(x, float) and np.isnan(x):
        return None
    else:
=======
    elif isinstance(x, ndarray):
        return [unbunchify(v) for v in x.tolist()]
    elif isinstance(x, float) and isnan(x):
        return None
    else:
#        print ("x= %s, type(x) = %s" % (x, type(x))) # CK: What the hell was that doing there!?
>>>>>>> bd6be1c5
        return x


### Serialization

try:
    try:
        import json
    except ImportError:
        import simplejson as json # analysis:ignore -- Pylint incorrectly complains about this line
    
    def toJSON(self, **options):
        """ Serializes this Bunch to JSON. Accepts the same keyword options as `json.dumps()`.
            
            >>> b = Bunch(foo=Bunch(lol=True), hello=42, ponies='are pretty!')
            >>> json.dumps(b)
            '{"ponies": "are pretty!", "foo": {"lol": true}, "hello": 42}'
            >>> b.toJSON()
            '{"ponies": "are pretty!", "foo": {"lol": true}, "hello": 42}'
        """
        return json.dumps(self, **options)
    
    Bunch.toJSON = toJSON
    
except ImportError:
    pass




try:
    # Attempt to register ourself with PyYAML as a representer
    import yaml
    from yaml.representer import Representer, SafeRepresenter
    
    def from_yaml(loader, node):
        """ PyYAML support for Bunches using the tag `!bunch` and `!bunch.Bunch`.
            
            >>> import yaml
            >>> yaml.load('''
            ... Flow style: !bunch.Bunch { Clark: Evans, Brian: Ingerson, Oren: Ben-Kiki }
            ... Block style: !bunch
            ...   Clark : Evans
            ...   Brian : Ingerson
            ...   Oren  : Ben-Kiki
            ... ''') #doctest: +NORMALIZE_WHITESPACE
            {'Flow style': Bunch(Brian='Ingerson', Clark='Evans', Oren='Ben-Kiki'), 
             'Block style': Bunch(Brian='Ingerson', Clark='Evans', Oren='Ben-Kiki')}
            
            This module registers itself automatically to cover both Bunch and any 
            subclasses. Should you want to customize the representation of a subclass,
            simply register it with PyYAML yourself.
        """
        data = Bunch()
        yield data
        value = loader.construct_mapping(node)
        data.update(value)
    
    
    def to_yaml_safe(dumper, data):
        """ Converts Bunch to a normal mapping node, making it appear as a
            dict in the YAML output.
            
            >>> b = Bunch(foo=['bar', Bunch(lol=True)], hello=42)
            >>> import yaml
            >>> yaml.safe_dump(b, default_flow_style=True)
            '{foo: [bar, {lol: true}], hello: 42}\\n'
        """
        return dumper.represent_dict(data)
    
    def to_yaml(dumper, data):
        """ Converts Bunch to a representation node.
            
            >>> b = Bunch(foo=['bar', Bunch(lol=True)], hello=42)
            >>> import yaml
            >>> yaml.dump(b, default_flow_style=True)
            '!bunch.Bunch {foo: [bar, !bunch.Bunch {lol: true}], hello: 42}\\n'
        """
        return dumper.represent_mapping(u'!bunch.Bunch', data)
    
    
    yaml.add_constructor(u'!bunch', from_yaml)
    yaml.add_constructor(u'!bunch.Bunch', from_yaml)
    
    SafeRepresenter.add_representer(Bunch, to_yaml_safe)
    SafeRepresenter.add_multi_representer(Bunch, to_yaml_safe)
    
    Representer.add_representer(Bunch, to_yaml)
    Representer.add_multi_representer(Bunch, to_yaml)
    
    
    # Instance methods for YAML conversion
    def toYAML(self, **options):
        """ Serializes this Bunch to YAML, using `yaml.safe_dump()` if 
            no `Dumper` is provided. See the PyYAML documentation for more info.
            
            >>> b = Bunch(foo=['bar', Bunch(lol=True)], hello=42)
            >>> import yaml
            >>> yaml.safe_dump(b, default_flow_style=True)
            '{foo: [bar, {lol: true}], hello: 42}\\n'
            >>> b.toYAML(default_flow_style=True)
            '{foo: [bar, {lol: true}], hello: 42}\\n'
            >>> yaml.dump(b, default_flow_style=True)
            '!bunch.Bunch {foo: [bar, !bunch.Bunch {lol: true}], hello: 42}\\n'
            >>> b.toYAML(Dumper=yaml.Dumper, default_flow_style=True)
            '!bunch.Bunch {foo: [bar, !bunch.Bunch {lol: true}], hello: 42}\\n'
        """
        opts = dict(indent=4, default_flow_style=False)
        opts.update(options)
        if 'Dumper' not in opts:
            return yaml.safe_dump(self, **opts)
        else:
            return yaml.dump(self, **opts)
    
    def fromYAML(*args, **kwargs):
        return bunchify( yaml.load(*args, **kwargs) )
    
    Bunch.toYAML = Bunch.__str__ = toYAML
    Bunch.fromYAML = staticmethod(fromYAML)
    
except ImportError:
    pass


if __name__ == "__main__":
    import doctest
    doctest.testmod()
<|MERGE_RESOLUTION|>--- conflicted
+++ resolved
@@ -283,20 +283,12 @@
         return dict( (k, unbunchify(v)) for k,v in x.iteritems() )
     elif isinstance(x, (list, tuple)):
         return type(x)( unbunchify(v) for v in x )
-<<<<<<< HEAD
-    elif isinstance(x, np.ndarray):
-        return x.tolist()
-    elif isinstance(x, float) and np.isnan(x):
-        return None
-    else:
-=======
     elif isinstance(x, ndarray):
         return [unbunchify(v) for v in x.tolist()]
     elif isinstance(x, float) and isnan(x):
         return None
     else:
 #        print ("x= %s, type(x) = %s" % (x, type(x))) # CK: What the hell was that doing there!?
->>>>>>> bd6be1c5
         return x
 
 
