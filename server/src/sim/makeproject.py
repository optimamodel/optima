<<<<<<< HEAD
def makeproject(projectname='example', npops=6, nprogs=8, datastart=2000, dataend=2015, loaddir = '', verbose=2):
    """
    Initializes the empty project. Only the "Global" parameters are added on this step.
    The rest of the parameters is calculated after the model is updated with the data from the spreadsheet.
=======
"""
MAKEPROJECT
http://54.200.79.218/#/project/create
Version: 2014oct29
"""

default_pops = ['General males','General females','Female sex workers','Clients of sex workers' \
'Men who have sex with men''People who inject drugs']

default_progs = ['Behavior change','Female sex workers','Needle-syringe program', \
'Men who have sex with men','HIV counseling & testing','Voluntary male circumcision', \
'Antiretroviral treatment','Prevention of mother-to-child transmission']

def makeproject(projectname='example', pops = default_pops, progs = default_progs, datastart=2000, dataend=2015, \
    econ_datastart=2015, econ_dataend=2030, verbose=2):
    """
    Initializes the empty project. Only the "Global" parameters are added on this step.
    The rest of the parameters is calculated after the model is updated with the data from the spreadsheet.
    """
    if verbose>=1: 
        print("""Making project %s: 
            pops=%s, progs=%s, datastart = %s, dataend = %s,
            econ_datastart=%s, econ_dataend=%s""" % \
            (projectname, pops, progs, datastart, dataend, econ_datastart, econ_datastart))
>>>>>>> b2b49ef1
    
    Version: 2014nov05 by cliffk
    """
    from dataio import savedata, fullpath
    from bunch import Bunch as struct
<<<<<<< HEAD
    from printv import printv
    printv("Making project %s, npops=%s, nprogs=%s, datastart = %s, dataend = %s..." % (projectname, npops, nprogs, datastart, dataend), 1, verbose)
=======
    projectfilename = normalize_file(projectname+'.prj')
    spreadsheetname = normalize_file(projectname + '.xlsx')

    npops = len(pops)
    nprogs = len(progs)
>>>>>>> b2b49ef1
    
    D = struct() # Data structure for saving everything
    D.projectname = projectname
    D.projectfilename = fullpath(projectname+'.prj')
    D.spreadsheetname = projectname + '.xlsx'
    D.__doc__ = 'Data structure for storing everything -- data, parameters, simulation results, velociraptors, etc.'
    
    D.G = struct() # "G" for "general parameters"
    D.G.__doc__ = 'General parameters for the model, including the number of population groups, project name, etc.'
    D.G.npops = npops
    D.G.nprogs = nprogs
    D.G.projectname = projectname
    D.G.datastart = datastart
    D.G.dataend = dataend
<<<<<<< HEAD
    savedata(D.projectfilename, D, verbose=verbose) # Create project -- #TODO: check if an existing project exists and don't overwrite it
    # Make an Excel template and then prompt the user to save it #TODO #FIXME
#    from makespreadsheet import makespreadsheet 
#    makespreadsheet(D.spreadsheetname, npops, nprogs, datastart, dataend, verbose=verbose)
    
    printv('  ...done making project %s., created spreadsheet %s' % (D.projectname, D.spreadsheetname), 2, verbose)
    return D
=======
    result_file_name = savedata(projectfilename, D, verbose=verbose) # Create project -- #TODO: check if an existing project exists and don't overwrite it
#    return result_file_name
    # Make an Excel template and then prompt the user to save it #TODO #FIXME
    from makespreadsheet import makespreadsheet 
    makespreadsheet(spreadsheetname, pops, progs, datastart, dataend, econ_datastart, econ_dataend, verbose=verbose)
    
    if verbose>=2: print('  ...done making project %s., created spreadsheet %s' \
        % (projectname, spreadsheetname))
    return spreadsheetname
>>>>>>> b2b49ef1
<|MERGE_RESOLUTION|>--- conflicted
+++ resolved
@@ -1,13 +1,7 @@
-<<<<<<< HEAD
-def makeproject(projectname='example', npops=6, nprogs=8, datastart=2000, dataend=2015, loaddir = '', verbose=2):
-    """
-    Initializes the empty project. Only the "Global" parameters are added on this step.
-    The rest of the parameters is calculated after the model is updated with the data from the spreadsheet.
-=======
 """
 MAKEPROJECT
 http://54.200.79.218/#/project/create
-Version: 2014oct29
+Version: 2014nov05 by cliffk
 """
 
 default_pops = ['General males','General females','Female sex workers','Clients of sex workers' \
@@ -23,57 +17,32 @@
     Initializes the empty project. Only the "Global" parameters are added on this step.
     The rest of the parameters is calculated after the model is updated with the data from the spreadsheet.
     """
-    if verbose>=1: 
-        print("""Making project %s: 
+    from dataio import savedata, fullpath
+    from bunch import Bunch as struct
+    from printv import printv
+
+    printv("""Making project %s: 
             pops=%s, progs=%s, datastart = %s, dataend = %s,
             econ_datastart=%s, econ_dataend=%s""" % \
-            (projectname, pops, progs, datastart, dataend, econ_datastart, econ_datastart))
->>>>>>> b2b49ef1
-    
-    Version: 2014nov05 by cliffk
-    """
-    from dataio import savedata, fullpath
-    from bunch import Bunch as struct
-<<<<<<< HEAD
-    from printv import printv
-    printv("Making project %s, npops=%s, nprogs=%s, datastart = %s, dataend = %s..." % (projectname, npops, nprogs, datastart, dataend), 1, verbose)
-=======
-    projectfilename = normalize_file(projectname+'.prj')
-    spreadsheetname = normalize_file(projectname + '.xlsx')
+            (projectname, pops, progs, datastart, dataend, econ_datastart, econ_datastart), 1, verbose)
 
-    npops = len(pops)
-    nprogs = len(progs)
->>>>>>> b2b49ef1
-    
     D = struct() # Data structure for saving everything
     D.projectname = projectname
     D.projectfilename = fullpath(projectname+'.prj')
-    D.spreadsheetname = projectname + '.xlsx'
+    D.spreadsheetname = fullpath(projectname + '.xlsx')
     D.__doc__ = 'Data structure for storing everything -- data, parameters, simulation results, velociraptors, etc.'
     
     D.G = struct() # "G" for "general parameters"
     D.G.__doc__ = 'General parameters for the model, including the number of population groups, project name, etc.'
-    D.G.npops = npops
-    D.G.nprogs = nprogs
+    D.G.npops = len(pops)
+    D.G.nprogs = len(progs)
     D.G.projectname = projectname
     D.G.datastart = datastart
     D.G.dataend = dataend
-<<<<<<< HEAD
     savedata(D.projectfilename, D, verbose=verbose) # Create project -- #TODO: check if an existing project exists and don't overwrite it
-    # Make an Excel template and then prompt the user to save it #TODO #FIXME
-#    from makespreadsheet import makespreadsheet 
-#    makespreadsheet(D.spreadsheetname, npops, nprogs, datastart, dataend, verbose=verbose)
+    # Make an Excel template and then prompt the user to save it
+    from makespreadsheet import makespreadsheet 
+    makespreadsheet(D.spreadsheetname, pops, progs, datastart, dataend, econ_datastart, econ_dataend, verbose=verbose)
     
     printv('  ...done making project %s., created spreadsheet %s' % (D.projectname, D.spreadsheetname), 2, verbose)
-    return D
-=======
-    result_file_name = savedata(projectfilename, D, verbose=verbose) # Create project -- #TODO: check if an existing project exists and don't overwrite it
-#    return result_file_name
-    # Make an Excel template and then prompt the user to save it #TODO #FIXME
-    from makespreadsheet import makespreadsheet 
-    makespreadsheet(spreadsheetname, pops, progs, datastart, dataend, econ_datastart, econ_dataend, verbose=verbose)
-    
-    if verbose>=2: print('  ...done making project %s., created spreadsheet %s' \
-        % (projectname, spreadsheetname))
-    return spreadsheetname
->>>>>>> b2b49ef1
+    return D