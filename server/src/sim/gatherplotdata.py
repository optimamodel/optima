"""
GATHERPLOTDATA

This file gathers all data that could be used for plotting and packs it into a
nice little convenient structure :)

Version: 2014nov26 by cliffk
"""

# Define labels
epititles = {'prev':'Prevalence', 'inci':'New infections', 'daly':'DALYs', 'death':'Deaths', 'dx':'Diagnoses', 'tx1':'First-line treatment', 'tx2':'Second-line treatment'}
epiylabels = {'prev':'Prevalence (%)', 'inci':'New HIV infections per year', 'daly':'DALYs per year', 'death':'HIV-related deaths per year', 'dx':'HIV diagnoses per year', 'tx1':'People on 1st-line treatment', 'tx2':'People on 2nd-line treatment'}

def gatheruncerdata(D, R, verbose=2):
    """ Gather standard results into a form suitable for plotting with uncertainties. """
    from numpy import zeros, nan, size, array, asarray
    from bunch import Bunch as struct
    from printv import printv
    printv('Gathering epidemiology results...', 3, verbose)
    
    uncer = struct()
    uncer.__doc__ = 'Output structure containing everything that might need to be plotted'
    uncer.tvec = R.tvec.tolist() # Copy time vector
    uncer.poplabels = D.G.meta.pops.short
    uncer.colorm = (0,0.3,1) # Model color
    uncer.colord = (0,0,0) # Data color
    uncer.legend = ('Model', 'Data')
    uncer.xdata = D.data.epiyears
    ndatayears = len(uncer.xdata)
    
    for key in ['prev', 'inci', 'daly', 'death', 'dx', 'tx1', 'tx2']:
        percent = 100 if key=='prev' else 1 # Whether to multiple results by 100
        
        uncer[key] = struct()
        uncer[key].pops = [struct() for p in range(D.G.npops)]
        uncer[key].tot = struct()
        for p in range(D.G.npops):
            uncer[key].pops[p].best = (R[key].pops[0][p,:]*percent).tolist()
            uncer[key].pops[p].low = (R[key].pops[1][p,:]*percent).tolist()
            uncer[key].pops[p].high = (R[key].pops[2][p,:]*percent).tolist()
            uncer[key].pops[p].title = epititles[key] + ' - ' + D.G.meta.pops.short[p]
            uncer[key].pops[p].ylabel = epiylabels[key]
        uncer[key].tot.best = (R[key].tot[0]*percent).tolist()
        uncer[key].tot.low = (R[key].tot[1]*percent).tolist()
        uncer[key].tot.high = (R[key].tot[2]*percent).tolist()
        uncer[key].tot.title = epititles[key] + ' - Overall'
        uncer[key].tot.ylabel = epiylabels[key]
        uncer[key].xlabel = 'Years'
        
        if key=='prev':
            epidata = D.data.key.hivprev[0] # TODO: include uncertainties
            uncer.prev.ydata = zeros((D.G.npops,ndatayears)).tolist()
        if key=='inci':
            epidata = D.data.opt.numinfect[0]
            uncer.inci.ydata = zeros(ndatayears).tolist()
        if key=='death':
            epidata = D.data.opt.death[0]
            uncer.death.ydata = zeros(ndatayears).tolist()
        if key=='daly':
            epidata = nan+zeros(ndatayears) # No data
            uncer.daly.ydata = zeros(ndatayears).tolist()
        if key=='dx':
            epidata = D.data.opt.numdiag[0]
            uncer.dx.ydata = zeros(ndatayears).tolist()
        if key=='tx1':
            epidata = D.data.txrx.numfirstline[0]
            uncer.tx1.ydata = zeros(ndatayears).tolist()
        if key=='tx2':
            epidata = D.data.txrx.numsecondline[0]
            uncer.tx2.ydata = zeros(ndatayears).tolist()


        if size(epidata[0])==1: # TODO: make this less shitty, easier way of checking what shape the data is I'm sure
            uncer[key].ydata = (array(epidata)*percent).tolist()
        elif size(epidata)==D.G.npops:
            for p in range(D.G.npops):
                thispopdata = epidata[p]
                if len(thispopdata) == 1: 
                    thispopdata = nan+zeros(ndatayears) # If it's an assumption, just set with nans
                elif len(thispopdata) != ndatayears:
                    raise Exception('Expect data length of 1 or %i, actually %i' % (ndatayears, len(thispopdata)))
                uncer[key].ydata[p] = (asarray(thispopdata)*percent).tolist() # Stupid, but make sure it's an array, then make sure it's a list
        else:
            raise Exception("Can't figure out size of epidata; doesn't seem to be a vector or a matrix")

    
    # Financial outputs
    for key in ['costcur', 'costfut']:
        uncer[key] = struct()
        uncer[key].ann = struct()
        uncer[key].cum = struct()
        for ac in ['ann','cum']:
            if key=='costcur' and ac=='ann': origkey = 'annualhivcosts'
            if key=='costcur' and ac=='cum': origkey = 'cumulhivcosts'
            if key=='costfut' and ac=='ann': origkey = 'annualhivcostsfuture'
            if key=='costfut' and ac=='cum': origkey = 'cumulhivcostsfuture'
            uncer[key][ac].best = R[key][ac][0].tolist()
            uncer[key][ac].low = R[key][ac][1].tolist()
            uncer[key][ac].high = R[key][ac][2].tolist()
<<<<<<< HEAD
=======
            uncer[key][ac].xdata = R['costshared'][origkey]['xlinedata']
>>>>>>> 69ee38cb
            uncer[key][ac].title = R['costshared'][origkey]['title']
            uncer[key][ac].xlabel = R['costshared'][origkey]['xlabel']
            uncer[key][ac].ylabel = R['costshared'][origkey]['ylabel']
            uncer[key][ac].legend = ['Model']
    
    
    printv('...done gathering uncertainty results.', 4, verbose)
    return uncer




def gathermultidata(D, Rarr, verbose=2):
    """ Gather multi-simulation results (scenarios and optimizations) into a form suitable for plotting. """
    from bunch import Bunch as struct
    from printv import printv
    printv('Gathering multi-simulation results...', 3, verbose)
    
    
    multi = struct()
    multi.__doc__ = 'Output structure containing everything that might need to be plotted'
    multi.nsims = len(Rarr) # Number of simulations
    multi.tvec = Rarr[0].R.tvec.tolist() # Copy time vector
    multi.poplabels = D.G.meta.pops.long
    
    for key in ['prev', 'inci', 'daly', 'death', 'dx', 'tx1', 'tx2']:
        percent = 100 if key=='prev' else 1 # Whether to multiple results by 100
        multi[key] = struct()
        multi[key].pops = [struct() for p in range(D.G.npops)]
        for p in range(D.G.npops):
            multi[key].pops[p].data = []
            multi[key].pops[p].legend = []
            multi[key].pops[p].title = epititles[key] + ' - ' + D.G.meta.pops.short[p]
            multi[key].pops[p].ylabel = epiylabels[key]
            for sim in range(multi.nsims):
                thisdata = (Rarr[sim].R[key].pops[0][p,:]*percent).tolist()
                multi[key].pops[p].data.append(thisdata)
                multi[key].pops[p].legend.append(Rarr[sim].label)
        multi[key].tot = struct()
        multi[key].tot.data = []
        multi[key].tot.legend = []
        multi[key].tot.title = epititles[key] + ' - Overall'
        multi[key].tot.ylabel = epiylabels[key]
        multi[key].xlabel = 'Years'
        for sim in range(multi.nsims):
            thisdata =(Rarr[sim].R[key].tot[0]*percent).tolist()
            multi[key].tot.data.append(thisdata)
            multi[key].tot.legend.append(Rarr[sim].label) # Add legends
        
    
    # Financial outputs
    for key in ['costcur', 'costfut']:
        multi[key] = struct()
        for ac in ['ann','cum']:
            if key=='costcur' and ac=='ann': origkey = 'annualhivcosts'
            if key=='costcur' and ac=='cum': origkey = 'cumulhivcosts'
            if key=='costfut' and ac=='ann': origkey = 'annualhivcostsfuture'
            if key=='costfut' and ac=='cum': origkey = 'cumulhivcostsfuture'
            multi[key][ac] = struct()
            multi[key][ac].data = []
            multi[key][ac].legend = []
            for sim in range(multi.nsims):
                thisdata = Rarr[sim].R[key][ac][0].tolist()
                multi[key][ac].data.append(thisdata)
                multi[key][ac].legend.append(Rarr[sim].label) # Add legends
                multi[key][ac].title  = Rarr[sim].R['costshared'][origkey]['title']
                multi[key][ac].xlabel = Rarr[sim].R['costshared'][origkey]['xlabel']
                multi[key][ac].ylabel = Rarr[sim].R['costshared'][origkey]['ylabel']
        
    printv('...done gathering multi-simulation results.', 4, verbose)
    return multi


def gatheroptimdata(D, A, verbose=2):
    """ Return the data for plotting the two pie charts -- current allocation and optimal. """
    from bunch import Bunch as struct
    from printv import printv
    printv('Gathering optimization results...', 3, verbose)
    
    O = struct()
    O.legend = D.G.meta.progs.short
    
    O.pie1 = struct()
    O.pie1.name = 'Original'
    O.pie1.val = A[0].alloc.tolist()
    
    O.pie2 = struct()
    O.pie2.name = 'Optimal'
    O.pie2.val = A[1].alloc.tolist()
    
    printv('...done gathering optimization results.', 4, verbose)
    return O<|MERGE_RESOLUTION|>--- conflicted
+++ resolved
@@ -97,10 +97,7 @@
             uncer[key][ac].best = R[key][ac][0].tolist()
             uncer[key][ac].low = R[key][ac][1].tolist()
             uncer[key][ac].high = R[key][ac][2].tolist()
-<<<<<<< HEAD
-=======
             uncer[key][ac].xdata = R['costshared'][origkey]['xlinedata']
->>>>>>> 69ee38cb
             uncer[key][ac].title = R['costshared'][origkey]['title']
             uncer[key][ac].xlabel = R['costshared'][origkey]['xlabel']
             uncer[key][ac].ylabel = R['costshared'][origkey]['ylabel']
