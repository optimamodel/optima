--- conflicted
+++ resolved
@@ -106,17 +106,7 @@
                 uncer[key].ydata[p] = (asarray(thispopdata)*percent).tolist() # Stupid, but make sure it's an array, then make sure it's a list
         else:
             raise Exception("Can't figure out size of epidata; doesn't seem to be a vector or a matrix")
-<<<<<<< HEAD
-
-        for p in range(D.G.npops):
-            uncer[key].pops[p].best = (R[key].pops[0][p,:]*percent).tolist()
-            uncer[key].pops[p].low = (R[key].pops[1][p,:]*percent).tolist()
-            uncer[key].pops[p].high = (R[key].pops[2][p,:]*percent).tolist()
-            uncer[key].pops[p].title = epititles[key] + ' - ' + D.G.meta.pops.short[p]
-            uncer[key].pops[p].ylabel = epiylabels[key]
-=======
-    
->>>>>>> 99e15f49
+    
     
     # Financial outputs
     for key in ['costann', 'costcum']:
@@ -143,17 +133,10 @@
             uncer[key][ac] = struct()
             if key=='costcum':
                 # Individual line graphs with uncertainty
-<<<<<<< HEAD
-                uncer[key][ac].best = R[key][ac][0].tolist()
-                uncer[key][ac].low = R[key][ac][1].tolist()
-                uncer[key][ac].high = R[key][ac][2].tolist()
-                uncer[key][ac].xdata = R['costshared'][origkey][ac]['xlinedata'].tolist()
-=======
                 uncer[key][ac].best = R[key][ac][0][indices].tolist()
                 uncer[key][ac].low = R[key][ac][1][indices].tolist()
                 uncer[key][ac].high = R[key][ac][2][indices].tolist()
                 uncer[key][ac].xdata = R['costshared'][origkey][ac]['xlinedata'][indices].tolist()
->>>>>>> 99e15f49
                 uncer[key][ac].title = R['costshared'][origkey][ac]['title']
                 uncer[key][ac].xlabel = R['costshared'][origkey][ac]['xlabel']
                 uncer[key][ac].ylabel = R['costshared'][origkey][ac]['ylabel']
@@ -166,17 +149,10 @@
                     uncer[key][ac][yscale] = struct()
                     if 'ylinedata' in R['costshared'][origkey][ac][yscale]:
                         # Individual line graphs with uncertainty
-<<<<<<< HEAD
-                        uncer[key][ac][yscale].best = R[key][ac][yscale][0].tolist()
-                        uncer[key][ac][yscale].low = R[key][ac][yscale][1].tolist()
-                        uncer[key][ac][yscale].high = R[key][ac][yscale][2].tolist()
-                        uncer[key][ac][yscale].xdata = R['costshared'][origkey][ac][yscale]['xlinedata'].tolist()
-=======
                         uncer[key][ac][yscale].best = R[key][ac][yscale][0][indices].tolist()
                         uncer[key][ac][yscale].low = R[key][ac][yscale][1][indices].tolist()
                         uncer[key][ac][yscale].high = R[key][ac][yscale][2][indices].tolist()
                         uncer[key][ac][yscale].xdata = R['costshared'][origkey][ac][yscale]['xlinedata'][indices].tolist()
->>>>>>> 99e15f49
                         uncer[key][ac][yscale].title = R['costshared'][origkey][ac][yscale]['title']
                         uncer[key][ac][yscale].xlabel = R['costshared'][origkey][ac][yscale]['xlabel']
                         uncer[key][ac][yscale].ylabel = R['costshared'][origkey][ac][yscale]['ylabel']
