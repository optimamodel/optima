--- conflicted
+++ resolved
@@ -159,21 +159,12 @@
             multi[key][ac].data = []
             multi[key][ac].legend = []
             for sim in range(multi.nsims):
-<<<<<<< HEAD
-                thisdata = Rarr[sim][key][ac][0].tolist()
-                multi[key][ac].data.append(thisdata)
-                multi[key][ac].legend.append(Rarr[sim].label) # Add legends
-                multi[key][ac].title  = Rarr[sim]['cost'][origkey]['title']
-                multi[key][ac].xlabel = Rarr[sim]['cost'][origkey]['xlabel']
-                multi[key][ac].ylabel = Rarr[sim]['cost'][origkey]['ylabel']
-=======
                 thisdata = Rarr[sim].R[key][ac][0].tolist()
                 multi[key][ac].data.append(thisdata)
                 multi[key][ac].legend.append(Rarr[sim].label) # Add legends
                 multi[key][ac].title  = Rarr[sim].R['costshared'][origkey]['title']
                 multi[key][ac].xlabel = Rarr[sim].R['costshared'][origkey]['xlabel']
                 multi[key][ac].ylabel = Rarr[sim].R['costshared'][origkey]['ylabel']
->>>>>>> 6bd87e73
         
     printv('...done gathering multi-simulation results.', 4, verbose)
     return multi
