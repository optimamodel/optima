"""
Plots cost-coverage, coverage-outcome and cost-outcome curves

Version: 2015jan19 by robynstuart
"""
<<<<<<< HEAD
from matplotlib.pylab import figure, plot, hold, xlabel, ylabel, title, xlim, ylim, gca, scatter
from matplotlib.pyplot import close
=======
from matplotlib.pylab import figure #plot, hold, xlabel, ylabel, title, xlim, ylim, gca, scatter
>>>>>>> 5e2f26c7
from matplotlib.ticker import MaxNLocator
from numpy import nan
from mpld3 import plugins, fig_to_dict
from utils import OptimaTickFormatter

# Set defaults for testing makeccocs
default_progname = 'NSP'
default_effect = {'paramtype':'inj', 'param':'sharing', 'popname':u'Male PWID'}
default_ccparams = {'saturation': .7,
                    'coveragelower': .4,
                    'coverageupper':.5,
                    'funding':9e5,
                    'scaleup':.2,
                    'nonhivdalys':nan,
                    'cpibaseyear':nan,
                    'perperson':nan}
default_coparams = [0.15, 0.3, 0.4, 0.55]
default_arteligcutoff = 'gt350'
coverage_params = ['numost','numpmtct','numfirstline','numsecondline']

###############################################################################
from makeccocs import makecc, makeco, makecco
###############################################################################
def plot_cost_coverage(plotdata, figsize=None):
    """ Plot the cost-coverage figure """

    result = None
    cost_coverage_figure = None
    if figsize:
        cost_coverage_figure = figure(figsize=figsize, dpi=100)
    else:
        cost_coverage_figure = figure()

    cost_coverage_figure.hold(True)

    axis = cost_coverage_figure.gca()

    if 'xlinedata' in plotdata.keys():
        axis.plot(
            plotdata['xlinedata'],
            plotdata['ylinedata'][1],
            linestyle='--',
            linewidth=2,
            color='#000000')
        axis.plot(
            plotdata['xlinedata'],
            plotdata['ylinedata'][0],
            linestyle='-',
            linewidth=2,
            color='#a6cee3')
        axis.plot(
            plotdata['xlinedata'],
            plotdata['ylinedata'][2],
            linestyle='--',
            linewidth=2,
            color='#000000')
    axis.scatter(
        plotdata['xscatterdata'],
        plotdata['yscatterdata'],
        color='#666666')

    axis.set_xlim([plotdata['xlowerlim'], plotdata['xupperlim']])
    axis.set_ylim([plotdata['ylowerlim'], plotdata['yupperlim']])
    axis.tick_params(axis='both', which='major', labelsize=11)
    axis.set_xlabel(plotdata['xlabel'], fontsize=11)
    axis.set_ylabel(plotdata['ylabel'], fontsize=11)
    axis.get_xaxis().set_major_locator(MaxNLocator(nbins=3))
    axis.set_title(plotdata['title'])

    # clear all plugins from the figure
    plugins.clear(cost_coverage_figure)
    plugins.connect(
        cost_coverage_figure,
        # Box zoom is needed to manually create a zoom button in the JS front-end
        plugins.BoxZoom(button=False, enabled=False),
        OptimaTickFormatter())

    result = fig_to_dict(cost_coverage_figure)
    cost_coverage_figure.clf()
    axis.cla()
    close(cost_coverage_figure)

    return result


def plotcc(D, progname=default_progname, ccparams=default_ccparams, arteligcutoff=default_arteligcutoff):
    """ Generate cost-coverage data and plot it. """

    plotdata_cc, D = makecc(D, progname=progname, ccparams=ccparams, arteligcutoff=arteligcutoff)
    plot_cost_coverage(plotdata_cc)

###############################################################################
def plot_coverage_outcome(plotdata, figsize = None):
    """ Plot the coverage-outcome figure """
    result = None
    coverage_outcome_figure = None
    if plotdata:
        if figsize:
            coverage_outcome_figure = figure(figsize = figsize, dpi=100)
        else:
            coverage_outcome_figure = figure()
        coverage_outcome_figure.hold(True)

        axis = coverage_outcome_figure.gca()

        if 'xlinedata' in plotdata.keys():
            axis.plot(
                plotdata['xlinedata'],
                plotdata['ylinedata'][0],
                linestyle='-',
                linewidth=2,
                color='#a6cee3')
            axis.plot(
                plotdata['xlinedata'],
                plotdata['ylinedata'][1],
                linestyle='--',
                linewidth=2,
                color='#000000')
            axis.plot(
                plotdata['xlinedata'],
                plotdata['ylinedata'][2],
                linestyle='--',
                linewidth=2,
                color='#000000')
        axis.scatter(
            plotdata['xscatterdata'],
            plotdata['yscatterdata'],
            color='#666666')

        axis.set_title(plotdata['title'])
        axis.tick_params(axis='both', which='major', labelsize=11)
        axis.set_xlabel(plotdata['xlabel'], fontsize=11)
        axis.set_ylabel(plotdata['ylabel'], fontsize=11)
        axis.get_xaxis().set_major_locator(MaxNLocator(nbins=3))
        axis.set_xlim([plotdata['xlowerlim'], plotdata['xupperlim']])
        axis.set_ylim([plotdata['ylowerlim'], plotdata['yupperlim']])

        # clear all plugins from the figure
        plugins.clear(coverage_outcome_figure)
        plugins.connect(
            coverage_outcome_figure,
            # Box zoom is needed to manually create a zoom button in the JS front-end
            plugins.BoxZoom(button=False, enabled=False),
            OptimaTickFormatter())

        result = fig_to_dict(coverage_outcome_figure)
        coverage_outcome_figure.clf()
        axis.cla()
        close(coverage_outcome_figure)
    return result


def plotco(D, progname=default_progname, effect=default_effect, coparams=default_coparams, arteligcutoff=default_arteligcutoff):
    """ Generate coverage-outcome data and plot it. """

    plotdata_co, effect = makeco(D=D, progname=progname, effect=effect, coparams=coparams, arteligcutoff=arteligcutoff)
    plot_coverage_outcome(plotdata_co)

#################################################################################
def plot_cost_outcome(plotdata, figsize = None):
    """ Plot the cost-outcome figure """

    cost_outcome_figure = None
    result = None
    if plotdata:
        if figsize:
            cost_outcome_figure = figure(figsize = figsize, dpi=100)
        else:
            cost_outcome_figure = figure()
        cost_outcome_figure.hold(True)

        axis = cost_outcome_figure.gca()

        if 'xlinedata' in plotdata.keys():
            axis.plot(
                plotdata['xlinedata'],
                plotdata['ylinedata'][0],
                linestyle='-',
                linewidth=2,
                color='#a6cee3')
            axis.plot(
                plotdata['xlinedata'],
                plotdata['ylinedata'][1],
                linestyle='--',
                linewidth=2,
                color='#000000')
            axis.plot(
                plotdata['xlinedata'],
                plotdata['ylinedata'][2],
                linestyle='--',
                linewidth=2,
                color='#000000')
        axis.scatter(
            plotdata['xscatterdata'],
            plotdata['yscatterdata'],
            color='#666666')
        axis.scatter(
            plotdata['xcurrentdata'],
            plotdata['ycurrentdata'],
            color='#d22c2c')

        axis.set_title(plotdata['title'])
        axis.tick_params(axis='both', which='major', labelsize=11)
        axis.set_xlabel(plotdata['xlabel'], fontsize=11)
        axis.set_ylabel(plotdata['ylabel'], fontsize=11)
        axis.get_xaxis().set_major_locator(MaxNLocator(nbins=3))
        axis.set_xlim([plotdata['xlowerlim'],plotdata['xupperlim']])
        axis.set_ylim([plotdata['ylowerlim'],plotdata['yupperlim']])

        # clear all plugins from the figure
        plugins.clear(cost_outcome_figure)
        plugins.connect(
            cost_outcome_figure,
            # Box zoom is needed to manually create a zoom button in the JS front-end
            plugins.BoxZoom(button=False, enabled=False),
            OptimaTickFormatter())
        result = fig_to_dict(cost_outcome_figure)
        cost_outcome_figure.clf()
        axis.cla()
        close(cost_outcome_figure)
    return result


def plotcco(D, progname=default_progname, effect=default_effect, ccparams=default_ccparams, coparams=default_coparams, \
    arteligcutoff=default_arteligcutoff):
    """ Generate cost-outcome data and plot it. """

    plotdata_cco, plotdata_co, effect = makecco(D, progname=progname, effect=effect, ccparams=ccparams, coparams=coparams, arteligcutoff=arteligcutoff)
    plot_cost_outcome(plotdata_cco)

#################################################################################
def plotprogramcurves(D, progname=default_progname, ccparams=default_ccparams, coparams=default_coparams, arteligcutoff=default_arteligcutoff):
    """ Plot all figures for a particular program """

    plotcc(D, progname=progname, ccparams=ccparams, arteligcutoff=arteligcutoff)
    prognumber = [p['name'] for p in D['programs']].index(progname) # get program number
    for effectnumber, effect in enumerate(D['programs'][prognumber]['effects']):
        plotco(D, progname=progname, effect=effect, coparams=coparams, arteligcutoff=arteligcutoff)
        plotcco(D, progname=progname, effect=effect, ccparams=ccparams, coparams=coparams, arteligcutoff=arteligcutoff)

#################################################################################
def plotall(D, ccparams = default_ccparams, coparams = default_coparams):
    for program in D['programs']:
        plotdata_cc, D = makecc(D=D, progname=program['name'])
        plotprogramcurves(D=D, progname=program['name'])<|MERGE_RESOLUTION|>--- conflicted
+++ resolved
@@ -3,12 +3,8 @@
 
 Version: 2015jan19 by robynstuart
 """
-<<<<<<< HEAD
-from matplotlib.pylab import figure, plot, hold, xlabel, ylabel, title, xlim, ylim, gca, scatter
+from matplotlib.pylab import figure #plot, hold, xlabel, ylabel, title, xlim, ylim, gca, scatter
 from matplotlib.pyplot import close
-=======
-from matplotlib.pylab import figure #plot, hold, xlabel, ylabel, title, xlim, ylim, gca, scatter
->>>>>>> 5e2f26c7
 from matplotlib.ticker import MaxNLocator
 from numpy import nan
 from mpld3 import plugins, fig_to_dict
