"""
Plots cost-coverage, coverage-outcome and cost-outcome curves

Version: 2015jan19 by robynstuart
"""
from matplotlib.pylab import figure, plot, hold, xlabel, ylabel, title, xlim, ylim, gca
from numpy import nan
from mpld3 import plugins

# Set defaults for testing makeccocs
<<<<<<< HEAD
default_progname = 'MSM programs'
default_effect = {'paramtype':'sex', 'param':'condomcas', 'popname':u'MSM'}
default_ccparams = {'saturation': .9,
                    'coveragelower': .5,
                    'coverageupper':.6,
                    'funding':4e5,
                    'scaleup':nan,
                    'nonhivdalys':nan,
                    'xupperlim':nan,
                    'cpibaseyear':nan,
                    'perperson':nan}
default_coparams = [0.3, 0.5, 0.7, 0.9]
=======
default_progname = 'PWID programs'
default_effect = {'paramtype':'sex', 'param':'condomreg', 'popname':u'Male PWID'} 
default_ccparams = {'saturation': .7, 
                    'coveragelower': .4, 
                    'coverageupper':.5, 
                    'funding':9e6, 
                    'scaleup':.2, 
                    'nonhivdalys':nan, 
                    'xupperlim':2e7, 
                    'cpibaseyear':nan, 
                    'perperson':nan}
default_coparams = [0.15, 0.3, 0.4, 0.55] 
>>>>>>> 561355a9
default_arteligcutoff = 'gt350'
coverage_params = ['numost','numpmtct','numfirstline','numsecondline']

###############################################################################
from makeccocs import makecc, makeco, makecco
###############################################################################
def do_plotcc(plotdata_cc, figsize=None, showTitle=True):
    """ Actually plot cost-coverage curve"""

    cost_coverage_figure = None
    if figsize:
        cost_coverage_figure = figure(figsize=figsize, dpi=100)
    else:
        cost_coverage_figure = figure()

    hold(True)

    if 'xlinedata' in plotdata_cc.keys():
        plot(plotdata_cc['xlinedata'], plotdata_cc['ylinedata'][1], 'k--', lw = 2)
        plot(plotdata_cc['xlinedata'], plotdata_cc['ylinedata'][0], 'b-', lw = 2)
        plot(plotdata_cc['xlinedata'], plotdata_cc['ylinedata'][2], 'k--', lw = 2)
    plot(plotdata_cc['xscatterdata'], plotdata_cc['yscatterdata'], 'ro')
    xlim([plotdata_cc['xlowerlim'],plotdata_cc['xupperlim']])
    ylim([plotdata_cc['ylowerlim'],plotdata_cc['yupperlim']])

    axis = cost_coverage_figure.gca()
    axis.tick_params(axis='both', which='major', labelsize=11)
    axis.set_xlabel(plotdata_cc['xlabel'], fontsize=11)
    axis.set_ylabel(plotdata_cc['ylabel'], fontsize=11)
    if showTitle:
        title(plotdata_cc['title'])

    # clear all plugins from the figure
    plugins.clear(cost_coverage_figure)
    plugins.connect(cost_coverage_figure, plugins.BoxZoom(button=False), plugins.Zoom(button=False))

    return cost_coverage_figure


def plotcc(D, progname=default_progname, ccparams=default_ccparams, arteligcutoff=default_arteligcutoff):
    ''' Plot cost-coverage curve'''

    plotdata_cc, D = makecc(D, progname=progname, ccparams=ccparams, arteligcutoff=arteligcutoff)
    return do_plotcc(plotdata_cc)

###############################################################################
def do_plotco(plotdata_co, figsize = None, showTitle=True):
    """ Actually Plot coverage-outcome curve"""
    coverage_outcome_figure = None
    if plotdata_co:
        if figsize:
            coverage_outcome_figure = figure(figsize = figsize, dpi=100)
        else:
            coverage_outcome_figure = figure()
        hold(True)
        if 'xlinedata' in plotdata_co.keys():
            plot(plotdata_co['xlinedata'], plotdata_co['ylinedata'][0], color = 'b', lw = 2)
            plot(plotdata_co['xlinedata'], plotdata_co['ylinedata'][1], 'k--', lw = 2)
            plot(plotdata_co['xlinedata'], plotdata_co['ylinedata'][2], 'k--', lw = 2)
        plot(plotdata_co['xscatterdata'], plotdata_co['yscatterdata'], 'ro')
        if showTitle:
            title(plotdata_co['title'])

        axis = coverage_outcome_figure.gca()
        axis.tick_params(axis='both', which='major', labelsize=11)
        axis.set_xlabel(plotdata_co['xlabel'], fontsize=11)
        axis.set_ylabel(plotdata_co['ylabel'], fontsize=11)

        xlim([plotdata_co['xlowerlim'],plotdata_co['xupperlim']])
        ylim([plotdata_co['ylowerlim'],plotdata_co['yupperlim']])

        # clear all plugins from the figure
        plugins.clear(coverage_outcome_figure)
        plugins.connect(coverage_outcome_figure, plugins.BoxZoom(button=False), plugins.Zoom(button=False))

    return coverage_outcome_figure


def plotco(D, progname=default_progname, effect=default_effect, coparams=default_coparams, arteligcutoff=default_arteligcutoff):
    ''' Plot coverage-outcome curve'''

    plotdata_co, effect = makeco(D=D, progname=progname, effect=effect, coparams=coparams, arteligcutoff=arteligcutoff)
    return do_plotco(plotdata_co)

#################################################################################
def do_plotcco(plotdata_cco, figsize = None, showTitle=True):
    """ Actually plot cost-outcome curve"""
    cost_outcome_figure = None
    if plotdata_cco:
        if figsize:
            cost_outcome_figure = figure(figsize = figsize, dpi=100)
        else:
            cost_outcome_figure = figure()
        hold(True)
        if 'xlinedata' in plotdata_cco.keys():
            plot(plotdata_cco['xlinedata'], plotdata_cco['ylinedata'][0], color = 'b', lw = 2)
            plot(plotdata_cco['xlinedata'], plotdata_cco['ylinedata'][1], 'k--', lw = 2)
            plot(plotdata_cco['xlinedata'], plotdata_cco['ylinedata'][2], 'k--', lw = 2)
        plot(plotdata_cco['xscatterdata'], plotdata_cco['yscatterdata'], 'ro')
        if showTitle:
            title(plotdata_cco['title'])

        axis = cost_outcome_figure.gca()
        axis.tick_params(axis='both', which='major', labelsize=11)
        axis.set_xlabel(plotdata_cco['xlabel'], fontsize=11)
        axis.set_ylabel(plotdata_cco['ylabel'], fontsize=11)

        xlim([plotdata_cco['xlowerlim'],plotdata_cco['xupperlim']])
        ylim([plotdata_cco['ylowerlim'],plotdata_cco['yupperlim']])

        # clear all plugins from the figure
        plugins.clear(cost_outcome_figure)
        plugins.connect(cost_outcome_figure, plugins.BoxZoom(button=False), plugins.Zoom(button=False))
    return cost_outcome_figure


def plotcco(D, progname=default_progname, effect=default_effect, ccparams=default_ccparams, coparams=default_coparams, \
    arteligcutoff=default_arteligcutoff):
    ''' Plot cost-outcome curve'''

    plotdata_cco, plotdata_co, effect = makecco(D, progname=progname, effect=effect, ccparams=ccparams, coparams=coparams, arteligcutoff=arteligcutoff)
    return do_plotcco(plotdata_cco)

#################################################################################
def plotprogramcurves(D, progname=default_progname, ccparams=default_ccparams, coparams=default_coparams, arteligcutoff=default_arteligcutoff):
    ''' Plot all curves for a particular program '''

    plotcc(D, progname=progname, ccparams=ccparams, arteligcutoff=arteligcutoff)
    prognumber = [p['name'] for p in D['programs']].index(progname) # get program number
    for effectnumber, effect in enumerate(D['programs'][prognumber]['effects']):
        plotco(D, progname=progname, effect=effect, coparams=coparams, arteligcutoff=arteligcutoff)
        plotcco(D, progname=progname, effect=effect, ccparams=ccparams, coparams=coparams, arteligcutoff=arteligcutoff)

#################################################################################
def plotall(D, ccparams = default_ccparams, coparams = default_coparams):
    for program in D['programs']:
        plotdata_cc, D = makecc(D=D, progname=program['name'])
        plotprogramcurves(D=D, progname=program['name'])<|MERGE_RESOLUTION|>--- conflicted
+++ resolved
@@ -8,33 +8,18 @@
 from mpld3 import plugins
 
 # Set defaults for testing makeccocs
-<<<<<<< HEAD
-default_progname = 'MSM programs'
-default_effect = {'paramtype':'sex', 'param':'condomcas', 'popname':u'MSM'}
-default_ccparams = {'saturation': .9,
-                    'coveragelower': .5,
-                    'coverageupper':.6,
-                    'funding':4e5,
-                    'scaleup':nan,
+default_progname = 'PWID programs'
+default_effect = {'paramtype':'sex', 'param':'condomreg', 'popname':u'Male PWID'}
+default_ccparams = {'saturation': .7,
+                    'coveragelower': .4,
+                    'coverageupper':.5,
+                    'funding':9e6,
+                    'scaleup':.2,
                     'nonhivdalys':nan,
-                    'xupperlim':nan,
+                    'xupperlim':2e7,
                     'cpibaseyear':nan,
                     'perperson':nan}
-default_coparams = [0.3, 0.5, 0.7, 0.9]
-=======
-default_progname = 'PWID programs'
-default_effect = {'paramtype':'sex', 'param':'condomreg', 'popname':u'Male PWID'} 
-default_ccparams = {'saturation': .7, 
-                    'coveragelower': .4, 
-                    'coverageupper':.5, 
-                    'funding':9e6, 
-                    'scaleup':.2, 
-                    'nonhivdalys':nan, 
-                    'xupperlim':2e7, 
-                    'cpibaseyear':nan, 
-                    'perperson':nan}
-default_coparams = [0.15, 0.3, 0.4, 0.55] 
->>>>>>> 561355a9
+default_coparams = [0.15, 0.3, 0.4, 0.55]
 default_arteligcutoff = 'gt350'
 coverage_params = ['numost','numpmtct','numfirstline','numsecondline']
 
