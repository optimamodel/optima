def runsimulation(D, startyear=2000, endyear=2030, verbose=2, makeplot = 1, dosave = True):
    """
    Calculate initial model estimates.

    Version: 2015jan16 by cliffk
    """

    from printv import printv
    printv('Running simulation...', 1, verbose)
    # please don't use dosave here, let's just save by default. it makes no sense to save in file in web environment :)

    # Set options to update year range
    from setoptions import setoptions
    D.opt = setoptions(D.opt, startyear=startyear, endyear=endyear)

    # Convert data parameters to model parameters
    if 'M' not in D.keys():
        from makemodelpars import makemodelpars
        D.M = makemodelpars(D.P, D.opt, verbose=verbose)

    # Run model
    from model import model
    allsims = []
    for s in range(len(D.F)): # TODO -- parallelize
        S = model(D.G, D.M, D.F[s], D.opt, verbose=verbose)
        allsims.append(S)
    D.S = allsims[0] # Save one full sim structure for troubleshooting and funsies

    print('WARNING should add conditionals here')
    from makeccocs import makeallccocs
    D = makeallccocs(D, verbose=verbose) # Do not plot, ever

<<<<<<< HEAD
##    from getcurrentbudget import getcurrentbudget
##    D = getcurrentbudget(D) # TODO Add verbose
#
#    # Calculate results
#    from makeresults import makeresults
#    D.R = makeresults(D, allsims, D.opt.quantiles, verbose=verbose)
#
#    # Gather plot data
#    from gatherplotdata import gatheruncerdata
#    D.plot.E = gatheruncerdata(D, D.R, verbose=verbose)
#
#    # Save output
#    if dosave:
#        from dataio import savedata
#        savedata(D.G.projectfilename, D, verbose=verbose)
#
#    printv('...done running simulation for project %s.' % D.G.projectfilename, 2, verbose)
=======
#    from getcurrentbudget import getcurrentbudget
#    D = getcurrentbudget(D) # TODO Add verbose
    # Calculate results
    from makeresults import makeresults
    D.R = makeresults(D, allsims, D.opt.quantiles, verbose=verbose)

    # Gather plot data
    from gatherplotdata import gatheruncerdata
    D.plot.E = gatheruncerdata(D, D.R, verbose=verbose)

    # Save output
    if dosave:
        from dataio import savedata
        savedata(D.G.projectfilename, D, verbose=verbose)

    printv('...done running simulation for project %s.' % D.G.projectfilename, 2, verbose)
>>>>>>> b7cab9e5
    return D<|MERGE_RESOLUTION|>--- conflicted
+++ resolved
@@ -30,7 +30,6 @@
     from makeccocs import makeallccocs
     D = makeallccocs(D, verbose=verbose) # Do not plot, ever
 
-<<<<<<< HEAD
 ##    from getcurrentbudget import getcurrentbudget
 ##    D = getcurrentbudget(D) # TODO Add verbose
 #
@@ -48,22 +47,4 @@
 #        savedata(D.G.projectfilename, D, verbose=verbose)
 #
 #    printv('...done running simulation for project %s.' % D.G.projectfilename, 2, verbose)
-=======
-#    from getcurrentbudget import getcurrentbudget
-#    D = getcurrentbudget(D) # TODO Add verbose
-    # Calculate results
-    from makeresults import makeresults
-    D.R = makeresults(D, allsims, D.opt.quantiles, verbose=verbose)
-
-    # Gather plot data
-    from gatherplotdata import gatheruncerdata
-    D.plot.E = gatheruncerdata(D, D.R, verbose=verbose)
-
-    # Save output
-    if dosave:
-        from dataio import savedata
-        savedata(D.G.projectfilename, D, verbose=verbose)
-
-    printv('...done running simulation for project %s.' % D.G.projectfilename, 2, verbose)
->>>>>>> b7cab9e5
     return D