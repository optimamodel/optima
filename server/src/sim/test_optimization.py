--- conflicted
+++ resolved
@@ -6,12 +6,8 @@
 Version: 2015jan23 by cliffk
 """
 
-<<<<<<< HEAD
 dotimevarying = True # True False
 
-
-=======
->>>>>>> 7fce3904
 print('WELCOME TO OPTIMA')
 
 ## Set parameters
@@ -28,13 +24,10 @@
 from updatedata import updatedata
 D = updatedata(D, verbose=verbose, savetofile=False)
 
-<<<<<<< HEAD
 print('\n\n\n3. Running simulation...')
 from runsimulation import runsimulation
-D = runsimulation(D, startyear=2000, endyear=2030, verbose=verbose, dosave=False)
+D = runsimulation(D, startyear=2000, endyear=2015, verbose=verbose, dosave=False)
 
-=======
->>>>>>> 7fce3904
 print('\n\n\n4. Running optimization...')
 from optimize import optimize
 optimize(D, objectives={"year":{"start":2000,"end":2030}}, ntimepm=2, timelimit=timelimit, verbose=verbose)
