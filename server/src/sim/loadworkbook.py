--- conflicted
+++ resolved
@@ -43,11 +43,7 @@
                  ['Testing & treatment', 'txrx',    ['hivtest', 'aidstest', 'numfirstline', 'numsecondline', 'txelig', 'prep', 'numpmtct', 'birth', 'breast']], \
                  ['Sexual behavior',     'sex',     ['numactsreg', 'numactscas', 'numactscom', 'condomreg', 'condomcas', 'condomcom', 'circum', 'numcircum']], \
                  ['Injecting behavior',  'inj',     ['numinject', 'sharing', 'numost']], \
-<<<<<<< HEAD
                  ['Economics and costs', 'econ',    ['cpi', 'ppp', 'gdp', 'revenue', 'govtexpend', 'totalhealth', 'domestichealth', 'domestichiv', 'globalfund', 'pepfar', 'otherint', 'private', 'health', 'social']]
-=======
-                 ['Macroeconomics & costs',      'macro',   ['gdp', 'revenue', 'govtexpend', 'totalhealth', 'domestichealth', 'domestichiv', 'globalfund', 'pepfar', 'otherint', 'private']]
->>>>>>> 1b32f8a0
                 ]
                  
     # Matrix data -- array sizes are population x population
@@ -208,11 +204,8 @@
                                 data[name][thispar].sexwomen.append(thesedata[6])
                                 data[name][thispar].sexworker.append(thesedata[7])
                                 data[name][thispar].client.append(thesedata[8])
-<<<<<<< HEAD
-=======
                             if thispar=='progs':
                                 if not thesedata[0] in programs: programs[thesedata[0]] = []
->>>>>>> 1b32f8a0
                                 
                         # It's cost-coverage data, save the cost and coverage values separately
                         if groupname=='cocodata':
@@ -248,7 +241,6 @@
 
                             for programname in programs_for_input_key(thispar):
                                 if programname in programs:
-#                                    programs[programname].append([[name, thispar], [subparam], default_init_coparams])                        
                                     programs[programname].append([[name, thispar], [subparam]])
                         
                         # It's a matrix, append the data                                     
