--- conflicted
+++ resolved
@@ -435,11 +435,7 @@
 
         for name in ['Percentage of people who die from non-HIV-related causes per year', \
         'Prevalence of any ulcerative STIs', 'Prevalence of any discharging STIs', 'Tuberculosis prevalence']:
-<<<<<<< HEAD
-            current_row = self.emit_ref_years_block(name, current_row, self.pop_range, row_format = OptimaFormats.PERCENTAGE, assumption = True)
-=======
-            current_row = self.emit_ref_years_block(name, current_row, self.pop_range, row_format = OptimaFormats.DECIMAL_PERCENTAGE, assumption = True, programs = True)
->>>>>>> 181dc508
+            current_row = self.emit_ref_years_block(name, current_row, self.pop_range, row_format = OptimaFormats.DECIMAL_PERCENTAGE, assumption = True)
 
     def generate_opid(self):
         self.current_sheet = self.sheets['opid']
