--- conflicted
+++ resolved
@@ -6,12 +6,8 @@
 migrations = {
     0:'001_inhomogenities',
     1:'002_removebloat',
-<<<<<<< HEAD
-    2:'002_add_programs'
-=======
     2:'003_add_programs',
     3:'004_fix_ccparams'
->>>>>>> 578fceb1
 }
 
 def run_migrations(model):
