--- conflicted
+++ resolved
@@ -213,13 +213,14 @@
     args['D'] = load_model(request.project_name)
     args = pick_params(["progname", "ccparams", "coparams"], data, args)
     try:
-        args['ccparams'] = [0.9, 0.2, 800000.0, 7e6]
-        args['coparams'] = []
-<<<<<<< HEAD
-        plotdata, plotdata_co, plotdata_cc, effectnames = plotallcurves(**args)
-=======
-        plotdata, plotdata_co, plotdata_cc, D = plotallcurves(**args)
->>>>>>> fe0c6788
+        if not args.get('ccparams'):
+            args['ccparams'] = [0.9, 0.2, 800000.0, 7e6]
+        if not args.get('coparams'):
+            args['coparams'] = []
+        plotdata, plotdata_co, plotdata_cc, effectnames, D = plotallcurves(**args)
+        if args.get('dosave'):
+            D_dict = D.toDict()
+            save_model(request.project_name, D_dict)
     except Exception, err:
         var = traceback.format_exc()
         return jsonify({"status":"NOK", "exception":var})
