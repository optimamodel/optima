#!/bin/env python
# -*- coding: utf-8 -*-
"""
User Module
~~~~~~~~~~~~~~

1. Get current logged in user.
2. Login a user using openid.
3. Logout.

"""
from flask import Flask, request, jsonify, g, session, flash, \
     redirect, url_for, abort, Blueprint
from flask.ext.login import LoginManager, login_user, current_user, logout_user, AnonymousUserMixin
from openid.extensions import pape

# route prefix: /api/user
user = Blueprint('user',  __name__, static_folder = '../static')

<<<<<<< HEAD
from api import app, db
from models import UserDb
oid = OpenID(app, safe_roots=[], extension_responses=[pape.Response])

=======
from api import app

from sqlalchemy import create_engine, Column, Integer, String, Boolean
from sqlalchemy.orm import scoped_session, sessionmaker
from sqlalchemy.ext.declarative import declarative_base

# System Imports
import hashlib

# Login Manager
login_manager = LoginManager()

# setup sqlalchemy
engine = create_engine(app.config['DATABASE_URI'])
db_session = scoped_session(sessionmaker(autocommit=False,
                                         autoflush=True,
                                         bind=engine))

Base = declarative_base()
Base.query = db_session.query_property()

def init_db():
    Base.metadata.create_all(bind=engine)


class UserDb(Base):
    __tablename__ = 'users'
    id = Column(Integer, primary_key=True)
    name = Column(String(60))
    email = Column(String(200))
    password = Column(String(200))

    def __init__(self, name, email, password):
        self.name = name
        self.email = email
        self.password = password
    
    def get_id(self):
        return self.id

    def is_active(self):
        return True

    def is_anonymous(self):
        return False
    
    def is_authenticated(self):
        return True


@user.record
def record_params(setup_state):
  app = setup_state.app
  login_manager.init_app(app)
>>>>>>> 7003a247

@user.before_request
def before_request():
    g.user = None
    if 'userid' in session:
        g.user = UserDb.query.filter_by(id=session['userid']).first()

@user.route('/create', methods=['POST'])
def create_user():
    
    # Check if the user already exists
    email = request.values.get('email')
    name = request.values.get('name')
    password = hashlib.sha224( request.values.get('password') ).hexdigest()
    
    if email is not None and name is not None and password is not None:
        
        # Get user for this username (if exists)
        try:
            no_of_users = UserDb.query.filter_by( email=email ).count()
        except:
            no_of_users = 0
        
        if no_of_users == 0:
            
            # Save to db
            u = UserDb(name, email, password)
            db_session.add( u )
            db_session.commit()
            
            # Login this user
            login_user(u)
            
            # Return user info
            return jsonify({'email': u.email, 'name': u.name })
            
    
    # We are here implies username is already taken
    return jsonify({'status': 'Username in use'})

<<<<<<< HEAD
@user.after_request
def after_request(response):
    return response
=======
>>>>>>> 7003a247

@user.route('/login', methods=['POST'])
def login():
      
    # Make sure user is not logged in already.
    cu = current_user
    
    if cu.is_anonymous():
        
        # Make sure user is valid.
        username = request.values.get('username')
        
        if username is not None:
        
            # Get hashsed password
            password = hashlib.sha224( request.values.get('password') ).hexdigest()
            
            # Get user for this username
            try:
                u = UserDb.query.filter_by( email=username ).first()
            except:
                u = None
            
            # Make sure user is valid and password matches
            if u is not None and u.password == password:
                
                # Login the user
                login_user(u)
                
                # Return user info
                return jsonify({'email': u.email, 'name': u.name })
                
        
        # If we come here, login is not successful    
        abort(401)
                                         
    # User already loggedin
    return jsonify({'email': cu.email, 'name': cu.name })

@user.route('/current', methods=['GET'])
def current_user_api():
    cu = current_user
    if cu.is_anonymous() == False:
        return jsonify({ 'email': cu.email, 'name': cu.name })  

    abort(401)

<<<<<<< HEAD
@oid.after_login
def create_or_login(resp):
    """This is called when login with OpenID succeeded and it's not
    necessary to figure out if this is the users's first login or not.
    This function has to redirect otherwise the user will be presented
    with a terrible URL which we certainly don't want.
    """
    session['openid'] = resp.identity_url
    if 'pape' in resp.extensions:
        pape_resp = resp.extensions['pape']
        session['auth_time'] = pape_resp.auth_time
    user = UserDb.query.filter_by(openid=resp.identity_url).first()
    if user is not None:
        flash(u'Successfully signed in')
        g.user = user
        return redirect(oid.get_next_url())

    name = resp.fullname or resp.nickname
    email = resp.email

    if not name:
        flash(u'Error: you have to provide a name')
    elif '@' not in email:
        flash(u'Error: you have to enter a valid email address')
    else:
        flash(u'Profile successfully created')
        db.session.add(UserDb(name, email, session['openid']))
        db.session.commit()
         
        return redirect(oid.get_next_url())

=======
>>>>>>> 7003a247
@user.route('/logout')
def logout():
    logout_user()
    flash(u'You have been signed out')
<<<<<<< HEAD
    return jsonify({'status': 'OK'})
=======
    return jsonify({'status': 'OK'})
    
#For Login Manager
@login_manager.user_loader
def load_user(userid):
    u = None;    
    try:
        u = UserDb.query.filter_by(id=userid).first()
    except:
        u = None;
        
    return u
    
@login_manager.unauthorized_handler
def unauthorized_handler():
    abort(401)

init_db()
>>>>>>> 7003a247
<|MERGE_RESOLUTION|>--- conflicted
+++ resolved
@@ -17,17 +17,9 @@
 # route prefix: /api/user
 user = Blueprint('user',  __name__, static_folder = '../static')
 
-<<<<<<< HEAD
+
 from api import app, db
 from models import UserDb
-oid = OpenID(app, safe_roots=[], extension_responses=[pape.Response])
-
-=======
-from api import app
-
-from sqlalchemy import create_engine, Column, Integer, String, Boolean
-from sqlalchemy.orm import scoped_session, sessionmaker
-from sqlalchemy.ext.declarative import declarative_base
 
 # System Imports
 import hashlib
@@ -35,49 +27,11 @@
 # Login Manager
 login_manager = LoginManager()
 
-# setup sqlalchemy
-engine = create_engine(app.config['DATABASE_URI'])
-db_session = scoped_session(sessionmaker(autocommit=False,
-                                         autoflush=True,
-                                         bind=engine))
-
-Base = declarative_base()
-Base.query = db_session.query_property()
-
-def init_db():
-    Base.metadata.create_all(bind=engine)
-
-
-class UserDb(Base):
-    __tablename__ = 'users'
-    id = Column(Integer, primary_key=True)
-    name = Column(String(60))
-    email = Column(String(200))
-    password = Column(String(200))
-
-    def __init__(self, name, email, password):
-        self.name = name
-        self.email = email
-        self.password = password
-    
-    def get_id(self):
-        return self.id
-
-    def is_active(self):
-        return True
-
-    def is_anonymous(self):
-        return False
-    
-    def is_authenticated(self):
-        return True
-
 
 @user.record
 def record_params(setup_state):
   app = setup_state.app
   login_manager.init_app(app)
->>>>>>> 7003a247
 
 @user.before_request
 def before_request():
@@ -105,8 +59,8 @@
             
             # Save to db
             u = UserDb(name, email, password)
-            db_session.add( u )
-            db_session.commit()
+            db.session.add( u )
+            db.session.commit()
             
             # Login this user
             login_user(u)
@@ -117,13 +71,6 @@
     
     # We are here implies username is already taken
     return jsonify({'status': 'Username in use'})
-
-<<<<<<< HEAD
-@user.after_request
-def after_request(response):
-    return response
-=======
->>>>>>> 7003a247
 
 @user.route('/login', methods=['POST'])
 def login():
@@ -171,49 +118,12 @@
 
     abort(401)
 
-<<<<<<< HEAD
-@oid.after_login
-def create_or_login(resp):
-    """This is called when login with OpenID succeeded and it's not
-    necessary to figure out if this is the users's first login or not.
-    This function has to redirect otherwise the user will be presented
-    with a terrible URL which we certainly don't want.
-    """
-    session['openid'] = resp.identity_url
-    if 'pape' in resp.extensions:
-        pape_resp = resp.extensions['pape']
-        session['auth_time'] = pape_resp.auth_time
-    user = UserDb.query.filter_by(openid=resp.identity_url).first()
-    if user is not None:
-        flash(u'Successfully signed in')
-        g.user = user
-        return redirect(oid.get_next_url())
-
-    name = resp.fullname or resp.nickname
-    email = resp.email
-
-    if not name:
-        flash(u'Error: you have to provide a name')
-    elif '@' not in email:
-        flash(u'Error: you have to enter a valid email address')
-    else:
-        flash(u'Profile successfully created')
-        db.session.add(UserDb(name, email, session['openid']))
-        db.session.commit()
-         
-        return redirect(oid.get_next_url())
-
-=======
->>>>>>> 7003a247
 @user.route('/logout')
 def logout():
     logout_user()
     flash(u'You have been signed out')
-<<<<<<< HEAD
     return jsonify({'status': 'OK'})
-=======
-    return jsonify({'status': 'OK'})
-    
+
 #For Login Manager
 @login_manager.user_loader
 def load_user(userid):
@@ -227,7 +137,4 @@
     
 @login_manager.unauthorized_handler
 def unauthorized_handler():
-    abort(401)
-
-init_db()
->>>>>>> 7003a247
+    abort(401)