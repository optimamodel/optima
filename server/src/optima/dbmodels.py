--- conflicted
+++ resolved
@@ -36,15 +36,9 @@
     id = db.Column(db.Integer, primary_key=True)
     name = db.Column(db.String(60))
     user_id = db.Column(db.Integer, db.ForeignKey('users.id'))
-<<<<<<< HEAD
     datastart = db.Column(db.Integer)
     dataend = db.Column(db.Integer)
     econ_dataend = db.Column(db.Integer)
-=======
-    datastart = db.Column(db.String(20))
-    dataend = db.Column(db.String(20))
-    econ_dataend = db.Column(db.String(20))
->>>>>>> 69ee38cb
     programs = db.Column(JSON)
     populations = db.Column(JSON)
     model = db.Column(JSON, server_default=text("'{}'"))
@@ -54,17 +48,12 @@
     data_upload_time = db.Column(db.DateTime(timezone=True), server_default=text('now()'))
 
     def __init__(self, name, user_id, datastart, dataend, \
-<<<<<<< HEAD
         econ_dataend, programs, populations, model = {}, creation_time = None, data_upload_time = None):
         the_now = datetime.utcnow()
-=======
-        econ_dataend, programs, populations, model = {}):
->>>>>>> 69ee38cb
         self.name = name
         self.user_id = user_id
         self.datastart = datastart
         self.dataend = dataend
-        self.econ_datastart = datastart
         self.econ_dataend = econ_dataend
         self.programs = programs
         self.populations = populations
