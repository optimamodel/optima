--- conflicted
+++ resolved
@@ -37,8 +37,10 @@
   return data
 
 def save_model(name, model, folder = PROJECTDIR):
-<<<<<<< HEAD
-  project_file = helpers.safe_join(upload_dir_user(folder), name+'.prj')
+  project_file = name
+  user_dir = upload_dir_user(folder)
+  if not project_file.startswith(user_dir):
+    project_file = helpers.safe_join(user_dir, name+'.prj')
   return savedata(project_file, model)
 
 def pick_params(params, data, args = {}):
@@ -46,11 +48,4 @@
     the_value = data.get(param)
     if the_value:
         args[param] = the_value
-  return args
-=======
-  project_file = name
-  user_dir = upload_dir_user(folder)
-  if not project_file.startswith(user_dir):
-    project_file = helpers.safe_join(user_dir, name+'.prj')
-  return savedata(project_file, model)
->>>>>>> c74eb8e2
+  return args