--- conflicted
+++ resolved
@@ -35,11 +35,8 @@
         <menu class="header_menu">
           <menu-i sref="graphs">Samples</menu-i>
           <menu-i sref="analyses">Analyses</menu-i>
-<<<<<<< HEAD
           <menu-i sref="playground">Playground</menu-i>
-=======
           <menu-i sref="import-export">Import/Export</menu-i>
->>>>>>> 8e9c9a22
         </menu>
       </div>
     </div>
