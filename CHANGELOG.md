--- conflicted
+++ resolved
@@ -3,12 +3,10 @@
 Projects before `2.11.4` should be able to be migrated to version `2.11.4` without changing the calibration. Versions `2.12.0` and `2.12.1` (planned) both change the calibration (sometimes only slightly).
 
 Versions `2.11.4`, `2.12.0` and later all can be run using the branch `main`. A project will automatically update to the earliest supported version (currently `2.11.4`), but updating a project to the latest version can be done using the FE or `op.migrate(P, 'latest')`
-<<<<<<< HEAD
 
 ## Revision 2
 Fix bug when deep-copying a `Parameterset`, the `pars` from a different `Parameterset` would get copied in certain cases (make sure to pass `memodict` along when deep-copying).
-=======
->>>>>>> b8a6d3c0
+
 
 ## Revision 1
 Can run multiple different supported versions with the same branch! Currently supported: `[2.11.4, 2.12.0]`
